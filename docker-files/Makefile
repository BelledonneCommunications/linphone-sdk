BASE_NAME=gitlab.linphone.org:4567/bc/public/linphone-sdk

android-r16b:
	docker build -f bc-dev-android-r16b -t $(BASE_NAME)/bc-dev-android:r16b --rm .

android-r17c:
	docker build -f bc-dev-android-r17c -t $(BASE_NAME)/bc-dev-android:r17c --rm .

archlinux-latest:
	docker build -f bc-dev-archlinux-latest -t $(BASE_NAME)/bc-dev-archlinux:latest --rm .

centos7:
	docker build -f bc-dev-centos7 -t $(BASE_NAME)/bc-dev-centos:7 --rm .
	
centos7-lime:
	docker build -f bc-dev-centos7-test-lime -t $(BASE_NAME)/bc-dev-centos-test-lime:7 --rm .

debian8:
	docker build -f bc-dev-debian8 -t $(BASE_NAME)/bc-dev-debian:8 --rm .

debian9:
	docker build -f bc-dev-debian9 -t $(BASE_NAME)/bc-dev-debian:9 --rm .

<<<<<<< HEAD
.PHONY: android-r16b android-r17c centos7 centos7-lime debian8 debian9
=======
ubuntu-rolling:
	docker build -f bc-dev-ubuntu-rolling -t $(BASE_NAME)/bc-dev-ubuntu:rolling --rm .

.PHONY: android-r16b android-r17c archlinux-latest centos7 debian8 debian9 ubuntu-rolling
>>>>>>> 7a9af0db
<|MERGE_RESOLUTION|>--- conflicted
+++ resolved
@@ -21,11 +21,7 @@
 debian9:
 	docker build -f bc-dev-debian9 -t $(BASE_NAME)/bc-dev-debian:9 --rm .
 
-<<<<<<< HEAD
-.PHONY: android-r16b android-r17c centos7 centos7-lime debian8 debian9
-=======
 ubuntu-rolling:
 	docker build -f bc-dev-ubuntu-rolling -t $(BASE_NAME)/bc-dev-ubuntu:rolling --rm .
 
-.PHONY: android-r16b android-r17c archlinux-latest centos7 debian8 debian9 ubuntu-rolling
->>>>>>> 7a9af0db
+.PHONY: android-r16b android-r17c archlinux-latest centos7 centos7-lime debian8 debian9 ubuntu-rolling