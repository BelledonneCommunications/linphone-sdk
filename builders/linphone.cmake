############################################################################
# linphone.cmake
# Copyright (C) 2014  Belledonne Communications, Grenoble France
#
############################################################################
#
# This program is free software; you can redistribute it and/or
# modify it under the terms of the GNU General Public License
# as published by the Free Software Foundation; either version 2
# of the License, or (at your option) any later version.
#
# This program is distributed in the hope that it will be useful,
# but WITHOUT ANY WARRANTY; without even the implied warranty of
# MERCHANTABILITY or FITNESS FOR A PARTICULAR PURPOSE.  See the
# GNU General Public License for more details.
#
# You should have received a copy of the GNU General Public License
# along with this program; if not, write to the Free Software
# Foundation, Inc., 51 Franklin Street, Fifth Floor, Boston, MA  02110-1301, USA.
#
############################################################################

lcb_git_repository("git://git.linphone.org/linphone.git")
lcb_git_tag_latest("master")
lcb_git_tag("3.10.0")
lcb_external_source_paths("linphone")
lcb_groupable(YES)
lcb_package_source(YES)

<<<<<<< HEAD
lcb_dependencies("bctoolbox" "bellesip" "ortp" "ms2" "libxsd")
=======
lcb_dependencies("bctoolbox" "bellesip" "ortp" "ms2" "belr")
>>>>>>> 404cd869
if(LINPHONE_BUILDER_BUILD_DEPENDENCIES AND NOT APPLE)
	# Do not build sqlite3, xml2 and zlib on Apple systems (Mac OS X and iOS), they are provided by the system
	lcb_dependencies("sqlite3" "xml2")
	if(NOT ANDROID AND NOT QNX)
		lcb_dependencies("zlib")
	endif()
endif()
if(ENABLE_TUNNEL)
	lcb_dependencies("tunnel")
endif()
if(ENABLE_VCARD)
	lcb_dependencies("belcard")
endif()

lcb_cmake_options(
	"-DENABLE_GTK_UI=${ENABLE_GTK_UI}"
	"-DENABLE_VIDEO=${ENABLE_VIDEO}"
	"-DENABLE_DEBUG_LOGS=${ENABLE_DEBUG_LOGS}"
	"-DENABLE_DOC=${ENABLE_DOC}"
	"-DENABLE_TOOLS=${ENABLE_TOOLS}"
	"-DENABLE_NLS=${ENABLE_NLS}"
	"-DENABLE_LIME=${ENABLE_LIME}"
	"-DENABLE_UNIT_TESTS=${ENABLE_UNIT_TESTS}"
	"-DENABLE_POLARSSL=${ENABLE_POLARSSL}"
	"-DENABLE_MBEDTLS=${ENABLE_MBEDTLS}"
	"-DENABLE_TUNNEL=${ENABLE_TUNNEL}"
	"-DENABLE_UPDATE_CHECK=${ENABLE_UPDATE_CHECK}"
	"-DENABLE_VCARD=${ENABLE_VCARD}"
	"-DENABLE_CXX_WRAPPER=${ENABLE_CXX_WRAPPER}"
	"-DENABLE_CSHARP_WRAPPER=${ENABLE_CSHARP_WRAPPER}"
)<|MERGE_RESOLUTION|>--- conflicted
+++ resolved
@@ -27,11 +27,7 @@
 lcb_groupable(YES)
 lcb_package_source(YES)
 
-<<<<<<< HEAD
-lcb_dependencies("bctoolbox" "bellesip" "ortp" "ms2" "libxsd")
-=======
-lcb_dependencies("bctoolbox" "bellesip" "ortp" "ms2" "belr")
->>>>>>> 404cd869
+lcb_dependencies("bctoolbox" "bellesip" "ortp" "ms2" "belr" "libxsd")
 if(LINPHONE_BUILDER_BUILD_DEPENDENCIES AND NOT APPLE)
 	# Do not build sqlite3, xml2 and zlib on Apple systems (Mac OS X and iOS), they are provided by the system
 	lcb_dependencies("sqlite3" "xml2")
