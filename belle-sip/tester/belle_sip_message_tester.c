--- conflicted
+++ resolved
@@ -562,7 +562,37 @@
 	CU_ASSERT_NOT_EQUAL(belle_sip_client_transaction_send_request(t),0);
 }
 
-<<<<<<< HEAD
+static void testGenericMessage(void) {
+	const char* raw_message = 	"SIP/2.0 180 Ringing\r\n"
+			"Via: SIP/2.0/UDP 192.168.1.73:5060;branch=z9hG4bK.hhdJx4~kD;rport\r\n"
+			"Record-Route: <sip:91.121.209.194;lr>\r\n"
+			"Record-Route: <sip:siproxd@192.168.1.254:5060;lr>\r\n"
+			"From: <sip:granny2@sip.linphone.org>;tag=5DuaoDRru\r\n"
+			"To: <sip:chmac@sip.linphone.org>;tag=PelIhu0\r\n"
+			"Call-ID: e-2Q~fxwNs\r\n"
+			"CSeq: 21 INVITE\r\n"
+			"user-agent: Linphone/3.6.99 (belle-sip/1.2.4)\r\n"
+			"supported: replaces\r\n"
+			"supported: outbound\r\n"
+			"Content-Length: 0\r\n"
+			"\r\n";
+
+	belle_sip_response_t* response;
+	belle_sip_message_t* message = belle_sip_message_parse(raw_message);
+	char* encoded_message = belle_sip_object_to_string(BELLE_SIP_OBJECT(message));
+	belle_sip_object_unref(BELLE_SIP_OBJECT(message));
+	message = belle_sip_message_parse(encoded_message);
+	response = BELLE_SIP_RESPONSE(message);
+	CU_ASSERT_EQUAL(belle_sip_response_get_status_code(response),180);
+/*	CU_ASSERT_STRING_EQUAL(belle_sip_response_get_reason_phrase(response),"Unauthorized");
+	CU_ASSERT_PTR_NOT_NULL(belle_sip_message_get_header(message,"WWW-Authenticate"));
+	check_uri_and_headers(message);*/
+	belle_sip_object_unref(message);
+	belle_sip_free(encoded_message);
+}
+
+
+
 static void testHttpGet(void)  {
 	const char* raw_message = 	"GET /index.php HTTP/1.1\r\n"
 							 	"User-Agent: Wget/1.14 (darwin11.4.2)\r\n"
@@ -689,37 +719,6 @@
 }
 
 
-=======
-static void testGenericMessage(void) {
-	const char* raw_message = 	"SIP/2.0 180 Ringing\r\n"
-			"Via: SIP/2.0/UDP 192.168.1.73:5060;branch=z9hG4bK.hhdJx4~kD;rport\r\n"
-			"Record-Route: <sip:91.121.209.194;lr>\r\n"
-			"Record-Route: <sip:siproxd@192.168.1.254:5060;lr>\r\n"
-			"From: <sip:granny2@sip.linphone.org>;tag=5DuaoDRru\r\n"
-			"To: <sip:chmac@sip.linphone.org>;tag=PelIhu0\r\n"
-			"Call-ID: e-2Q~fxwNs\r\n"
-			"CSeq: 21 INVITE\r\n"
-			"user-agent: Linphone/3.6.99 (belle-sip/1.2.4)\r\n"
-			"supported: replaces\r\n"
-			"supported: outbound\r\n"
-			"Content-Length: 0\r\n"
-			"\r\n";
-
-	belle_sip_response_t* response;
-	belle_sip_message_t* message = belle_sip_message_parse(raw_message);
-	char* encoded_message = belle_sip_object_to_string(BELLE_SIP_OBJECT(message));
-	belle_sip_object_unref(BELLE_SIP_OBJECT(message));
-	message = belle_sip_message_parse(encoded_message);
-	response = BELLE_SIP_RESPONSE(message);
-	CU_ASSERT_EQUAL(belle_sip_response_get_status_code(response),180);
-/*	CU_ASSERT_STRING_EQUAL(belle_sip_response_get_reason_phrase(response),"Unauthorized");
-	CU_ASSERT_PTR_NOT_NULL(belle_sip_message_get_header(message,"WWW-Authenticate"));
-	check_uri_and_headers(message);*/
-	belle_sip_object_unref(message);
-	belle_sip_free(encoded_message);
-}
-
->>>>>>> e84fa84e
 /* NOTE - ORDER IS IMPORTANT - MUST TEST fread() AFTER fprintf() */
 test_t message_tests[] = {
 	{ "REGISTER", testRegisterMessage },
@@ -737,13 +736,10 @@
 	{ "RFC2543 compatibility", testRFC2543Compat},
 	{ "Uri headers in sip INVITE",testUriHeadersInInvite},
 	{ "Uris components in request",testUrisComponentsForRequest},
-<<<<<<< HEAD
+	{ "Generic message test",testGenericMessage},	
 	{ "HTTP get",testHttpGet},
 	{ "HTTP 200 Ok",testHttp200Ok},
 	{ "Channel parser for HTTP reponse",channel_parser_http_response}
-=======
-	{ "Generic message test",testGenericMessage}
->>>>>>> e84fa84e
 };
 
 test_suite_t message_test_suite = {
