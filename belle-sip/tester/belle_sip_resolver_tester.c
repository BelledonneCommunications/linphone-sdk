/*
 * Copyright (c) 2012-2019 Belledonne Communications SARL.
 *
 * This file is part of belle-sip.
 *
 * This program is free software: you can redistribute it and/or modify
 * it under the terms of the GNU General Public License as published by
 * the Free Software Foundation, either version 3 of the License, or
 * (at your option) any later version.
 *
 * This program is distributed in the hope that it will be useful,
 * but WITHOUT ANY WARRANTY; without even the implied warranty of
 * MERCHANTABILITY or FITNESS FOR A PARTICULAR PURPOSE.  See the
 * GNU General Public License for more details.
 *
 * You should have received a copy of the GNU General Public License
 * along with this program. If not, see <http://www.gnu.org/licenses/>.
 */

#include "belle-sip/belle-sip.h"
#include "belle_sip_internal.h"
#include "belle_sip_tester.h"

#define IPV4_SIP_DOMAIN		"sip.linphone.org"
#define IPV4_SIP_IP		"91.121.209.194"
#define IPV4_CNAME		"stun.linphone.org"
#define IPV4_CNAME_IP		"54.37.202.229"
#define IPV4_SIP_BAD_DOMAIN	"dummy.linphone.org"
#define IPV4_MULTIRES_DOMAIN	"yahoo.fr"

/* sip2.linphone.org has an IPv6 and an IPv4 IP*/
#define IPV6_SIP_DOMAIN		"sip2.linphone.org"
#define IPV6_SIP_IP		"2001:41d0:2:14b0::1"
#define IPV6_SIP_IPV4		"88.191.250.2"

#define SRV_DOMAIN		"linphone.org"
#define SIP_PORT		5060

typedef struct endpoint {
	belle_sip_stack_t* stack;
	belle_sip_resolver_context_t *resolver_ctx;
	int resolve_done;
	int resolve_ko;
	bctbx_list_t *srv_list;
	belle_sip_resolver_results_t *results;
	const struct addrinfo *ai_list;
} endpoint_t;

static unsigned int  wait_for(belle_sip_stack_t *stack, int *current_value, int expected_value, int timeout) {
#define ITER 1
	uint64_t begin, end;
	begin = belle_sip_time_ms();
	end = begin + timeout;
	while ((*current_value != expected_value) && (belle_sip_time_ms() < end)) {
		if (stack) belle_sip_stack_sleep(stack, ITER);
	}
	if (*current_value != expected_value) return FALSE;
	else return TRUE;
}

static void destroy_endpoint_stack(endpoint_t *endpoint) {
	if (endpoint->stack != NULL) {
		belle_sip_stack_sleep(endpoint->stack, 1);
		belle_sip_object_unref(endpoint->stack);
		endpoint->stack=NULL;
	}
}

static void init_endpoint_stack(endpoint_t *endpoint) {
	destroy_endpoint_stack(endpoint);
	endpoint->stack = belle_sip_stack_new(NULL);
}

static endpoint_t* create_endpoint(void) {
	endpoint_t* endpoint;
	endpoint = belle_sip_new0(endpoint_t);
	init_endpoint_stack(endpoint);
	return endpoint;
}

static void reset_endpoint(endpoint_t *endpoint) {
	endpoint->resolver_ctx = 0;
	endpoint->resolve_done = 0;
	endpoint->resolve_ko = 0;
	if (endpoint->results) {
		belle_sip_object_unref(endpoint->results);
		endpoint->results = NULL;
	}
	endpoint->ai_list = NULL;
	if (endpoint->srv_list){
		bctbx_list_free_with_data(endpoint->srv_list, belle_sip_object_unref);
		endpoint->srv_list = NULL;
	}
}

static void destroy_endpoint(endpoint_t *endpoint) {
	reset_endpoint(endpoint);
	destroy_endpoint_stack(endpoint);
	belle_sip_free(endpoint);
	belle_sip_uninit_sockets();
}

static void a_resolve_done(void *data, belle_sip_resolver_results_t *results) {
	endpoint_t *client = (endpoint_t *)data;

	client->resolve_done = 1;
	belle_sip_object_ref(results);
	client->results = results;
	if (belle_sip_resolver_results_get_addrinfos(results)) {
		client->ai_list = belle_sip_resolver_results_get_addrinfos(results);
		client->resolve_done = 1;
	} else {
		client->resolve_ko = 1;
	}
}

static void srv_resolve_done(void *data, const char *name, belle_sip_list_t *srv_list, uint32_t ttl) {
	endpoint_t *client = (endpoint_t *)data;
	BELLESIP_UNUSED(name);
	client->resolve_done = 1;
	if (srv_list) {
		client->srv_list = srv_list;
		client->resolve_done = 1;
	} else
		client->resolve_ko = 1;
}

/* Successful IPv4 A query */
static void ipv4_a_query_engine(unsigned char dns_engine) {
	struct addrinfo *ai;
	int timeout;
	endpoint_t *client = create_endpoint();

	if (!BC_ASSERT_PTR_NOT_NULL(client)) return;
	belle_sip_stack_set_dns_engine(client->stack, dns_engine);
	timeout = belle_sip_stack_get_dns_timeout(client->stack);
	client->resolver_ctx = belle_sip_stack_resolve_a(client->stack, IPV4_SIP_DOMAIN, SIP_PORT, AF_INET, a_resolve_done, client);
	BC_ASSERT_PTR_NOT_NULL(client->resolver_ctx);
	BC_ASSERT_TRUE(wait_for(client->stack, &client->resolve_done, 1, timeout));
	BC_ASSERT_PTR_NOT_NULL(client->ai_list);
	if (client->ai_list) {
		struct sockaddr_in *sock_in = (struct sockaddr_in *)client->ai_list->ai_addr;
		int ntohsi = (int)ntohs(sock_in->sin_port);
		BC_ASSERT_EQUAL(ntohsi, SIP_PORT, int, "%d");
		ai = bctbx_ip_address_to_addrinfo(AF_INET, SOCK_STREAM, IPV4_SIP_IP, SIP_PORT);
		if (ai) {
			BC_ASSERT_EQUAL(sock_in->sin_addr.s_addr, ((struct sockaddr_in *)ai->ai_addr)->sin_addr.s_addr, int, "%d");
			bctbx_freeaddrinfo(ai);
		}
	}

	destroy_endpoint(client);
}
static void ipv4_a_query(void) {
	ipv4_a_query_engine(BELLE_SIP_DNS_DNS_C);
#ifdef HAVE_DNS_SERVICE
	ipv4_a_query_engine(BELLE_SIP_DNS_APPLE_DNS_SERVICE);
#endif /* HAVE_DNS_SERVICE */
}

/* Cancel A query */
<<<<<<< HEAD
static void a_query_cancelled_engine(unsigned char dns_engine) {
=======
static void a_query_cancelled_engine(unsigned char dns_engine, bool_t destroy_stack) {
>>>>>>> 6dea4dac
	int timeout;
	endpoint_t *client = create_endpoint();
	int i,dummy=0;


	/* First run a successfull query, to the result is in the system cache */
	if (!BC_ASSERT_PTR_NOT_NULL(client)) return;
	belle_sip_stack_set_dns_engine(client->stack, dns_engine);
	timeout = belle_sip_stack_get_dns_timeout(client->stack);
	client->resolver_ctx = belle_sip_stack_resolve_a(client->stack, IPV4_SIP_DOMAIN, SIP_PORT, AF_INET, a_resolve_done, client);
	BC_ASSERT_PTR_NOT_NULL(client->resolver_ctx);
	BC_ASSERT_TRUE(wait_for(client->stack, &client->resolve_done, 1, timeout));
	BC_ASSERT_PTR_NOT_NULL(client->ai_list);

	/* Then run 50 times a query and cancel it(just to try some race conditions) */
	for (i=0; i<50; i++) {
		reset_endpoint(client);
		client->resolver_ctx = belle_sip_stack_resolve_a(client->stack, IPV4_SIP_DOMAIN, SIP_PORT, AF_INET, a_resolve_done, client);
		BC_ASSERT_PTR_NOT_NULL(client->resolver_ctx);
		/* cancel the query (do it immediately otherwise the result might arrive before the cancel) */
		belle_sip_resolver_context_cancel(client->resolver_ctx);
<<<<<<< HEAD
		BC_ASSERT_TRUE(client->resolve_done==0);
		BC_ASSERT_PTR_NULL(client->ai_list);

		/* wait a little (query result is already in the system cache so it shall be fast) to give the time a to potential answer to reach cancelled request */
		wait_for(client->stack, &dummy, 1, 100);
=======
		BC_ASSERT_PTR_NULL(client->ai_list);
		if (destroy_stack == TRUE) {
			destroy_endpoint_stack(client);
			bctbx_sleep_ms(50);
			init_endpoint_stack(client);
			belle_sip_stack_set_dns_engine(client->stack, dns_engine);
		} else {
			/* wait a little (query result is already in the system cache so it shall be fast) to give the time a to potential answer to reach cancelled request */
			wait_for(client->stack, &dummy, 1, 50);
		}

		BC_ASSERT_TRUE(client->resolve_done==0);
>>>>>>> 6dea4dac
		BC_ASSERT_PTR_NULL(client->ai_list);
	}

	destroy_endpoint(client);
<<<<<<< HEAD

}
static void a_query_cancelled(void) {
	a_query_cancelled_engine(BELLE_SIP_DNS_DNS_C);
#ifdef HAVE_DNS_SERVICE
	a_query_cancelled_engine(BELLE_SIP_DNS_APPLE_DNS_SERVICE);
=======
}

static void a_query_cancelled(void) {
	a_query_cancelled_engine(BELLE_SIP_DNS_DNS_C, FALSE);
	a_query_cancelled_engine(BELLE_SIP_DNS_DNS_C, TRUE);
#ifdef HAVE_DNS_SERVICE
	belle_sip_object_inhibit_leak_detector(TRUE); // leak detector is not thread safe
	a_query_cancelled_engine(BELLE_SIP_DNS_APPLE_DNS_SERVICE, FALSE);
	a_query_cancelled_engine(BELLE_SIP_DNS_APPLE_DNS_SERVICE, TRUE);
	belle_sip_object_inhibit_leak_detector(FALSE);
>>>>>>> 6dea4dac
#endif /* HAVE_DNS_SERVICE */
}

/* Cancel a SRV query */
<<<<<<< HEAD
static void srv_query_cancelled_engine(unsigned char dns_engine) {
=======
static void srv_query_cancelled_engine(unsigned char dns_engine, bool_t destroy_stack) {
>>>>>>> 6dea4dac
	int timeout;
	endpoint_t *client = create_endpoint();
	int i,dummy=0;


	/* First run a successfull query, to the result is in the system cache */
	if (!BC_ASSERT_PTR_NOT_NULL(client)) return;
	belle_sip_stack_set_dns_engine(client->stack, dns_engine);
	timeout = belle_sip_stack_get_dns_timeout(client->stack);
	client->resolver_ctx = belle_sip_stack_resolve_srv(client->stack, "sip", "udp", SRV_DOMAIN, srv_resolve_done, client);
	BC_ASSERT_PTR_NOT_NULL(client->resolver_ctx);
	BC_ASSERT_TRUE(wait_for(client->stack, &client->resolve_done, 1, timeout));
	BC_ASSERT_PTR_NOT_NULL(client->srv_list);
	BC_ASSERT_NOT_EQUAL((unsigned int)belle_sip_list_size(client->srv_list), 0,unsigned int,"%u");
	if (client->srv_list && (belle_sip_list_size(client->srv_list) > 0)) {
		belle_sip_dns_srv_t *result_srv = belle_sip_list_nth_data(client->srv_list, 0);
		BC_ASSERT_EQUAL(belle_sip_dns_srv_get_port(result_srv), SIP_PORT, int, "%d");
	}

	/* Then run 50 times a query and cancel it(just to try some race conditions) */
	for (i=0; i<50; i++) {
		reset_endpoint(client);
		client->resolver_ctx = belle_sip_stack_resolve_srv(client->stack, "sip", "udp", SRV_DOMAIN, srv_resolve_done, client);
		BC_ASSERT_PTR_NOT_NULL(client->resolver_ctx);
		/* cancel the query (do it immediately otherwise the result might arrive before the cancel) */
		belle_sip_resolver_context_cancel(client->resolver_ctx);
		BC_ASSERT_TRUE(client->resolve_done==0);
		BC_ASSERT_PTR_NULL(client->srv_list);

<<<<<<< HEAD
		/* wait a little (query result is already in the system cache so it shall be fast) to give the time a to potential answer to reach cancelled request */
		wait_for(client->stack, &dummy, 1, 100);
=======
		if (destroy_stack == TRUE) {
			destroy_endpoint_stack(client);
			bctbx_sleep_ms(50);
			init_endpoint_stack(client);
			belle_sip_stack_set_dns_engine(client->stack, dns_engine);
		} else {
			/* wait a little (query result is already in the system cache so it shall be fast) to give the time a to potential answer to reach cancelled request */
			wait_for(client->stack, &dummy, 1, 50);
		}
>>>>>>> 6dea4dac
		BC_ASSERT_EQUAL((unsigned int)belle_sip_list_size(client->srv_list), 0,unsigned int,"%u");
	}

	destroy_endpoint(client);
}
static void srv_query_cancelled(void) {
<<<<<<< HEAD
	srv_query_cancelled_engine(BELLE_SIP_DNS_DNS_C);
#ifdef HAVE_DNS_SERVICE
	srv_query_cancelled_engine(BELLE_SIP_DNS_APPLE_DNS_SERVICE);
=======
	srv_query_cancelled_engine(BELLE_SIP_DNS_DNS_C, FALSE);
	srv_query_cancelled_engine(BELLE_SIP_DNS_DNS_C, TRUE);
#ifdef HAVE_DNS_SERVICE
	belle_sip_object_inhibit_leak_detector(TRUE); // leak detector is not thread safe
	srv_query_cancelled_engine(BELLE_SIP_DNS_APPLE_DNS_SERVICE, FALSE);
	srv_query_cancelled_engine(BELLE_SIP_DNS_APPLE_DNS_SERVICE, TRUE);
	belle_sip_object_inhibit_leak_detector(FALSE);
>>>>>>> 6dea4dac
#endif /* HAVE_DNS_SERVICE */
}

/* Cancel a SRV + A or AAAA query */
<<<<<<< HEAD
static void srv_a_query_cancelled_engine(unsigned char dns_engine) {
=======
static void srv_a_query_cancelled_engine(unsigned char dns_engine, bool_t destroy_stack) {
>>>>>>> 6dea4dac
	int timeout;
	endpoint_t *client = create_endpoint();
	int i,dummy=0;


	/* First run a successfull query, to the result is in the system cache */
	if (!BC_ASSERT_PTR_NOT_NULL(client)) return;
	belle_sip_stack_set_dns_engine(client->stack, dns_engine);
	timeout = belle_sip_stack_get_dns_timeout(client->stack);
	client->resolver_ctx = belle_sip_stack_resolve(client->stack, "sip", "udp", SRV_DOMAIN, SIP_PORT, AF_INET, a_resolve_done, client);
	BC_ASSERT_PTR_NOT_NULL(client->resolver_ctx);
	BC_ASSERT_TRUE(wait_for(client->stack, &client->resolve_done, 1, timeout));
	BC_ASSERT_PTR_NOT_NULL(client->ai_list);

	/* Then run 50 times a query and cancel it(just to try some race conditions) */
	for (i=0; i<50; i++) {
		reset_endpoint(client);
		client->resolver_ctx = belle_sip_stack_resolve(client->stack, "sip", "udp", SRV_DOMAIN, SIP_PORT, AF_INET, a_resolve_done, client);
		BC_ASSERT_PTR_NOT_NULL(client->resolver_ctx);
		/* cancel the query (do it immediately otherwise the result might arrive before the cancel) */
		belle_sip_resolver_context_cancel(client->resolver_ctx);
		BC_ASSERT_TRUE(client->resolve_done==0);
		BC_ASSERT_PTR_NULL(client->ai_list);

		/* wait a little (query result is already in the system cache so it shall be fast) to give the time a to potential answer to reach cancelled request */
<<<<<<< HEAD
		wait_for(client->stack, &dummy, 1, 100);
=======
		if (destroy_stack == TRUE) {
			destroy_endpoint_stack(client);
			bctbx_sleep_ms(50);
			init_endpoint_stack(client);
			belle_sip_stack_set_dns_engine(client->stack, dns_engine);
		} else {
			/* wait a little (query result is already in the system cache so it shall be fast) to give the time a to potential answer to reach cancelled request */
			wait_for(client->stack, &dummy, 1, 50);
		}
>>>>>>> 6dea4dac
		BC_ASSERT_PTR_NULL(client->ai_list);
	}

	destroy_endpoint(client);
}
static void srv_a_query_cancelled(void) {
<<<<<<< HEAD
	srv_a_query_cancelled_engine(BELLE_SIP_DNS_DNS_C);
#ifdef HAVE_DNS_SERVICE
	srv_a_query_cancelled_engine(BELLE_SIP_DNS_APPLE_DNS_SERVICE);
=======
	srv_a_query_cancelled_engine(BELLE_SIP_DNS_DNS_C, FALSE);
	srv_a_query_cancelled_engine(BELLE_SIP_DNS_DNS_C, TRUE);
#ifdef HAVE_DNS_SERVICE
	belle_sip_object_inhibit_leak_detector(TRUE); // leak detector is not thread safe
	srv_a_query_cancelled_engine(BELLE_SIP_DNS_APPLE_DNS_SERVICE, FALSE);
	srv_a_query_cancelled_engine(BELLE_SIP_DNS_APPLE_DNS_SERVICE, TRUE);
	belle_sip_object_inhibit_leak_detector(FALSE);
>>>>>>> 6dea4dac
#endif /* HAVE_DNS_SERVICE */
}

/* Cancel A+AAAA query */
<<<<<<< HEAD
static void aaaa_query_cancelled_engine(unsigned char dns_engine) {
=======
static void aaaa_query_cancelled_engine(unsigned char dns_engine, bool_t destroy_stack) {
>>>>>>> 6dea4dac
	int timeout;
	endpoint_t *client;
	int i,dummy=0;

	if (!belle_sip_tester_ipv6_available()){
		belle_sip_warning("Test skipped, IPv6 connectivity not available.");
		return;
	}
	client = create_endpoint();

	/* First run a successfull query, to the result is in the system cache */
	if (!BC_ASSERT_PTR_NOT_NULL(client)) return;
	belle_sip_stack_set_dns_engine(client->stack, dns_engine);
	timeout = belle_sip_stack_get_dns_timeout(client->stack);
	client->resolver_ctx = belle_sip_stack_resolve_a(client->stack, IPV6_SIP_DOMAIN, SIP_PORT, AF_INET6, a_resolve_done, client);
	BC_ASSERT_PTR_NOT_NULL(client->resolver_ctx);
	BC_ASSERT_TRUE(wait_for(client->stack, &client->resolve_done, 1, timeout));
	BC_ASSERT_PTR_NOT_NULL(client->ai_list);

	/* Then run 50 times a query and cancel it(just to try some race conditions) */
	for (i=0; i<50; i++) {
		reset_endpoint(client);
		client->resolver_ctx = belle_sip_stack_resolve_a(client->stack, IPV6_SIP_DOMAIN, SIP_PORT, AF_INET6, a_resolve_done, client);
		BC_ASSERT_PTR_NOT_NULL(client->resolver_ctx);
		/* cancel the query (do it immediately otherwise the result might arrive before the cancel) */
		belle_sip_resolver_context_cancel(client->resolver_ctx);
		BC_ASSERT_TRUE(client->resolve_done==0);
		BC_ASSERT_PTR_NULL(client->ai_list);

<<<<<<< HEAD
		/* wait a little (query result is already in the system cache so it shall be fast) to give the time a to potential answer to reach cancelled request */
		wait_for(client->stack, &dummy, 1, 100);
=======
		if (destroy_stack == TRUE) {
			destroy_endpoint_stack(client);
			bctbx_sleep_ms(50);
			init_endpoint_stack(client);
			belle_sip_stack_set_dns_engine(client->stack, dns_engine);
		} else {
			/* wait a little (query result is already in the system cache so it shall be fast) to give the time a to potential answer to reach cancelled request */
			wait_for(client->stack, &dummy, 1, 50);
		}
>>>>>>> 6dea4dac
		BC_ASSERT_PTR_NULL(client->ai_list);
	}

	destroy_endpoint(client);
}
static void aaaa_query_cancelled(void) {
<<<<<<< HEAD
	aaaa_query_cancelled_engine(BELLE_SIP_DNS_DNS_C);
#ifdef HAVE_DNS_SERVICE
	aaaa_query_cancelled_engine(BELLE_SIP_DNS_APPLE_DNS_SERVICE);
=======
	aaaa_query_cancelled_engine(BELLE_SIP_DNS_DNS_C, FALSE);
	aaaa_query_cancelled_engine(BELLE_SIP_DNS_DNS_C, TRUE);
#ifdef HAVE_DNS_SERVICE
	belle_sip_object_inhibit_leak_detector(TRUE); // leak detector is not thread safe
	aaaa_query_cancelled_engine(BELLE_SIP_DNS_APPLE_DNS_SERVICE, FALSE);
	aaaa_query_cancelled_engine(BELLE_SIP_DNS_APPLE_DNS_SERVICE, TRUE);
	belle_sip_object_inhibit_leak_detector(FALSE);
>>>>>>> 6dea4dac
#endif /* HAVE_DNS_SERVICE */
}

/* Cancel A query during timeout*/
<<<<<<< HEAD
static void timeout_query_cancelled_engine(unsigned char dns_engine) {
=======
static void timeout_query_cancelled_engine(unsigned char dns_engine, bool_t destroy_stack) {
>>>>>>> 6dea4dac
	endpoint_t *client = create_endpoint();
	int i,dummy=0;

	if (!BC_ASSERT_PTR_NOT_NULL(client)) return;
	belle_sip_stack_set_dns_engine(client->stack, dns_engine);
	belle_sip_stack_set_dns_timeout(client->stack, 0);
	/* Then run 50 times a query and cancel it(just to try some race conditions) */
	for (i=0; i<50; i++) {
		client->resolver_ctx = belle_sip_stack_resolve_a(client->stack, "toto.com", SIP_PORT, AF_INET, a_resolve_done, client);
		BC_ASSERT_PTR_NOT_NULL(client->resolver_ctx);
		/* cancel the query (do it immediately otherwise the result might arrive before the cancel) */
		belle_sip_resolver_context_cancel(client->resolver_ctx);
		BC_ASSERT_TRUE(client->resolve_done==0);
		BC_ASSERT_PTR_NULL(client->ai_list);

<<<<<<< HEAD
		/* wait a little (query result is already in the system cache so it shall be fast) to give the time a to potential answer to reach cancelled request */
		wait_for(client->stack, &dummy, 1, 100);
=======
		if (destroy_stack == TRUE) {
			destroy_endpoint_stack(client);
			bctbx_sleep_ms(50);
			init_endpoint_stack(client);
			belle_sip_stack_set_dns_engine(client->stack, dns_engine);
		} else {
			/* wait a little (query result is already in the system cache so it shall be fast) to give the time a to potential answer to reach cancelled request */
			wait_for(client->stack, &dummy, 1, 50);
		}
>>>>>>> 6dea4dac
		BC_ASSERT_PTR_NULL(client->ai_list);
		reset_endpoint(client);
	}

	destroy_endpoint(client);
}
static void timeout_query_cancelled(void) {
<<<<<<< HEAD
	timeout_query_cancelled_engine(BELLE_SIP_DNS_DNS_C);
#ifdef HAVE_DNS_SERVICE
	timeout_query_cancelled_engine(BELLE_SIP_DNS_APPLE_DNS_SERVICE);
=======
	timeout_query_cancelled_engine(BELLE_SIP_DNS_DNS_C, FALSE);
	timeout_query_cancelled_engine(BELLE_SIP_DNS_DNS_C, TRUE);
#ifdef HAVE_DNS_SERVICE
	belle_sip_object_inhibit_leak_detector(TRUE); // leak detector is not thread safe
	timeout_query_cancelled_engine(BELLE_SIP_DNS_APPLE_DNS_SERVICE, FALSE);
	timeout_query_cancelled_engine(BELLE_SIP_DNS_APPLE_DNS_SERVICE, TRUE);
	belle_sip_object_inhibit_leak_detector(FALSE);
>>>>>>> 6dea4dac
#endif /* HAVE_DNS_SERVICE */
}

/* Successful IPv4 A query to a CNAME*/
/*This tests the recursion of dns.c*/
static void ipv4_cname_a_query_engine(unsigned char dns_engine) {
	struct addrinfo *ai;
	int timeout;
	endpoint_t *client = create_endpoint();

	if (!BC_ASSERT_PTR_NOT_NULL(client)) return;
	belle_sip_stack_set_dns_engine(client->stack, dns_engine);
	timeout = belle_sip_stack_get_dns_timeout(client->stack);
	client->resolver_ctx = belle_sip_stack_resolve_a(client->stack, IPV4_CNAME, SIP_PORT, AF_INET, a_resolve_done, client);
	BC_ASSERT_PTR_NOT_NULL(client->resolver_ctx);
	BC_ASSERT_TRUE(wait_for(client->stack, &client->resolve_done, 1, timeout));
	BC_ASSERT_PTR_NOT_EQUAL(client->ai_list, NULL);
	if (client->ai_list) {
		struct sockaddr_in *sock_in = (struct sockaddr_in *)client->ai_list->ai_addr;
		int ntohsi = (int)ntohs(sock_in->sin_port);
		BC_ASSERT_EQUAL(ntohsi, SIP_PORT, int, "%d");
		ai = bctbx_ip_address_to_addrinfo(AF_INET, SOCK_STREAM, IPV4_SIP_IP, SIP_PORT);
		if (ai) {
			BC_ASSERT_EQUAL(sock_in->sin_addr.s_addr, ((struct sockaddr_in *)ai->ai_addr)->sin_addr.s_addr, int, "%d");
			bctbx_freeaddrinfo(ai);
		}
	}

	destroy_endpoint(client);
}

static void ipv4_cname_a_query(void) {
	ipv4_cname_a_query_engine(BELLE_SIP_DNS_DNS_C);
#ifdef HAVE_DNS_SERVICE
	ipv4_cname_a_query_engine(BELLE_SIP_DNS_APPLE_DNS_SERVICE);
#endif /* HAVE_DNS_SERVICE */
}

static void local_query_engine(unsigned char dns_engine) {
	int timeout;
	endpoint_t *client = create_endpoint();

	if (!BC_ASSERT_PTR_NOT_NULL(client)) return;
	belle_sip_stack_set_dns_engine(client->stack, dns_engine);
	timeout = belle_sip_stack_get_dns_timeout(client->stack);
	client->resolver_ctx = belle_sip_stack_resolve_a(client->stack, "localhost", SIP_PORT, AF_INET, a_resolve_done, client);
	BC_ASSERT_TRUE(wait_for(client->stack, &client->resolve_done, 1, timeout));
	BC_ASSERT_PTR_NOT_EQUAL(client->ai_list, NULL);
	if (client->ai_list) {
		struct sockaddr_in *sock_in = (struct sockaddr_in *)client->ai_list->ai_addr;
		int ntohsi = (int)ntohs(sock_in->sin_port);
		BC_ASSERT_EQUAL(ntohsi, SIP_PORT, int, "%d");
	}
	destroy_endpoint(client);
}

static void local_query(void) {
	local_query_engine(BELLE_SIP_DNS_DNS_C);
#ifdef HAVE_DNS_SERVICE
	local_query_engine(BELLE_SIP_DNS_APPLE_DNS_SERVICE);
#endif /* HAVE_DNS_SERVICE */
}

/* Successful IPv4 A query with no result */
static void ipv4_a_query_no_result_engine(unsigned char dns_engine) {
	int timeout;
	endpoint_t *client = create_endpoint();

	if (!BC_ASSERT_PTR_NOT_NULL(client)) return;
	belle_sip_stack_set_dns_engine(client->stack, dns_engine);
	timeout = belle_sip_stack_get_dns_timeout(client->stack);
	client->resolver_ctx = belle_sip_stack_resolve_a(client->stack, IPV4_SIP_BAD_DOMAIN, SIP_PORT, AF_INET, a_resolve_done, client);
	BC_ASSERT_PTR_NOT_NULL(client->resolver_ctx);
	BC_ASSERT_TRUE(wait_for(client->stack, &client->resolve_done, 1, timeout));
	BC_ASSERT_PTR_EQUAL(client->ai_list, NULL);

	destroy_endpoint(client);
}
static void ipv4_a_query_no_result(void) {
	ipv4_a_query_no_result_engine(BELLE_SIP_DNS_DNS_C);
#ifdef HAVE_DNS_SERVICE
	ipv4_a_query_no_result_engine(BELLE_SIP_DNS_APPLE_DNS_SERVICE);
#endif /* HAVE_DNS_SERVICE */
}

/* IPv4 A query send failure */
static void ipv4_a_query_send_failure_engine(unsigned char dns_engine) {
	endpoint_t *client = create_endpoint();

	if (!BC_ASSERT_PTR_NOT_NULL(client)) return;
	belle_sip_stack_set_dns_engine(client->stack, dns_engine);
	belle_sip_stack_set_resolver_send_error(client->stack, -1);
	client->resolver_ctx = belle_sip_stack_resolve_a(client->stack, IPV4_SIP_DOMAIN, SIP_PORT, AF_INET, a_resolve_done, client);
	BC_ASSERT_PTR_NULL(client->resolver_ctx);
	belle_sip_stack_set_resolver_send_error(client->stack, 0);

	destroy_endpoint(client);
}
static void ipv4_a_query_send_failure(void) {
	ipv4_a_query_send_failure_engine(BELLE_SIP_DNS_DNS_C);
#ifdef HAVE_DNS_SERVICE
	ipv4_a_query_send_failure_engine(BELLE_SIP_DNS_APPLE_DNS_SERVICE);
#endif /* HAVE_DNS_SERVICE */
}

/* IPv4 A query timeout */
static void ipv4_a_query_timeout_engine(unsigned char dns_engine) {

	endpoint_t *client = create_endpoint();

	if (!BC_ASSERT_PTR_NOT_NULL(client)) return;
	belle_sip_stack_set_dns_engine(client->stack, dns_engine);
	belle_sip_stack_set_dns_timeout(client->stack, 0);
	client->resolver_ctx = belle_sip_stack_resolve_a(client->stack, "toto.com", SIP_PORT, AF_INET, a_resolve_done, client);
	BC_ASSERT_PTR_NOT_NULL(client->resolver_ctx);
	BC_ASSERT_TRUE(wait_for(client->stack, &client->resolve_done, 1, 2000));
	BC_ASSERT_PTR_EQUAL(client->ai_list, NULL);
	BC_ASSERT_EQUAL(client->resolve_ko,1, int, "%d");
	destroy_endpoint(client);
}
static void ipv4_a_query_timeout(void) {
	ipv4_a_query_timeout_engine(BELLE_SIP_DNS_DNS_C);
#ifdef HAVE_DNS_SERVICE
	ipv4_a_query_timeout_engine(BELLE_SIP_DNS_APPLE_DNS_SERVICE);
#endif /* HAVE_DNS_SERVICE */
}

/* Successful IPv4 A query with multiple results */
static void ipv4_a_query_multiple_results_engine(unsigned char dns_engine) {
	int timeout;
	endpoint_t *client = create_endpoint();

	if (!BC_ASSERT_PTR_NOT_NULL(client)) return;
	belle_sip_stack_set_dns_engine(client->stack, dns_engine);
	timeout = belle_sip_stack_get_dns_timeout(client->stack);
	client->resolver_ctx = belle_sip_stack_resolve_a(client->stack, IPV4_MULTIRES_DOMAIN, SIP_PORT, AF_INET, a_resolve_done, client);
	BC_ASSERT_PTR_NOT_NULL(client->resolver_ctx);
	BC_ASSERT_TRUE(wait_for(client->stack, &client->resolve_done, 1, timeout));
	BC_ASSERT_PTR_NOT_EQUAL(client->ai_list, NULL);
	if (client->ai_list) {
		BC_ASSERT_PTR_NOT_NULL(client->ai_list->ai_next);
	}

	destroy_endpoint(client);
}
static void ipv4_a_query_multiple_results(void) {
	ipv4_a_query_multiple_results_engine(BELLE_SIP_DNS_DNS_C);
#ifdef HAVE_DNS_SERVICE
	ipv4_a_query_multiple_results_engine(BELLE_SIP_DNS_APPLE_DNS_SERVICE);
#endif /* HAVE_DNS_SERVICE */
}

static void ipv4_a_query_with_v4mapped_results_engine(unsigned char dns_engine) {
	int timeout;
	endpoint_t *client;

	if (!belle_sip_tester_ipv6_available()){
		belle_sip_warning("Test skipped, IPv6 connectivity not available.");
		return;
	}

	client = create_endpoint();

	if (!BC_ASSERT_PTR_NOT_NULL(client)) return;
	belle_sip_stack_set_dns_engine(client->stack, dns_engine);
	timeout = belle_sip_stack_get_dns_timeout(client->stack);
	client->resolver_ctx = belle_sip_stack_resolve_a(client->stack, IPV4_SIP_DOMAIN, SIP_PORT, AF_INET6, a_resolve_done, client);
	BC_ASSERT_PTR_NOT_NULL(client->resolver_ctx);
	BC_ASSERT_TRUE(wait_for(client->stack, &client->resolve_done, 1, timeout));
	BC_ASSERT_PTR_NOT_NULL(client->ai_list);

	destroy_endpoint(client);
}
static void ipv4_a_query_with_v4mapped_results(void) {
	ipv4_a_query_with_v4mapped_results_engine(BELLE_SIP_DNS_DNS_C);
#ifdef HAVE_DNS_SERVICE
	ipv4_a_query_with_v4mapped_results_engine(BELLE_SIP_DNS_APPLE_DNS_SERVICE);
#endif /* HAVE_DNS_SERVICE */
}


/* Successful IPv6 AAAA query */
static void ipv6_aaaa_query_engine(unsigned char dns_engine) {
	struct addrinfo *ai;
	int timeout;
	endpoint_t *client;

	if (!belle_sip_tester_ipv6_available()){
		belle_sip_warning("Test skipped, IPv6 connectivity not available.");
		return;
	}

	client = create_endpoint();
	if (!BC_ASSERT_PTR_NOT_NULL(client)) return;
	belle_sip_stack_set_dns_engine(client->stack, dns_engine);
	timeout = belle_sip_stack_get_dns_timeout(client->stack);
	client->resolver_ctx = belle_sip_stack_resolve_a(client->stack, IPV6_SIP_DOMAIN, SIP_PORT, AF_INET6, a_resolve_done, client);
	BC_ASSERT_PTR_NOT_NULL(client->resolver_ctx);
	BC_ASSERT_TRUE(wait_for(client->stack, &client->resolve_done, 1, timeout));
	BC_ASSERT_PTR_NOT_EQUAL(client->ai_list, NULL);
	if (client->ai_list) {
		struct addrinfo *next;
		struct sockaddr_in6 *sock_in6 = (struct sockaddr_in6 *)client->ai_list->ai_addr;
		int ntohsi = ntohs(sock_in6->sin6_port);
		BC_ASSERT_EQUAL(ntohsi, SIP_PORT, int, "%d");
		/*the IPv6 address shall return first, and must be a real ipv6 address*/
		BC_ASSERT_EQUAL(client->ai_list->ai_family,AF_INET6,int,"%d");
		BC_ASSERT_FALSE(IN6_IS_ADDR_V4MAPPED(&sock_in6->sin6_addr));
		ai = bctbx_ip_address_to_addrinfo(AF_INET6, SOCK_STREAM, IPV6_SIP_IP, SIP_PORT);
		BC_ASSERT_PTR_NOT_NULL(ai);
		if (ai) {
			struct in6_addr *ipv6_address = &((struct sockaddr_in6 *)ai->ai_addr)->sin6_addr;
			int i;
			for (i = 0; i < 8; i++) {
				BC_ASSERT_EQUAL(sock_in6->sin6_addr.s6_addr[i], ipv6_address->s6_addr[i], int, "%d");
			}
			bctbx_freeaddrinfo(ai);
		}
		next=client->ai_list->ai_next;
		BC_ASSERT_PTR_NOT_NULL(next);
		if (next){
			int ntohsi = ntohs(sock_in6->sin6_port);
			sock_in6 = (struct sockaddr_in6 *)next->ai_addr;
			BC_ASSERT_EQUAL(next->ai_family,AF_INET6,int,"%d");
			BC_ASSERT_TRUE(IN6_IS_ADDR_V4MAPPED(&sock_in6->sin6_addr));
			BC_ASSERT_EQUAL(ntohsi, SIP_PORT, int, "%d");
			ai = bctbx_ip_address_to_addrinfo(AF_INET6, SOCK_STREAM, IPV6_SIP_IPV4, SIP_PORT);
			BC_ASSERT_PTR_NOT_NULL(ai);
			if (ai) {
				struct in6_addr *ipv6_address = &((struct sockaddr_in6 *)ai->ai_addr)->sin6_addr;
				int i;
				for (i = 0; i < 8; i++) {
					BC_ASSERT_EQUAL(sock_in6->sin6_addr.s6_addr[i], ipv6_address->s6_addr[i], int, "%d");
				}
				bctbx_freeaddrinfo(ai);
			}
		}
	}
	destroy_endpoint(client);
}
static void ipv6_aaaa_query(void) {
	ipv6_aaaa_query_engine(BELLE_SIP_DNS_DNS_C);
#ifdef HAVE_DNS_SERVICE
	ipv6_aaaa_query_engine(BELLE_SIP_DNS_APPLE_DNS_SERVICE);
#endif /* HAVE_DNS_SERVICE */
}

/* Successful SRV query */
static void srv_query_engine(unsigned char dns_engine) {
	int timeout;
	endpoint_t *client = create_endpoint();

	if (!BC_ASSERT_PTR_NOT_NULL(client)) return;
	belle_sip_stack_set_dns_engine(client->stack, dns_engine);
	timeout = belle_sip_stack_get_dns_timeout(client->stack);
	client->resolver_ctx = belle_sip_stack_resolve_srv(client->stack, "sip", "udp", SRV_DOMAIN, srv_resolve_done, client);
	BC_ASSERT_PTR_NOT_NULL(client->resolver_ctx);
	BC_ASSERT_TRUE(wait_for(client->stack, &client->resolve_done, 1, timeout));
	BC_ASSERT_PTR_NOT_NULL(client->srv_list);
	BC_ASSERT_NOT_EQUAL((unsigned int)belle_sip_list_size(client->srv_list), 0,unsigned int,"%u");
	if (client->srv_list && (belle_sip_list_size(client->srv_list) > 0)) {
		belle_sip_dns_srv_t *result_srv = belle_sip_list_nth_data(client->srv_list, 0);
		BC_ASSERT_EQUAL(belle_sip_dns_srv_get_port(result_srv), SIP_PORT, int, "%d");
	}

	destroy_endpoint(client);
}
static void srv_query(void) {
	srv_query_engine(BELLE_SIP_DNS_DNS_C);
#ifdef HAVE_DNS_SERVICE
	srv_query_engine(BELLE_SIP_DNS_APPLE_DNS_SERVICE);
#endif /* HAVE_DNS_SERVICE */
}

/* Successful SRV + A or AAAA queries */
static void srv_a_query_engine(unsigned char dns_engine) {
	int timeout;
	endpoint_t *client = create_endpoint();

	if (!BC_ASSERT_PTR_NOT_NULL(client)) return;
	belle_sip_stack_set_dns_engine(client->stack, dns_engine);
	timeout = belle_sip_stack_get_dns_timeout(client->stack);
	client->resolver_ctx = belle_sip_stack_resolve(client->stack, "sip", "udp", SRV_DOMAIN, SIP_PORT, AF_INET, a_resolve_done, client);
	BC_ASSERT_PTR_NOT_NULL(client->resolver_ctx);
	BC_ASSERT_TRUE(wait_for(client->stack, &client->resolve_done, 1, timeout));
	BC_ASSERT_PTR_NOT_EQUAL(client->ai_list, NULL);

	destroy_endpoint(client);
}
static void srv_a_query(void) {
	srv_a_query_engine(BELLE_SIP_DNS_DNS_C);
#ifdef HAVE_DNS_SERVICE
	srv_a_query_engine(BELLE_SIP_DNS_APPLE_DNS_SERVICE);
#endif /* HAVE_DNS_SERVICE */
}

/* Successful SRV query with no result + A query */
static void srv_a_query_no_srv_result_engine(unsigned char dns_engine) {
	struct addrinfo *ai;
	int timeout;
	endpoint_t *client = create_endpoint();

	if (!BC_ASSERT_PTR_NOT_NULL(client)) return;
	belle_sip_stack_set_dns_engine(client->stack, dns_engine);
	timeout = belle_sip_stack_get_dns_timeout(client->stack);
	client->resolver_ctx = belle_sip_stack_resolve(client->stack, "sip", "udp", IPV4_CNAME, SIP_PORT, AF_INET, a_resolve_done, client);
	BC_ASSERT_PTR_NOT_NULL(client->resolver_ctx);
	BC_ASSERT_TRUE(wait_for(client->stack, &client->resolve_done, 1, timeout));
	BC_ASSERT_PTR_NOT_NULL(client->ai_list);
	if (client->ai_list) {
		struct sockaddr_in *sock_in = (struct sockaddr_in *)client->ai_list->ai_addr;
		int ntohsi = (int)ntohs(sock_in->sin_port);
		BC_ASSERT_EQUAL(ntohsi, SIP_PORT, int, "%d");
		ai = bctbx_ip_address_to_addrinfo(AF_INET, SOCK_STREAM, IPV4_SIP_IP, SIP_PORT);
		if (ai) {
			BC_ASSERT_EQUAL(sock_in->sin_addr.s_addr, ((struct sockaddr_in *)ai->ai_addr)->sin_addr.s_addr, int, "%d");
			bctbx_freeaddrinfo(ai);
		}
	}

	destroy_endpoint(client);
}
static void srv_a_query_no_srv_result(void) {
	srv_a_query_no_srv_result_engine(BELLE_SIP_DNS_DNS_C);
#ifdef HAVE_DNS_SERVICE
	srv_a_query_no_srv_result_engine(BELLE_SIP_DNS_APPLE_DNS_SERVICE);
#endif /* HAVE_DNS_SERVICE */
}

<<<<<<< HEAD
=======

static void non_working_srv_a_query_engine(unsigned char dns_engine) {
	endpoint_t *client = create_endpoint();

	if (!BC_ASSERT_PTR_NOT_NULL(client)) return;
	belle_sip_stack_set_dns_engine(client->stack, dns_engine);
	belle_sip_stack_simulate_non_working_srv(client->stack, TRUE);
	client->resolver_ctx = belle_sip_stack_resolve(client->stack, "sip", "udp", SRV_DOMAIN, SIP_PORT, AF_INET, a_resolve_done, client);
	BC_ASSERT_PTR_NOT_NULL(client->resolver_ctx);
	/* the results should arrive before the normal timeout (10s).*/
	BC_ASSERT_TRUE(wait_for(client->stack, &client->resolve_done, 1, 5000));
	BC_ASSERT_PTR_NOT_EQUAL(client->ai_list, NULL);

	destroy_endpoint(client);
}

static void non_working_srv_a_query(void) {
	non_working_srv_a_query_engine(BELLE_SIP_DNS_DNS_C);
#ifdef HAVE_DNS_SERVICE
	non_working_srv_a_query_engine(BELLE_SIP_DNS_APPLE_DNS_SERVICE);
#endif /* HAVE_DNS_SERVICE */
}


>>>>>>> 6dea4dac
static void local_full_query_engine(unsigned char dns_engine) {
	int timeout;
	endpoint_t *client = create_endpoint();

	if (!BC_ASSERT_PTR_NOT_NULL(client)) return;
	belle_sip_stack_set_dns_engine(client->stack, dns_engine);
	timeout = belle_sip_stack_get_dns_timeout(client->stack);
	client->resolver_ctx = belle_sip_stack_resolve(client->stack, "sip", "tcp", "localhost", SIP_PORT, AF_INET, a_resolve_done, client);
	BC_ASSERT_PTR_NOT_NULL(client->resolver_ctx);
	BC_ASSERT_TRUE(wait_for(client->stack, &client->resolve_done, 1, timeout));
	BC_ASSERT_PTR_NOT_EQUAL(client->ai_list, NULL);
	if (client->ai_list) {
		struct sockaddr_in *sock_in = (struct sockaddr_in *)client->ai_list->ai_addr;
		int ntohsi = (int)ntohs(sock_in->sin_port);
		BC_ASSERT_EQUAL(ntohsi, SIP_PORT, int, "%d");
	}
	destroy_endpoint(client);
}
static void local_full_query(void) {
	local_full_query_engine(BELLE_SIP_DNS_DNS_C);
#ifdef HAVE_DNS_SERVICE
	local_full_query_engine(BELLE_SIP_DNS_APPLE_DNS_SERVICE);
#endif /* HAVE_DNS_SERVICE */
}

/* No query needed because already resolved */
static void no_query_needed_engine(unsigned char dns_engine) {
	struct addrinfo *ai;
	endpoint_t *client = create_endpoint();

	if (!BC_ASSERT_PTR_NOT_NULL(client)) return;
	belle_sip_stack_set_dns_engine(client->stack, dns_engine);
	client->resolver_ctx = belle_sip_stack_resolve(client->stack, "sip", "udp", IPV4_SIP_IP, SIP_PORT, AF_INET, a_resolve_done, client);
	BC_ASSERT_PTR_NULL(client->resolver_ctx);
	BC_ASSERT_TRUE(client->resolve_done);
	BC_ASSERT_PTR_NOT_EQUAL(client->ai_list, NULL);
	if (client->ai_list) {
		struct sockaddr_in *sock_in = (struct sockaddr_in *)client->ai_list->ai_addr;
		int ntohsi = (int)ntohs(sock_in->sin_port);
		BC_ASSERT_EQUAL(ntohsi, SIP_PORT, int, "%d");
		ai = bctbx_ip_address_to_addrinfo(AF_INET, SOCK_STREAM, IPV4_SIP_IP, SIP_PORT);
		if (ai) {
			BC_ASSERT_EQUAL(sock_in->sin_addr.s_addr, ((struct sockaddr_in *)ai->ai_addr)->sin_addr.s_addr, int, "%d");
			bctbx_freeaddrinfo(ai);
		}
	}

	destroy_endpoint(client);
}
static void no_query_needed(void) {
	no_query_needed_engine(BELLE_SIP_DNS_DNS_C);
#ifdef HAVE_DNS_SERVICE
	no_query_needed_engine(BELLE_SIP_DNS_APPLE_DNS_SERVICE);
#endif /* HAVE_DNS_SERVICE */
}

static void set_custom_resolv_conf(belle_sip_stack_t *stack, const char *ns[3]){
	char *resolv_file = bc_tester_file("tmp_resolv.conf");
	FILE *f=fopen(resolv_file,"w");
	BC_ASSERT_PTR_NOT_NULL(f);
	if (f){
		int i;
		for (i=0; i<3; ++i){
			if (ns[i]!=NULL){
				fprintf(f,"nameserver %s\n",ns[i]);
			}else break;
		}
		fclose(f);
	}
	belle_sip_stack_set_dns_resolv_conf_file(stack, resolv_file);
	free(resolv_file);
}

static void _dns_fallback(const char *nameservers[], unsigned char dns_engine) {
	struct addrinfo *ai;
	int timeout;
	endpoint_t *client = create_endpoint();

	if (!BC_ASSERT_PTR_NOT_NULL(client)) return;
	belle_sip_stack_set_dns_engine(client->stack, dns_engine);
	timeout = belle_sip_stack_get_dns_timeout(client->stack);
	set_custom_resolv_conf(client->stack,nameservers);
	client->resolver_ctx = belle_sip_stack_resolve_a(client->stack, IPV4_SIP_DOMAIN, SIP_PORT, AF_INET, a_resolve_done, client);
	BC_ASSERT_PTR_NOT_NULL(client->resolver_ctx);
	BC_ASSERT_TRUE(wait_for(client->stack, &client->resolve_done, 1, timeout));
	BC_ASSERT_PTR_NOT_EQUAL(client->ai_list, NULL);
	if (client->ai_list) {
		struct sockaddr_in *sock_in = (struct sockaddr_in *)client->ai_list->ai_addr;
		int ntohsi = (int)ntohs(sock_in->sin_port);
		BC_ASSERT_EQUAL(ntohsi, SIP_PORT, int, "%d");
		ai = bctbx_ip_address_to_addrinfo(AF_INET, SOCK_STREAM, IPV4_SIP_IP, SIP_PORT);
		if (ai) {
			BC_ASSERT_EQUAL(sock_in->sin_addr.s_addr, ((struct sockaddr_in *)ai->ai_addr)->sin_addr.s_addr, int, "%d");
			bctbx_freeaddrinfo(ai);
		}
	}

	destroy_endpoint(client);
}

static void dns_fallback(void) {
	const char *nameservers[]={
		"94.23.19.176", /*linphone.org ; this is not a name server, it will not respond*/
		"8.8.8.8", /* public nameserver, should work*/
		NULL
	};
	_dns_fallback(nameservers,BELLE_SIP_DNS_DNS_C);
#ifdef HAVE_DNS_SERVICE
	_dns_fallback(nameservers,BELLE_SIP_DNS_APPLE_DNS_SERVICE);
#endif /* HAVE_DNS_SERVICE */
}

static void dns_fallback_because_of_scope_link_ipv6(void) {
	const char *nameservers[]={
		"fe80::fdc5:99ef:ac05:5c55%enp0s25", /* Scope link IPv6 name server that will not respond */
		"8.8.8.8", /* public nameserver, should work*/
		NULL
	};
	_dns_fallback(nameservers,BELLE_SIP_DNS_DNS_C);
#ifdef HAVE_DNS_SERVICE
	_dns_fallback(nameservers,BELLE_SIP_DNS_APPLE_DNS_SERVICE);
#endif /* HAVE_DNS_SERVICE */
}

static void dns_fallback_because_of_invalid_ipv6(void) {
	const char *nameservers[]={
		"fe80::ba26:6cff:feb9:145c", /* Invalid IPv6 name server */
		"8.8.8.8", /* public nameserver, should work*/
		NULL
	};
	_dns_fallback(nameservers,BELLE_SIP_DNS_DNS_C);
#ifdef HAVE_DNS_SERVICE
	_dns_fallback(nameservers,BELLE_SIP_DNS_APPLE_DNS_SERVICE);
#endif /* HAVE_DNS_SERVICE */
}

static void ipv6_dns_server_engine(unsigned char dns_engine) {
	struct addrinfo *ai;
	int timeout;
	endpoint_t *client;
	const char *nameservers[]={
		"2001:4860:4860::8888",
		NULL
	};

	if (!belle_sip_tester_ipv6_available()){
		belle_sip_warning("Test skipped, IPv6 connectivity not available.");
		return;
	}

	client = create_endpoint();
	if (!BC_ASSERT_PTR_NOT_NULL(client)) return;
	belle_sip_stack_set_dns_engine(client->stack, dns_engine);
	timeout = belle_sip_stack_get_dns_timeout(client->stack);
	set_custom_resolv_conf(client->stack,nameservers);
	client->resolver_ctx = belle_sip_stack_resolve_a(client->stack, IPV4_SIP_DOMAIN, SIP_PORT, AF_INET, a_resolve_done, client);
	BC_ASSERT_PTR_NOT_NULL(client->resolver_ctx);
	BC_ASSERT_TRUE(wait_for(client->stack, &client->resolve_done, 1, timeout));
	BC_ASSERT_PTR_NOT_NULL(client->ai_list);
	if (client->ai_list) {
		struct sockaddr_in *sock_in = (struct sockaddr_in *)client->ai_list->ai_addr;
		int ntohsi = (int)ntohs(sock_in->sin_port);
		BC_ASSERT_EQUAL(ntohsi, SIP_PORT, int, "%d");
		ai = bctbx_ip_address_to_addrinfo(AF_INET, SOCK_STREAM, IPV4_SIP_IP, SIP_PORT);
		if (ai) {
			BC_ASSERT_EQUAL(sock_in->sin_addr.s_addr, ((struct sockaddr_in *)ai->ai_addr)->sin_addr.s_addr, int, "%d");
			bctbx_freeaddrinfo(ai);
		}
	}

	destroy_endpoint(client);
}
static void ipv6_dns_server(void) {
	ipv6_dns_server_engine(BELLE_SIP_DNS_DNS_C);
#ifdef HAVE_DNS_SERVICE
	ipv6_dns_server_engine(BELLE_SIP_DNS_APPLE_DNS_SERVICE);
#endif /* HAVE_DNS_SERVICE */
}

static void ipv4_and_ipv6_dns_server_engine(unsigned char dns_engine) {
	struct addrinfo *ai;
	int timeout;
	endpoint_t *client;
	const char *nameservers[]={
		"8.8.8.8",
		"2a01:e00::2",
		NULL
	};

	if (!belle_sip_tester_ipv6_available()){
		belle_sip_warning("Test skipped, IPv6 connectivity not available.");
		return;
	}
	client = create_endpoint();
	if (!BC_ASSERT_PTR_NOT_NULL(client)) return;
	belle_sip_stack_set_dns_engine(client->stack, dns_engine);
	timeout = belle_sip_stack_get_dns_timeout(client->stack);
	set_custom_resolv_conf(client->stack,nameservers);
	client->resolver_ctx = belle_sip_stack_resolve_a(client->stack, IPV4_SIP_DOMAIN, SIP_PORT, AF_INET, a_resolve_done, client);
	BC_ASSERT_PTR_NOT_NULL(client->resolver_ctx);
	BC_ASSERT_TRUE(wait_for(client->stack, &client->resolve_done, 1, timeout));
	BC_ASSERT_PTR_NOT_EQUAL(client->ai_list, NULL);
	if (client->ai_list) {
		struct sockaddr_in *sock_in = (struct sockaddr_in *)client->ai_list->ai_addr;
		int ntohsi = (int)ntohs(sock_in->sin_port);
		BC_ASSERT_EQUAL(ntohsi, SIP_PORT, int, "%d");
		ai = bctbx_ip_address_to_addrinfo(AF_INET, SOCK_STREAM, IPV4_SIP_IP, SIP_PORT);
		if (ai) {
			BC_ASSERT_EQUAL(sock_in->sin_addr.s_addr, ((struct sockaddr_in *)ai->ai_addr)->sin_addr.s_addr, int, "%d");
			bctbx_freeaddrinfo(ai);
		}
	}

	destroy_endpoint(client);
}
static void ipv4_and_ipv6_dns_server(void) {
	ipv4_and_ipv6_dns_server_engine(BELLE_SIP_DNS_DNS_C);
#ifdef HAVE_DNS_SERVICE
	ipv4_and_ipv6_dns_server_engine(BELLE_SIP_DNS_APPLE_DNS_SERVICE);
#endif /* HAVE_DNS_SERVICE */
}

#ifdef HAVE_MDNS
static void mdns_register_callback(void *data, int error) {
	int *register_error = (int *)data;
	*register_error = error;
}

static void mdns_query_ipv4_or_ipv6(int family) {
	belle_sip_mdns_register_t *reg;
	endpoint_t *client;
	int register_error = -1;

	client = create_endpoint();

	reg = belle_sip_mdns_register("sip", "tcp", "test.linphone.local", NULL, 5060, 10, 100, 3600, mdns_register_callback, &register_error);
	BC_ASSERT_PTR_NOT_NULL(reg);
	BC_ASSERT_TRUE(wait_for(client->stack, &register_error, 0, 5000));

	client->resolver_ctx = belle_sip_stack_resolve(client->stack, "sip", "tcp", "test.linphone.local", 5060, family, a_resolve_done, client);
	BC_ASSERT_PTR_NOT_NULL(client->resolver_ctx);
	BC_ASSERT_TRUE(wait_for(client->stack, &client->resolve_done, 1, 10000));
	BC_ASSERT_PTR_NOT_NULL(client->ai_list);

	belle_sip_mdns_unregister(reg);
	destroy_endpoint(client);
}

static void mdns_query(void) {
	mdns_query_ipv4_or_ipv6(AF_INET);
}

static void mdns_query_ipv6(void) {
	if (!belle_sip_tester_ipv6_available()){
		belle_sip_warning("Test skipped, IPv6 connectivity not available.");
		return;
	}

	mdns_query_ipv4_or_ipv6(AF_INET6);
}

static void mdns_query_no_result(void) {
	endpoint_t *client;

	client = create_endpoint();

	/* Wait some time to be sure that the services from last test are stopped */
	wait_for(client->stack, &client->resolve_done, 1, 1000);

	client->resolver_ctx = belle_sip_stack_resolve(client->stack, "sip", "tcp", "test.linphone.local", 5060, AF_INET, a_resolve_done, client);
	BC_ASSERT_PTR_NOT_NULL(client->resolver_ctx);
	BC_ASSERT_TRUE(wait_for(client->stack, &client->resolve_done, 1, 10000));
	BC_ASSERT_PTR_NULL(client->ai_list);

	destroy_endpoint(client);
}

static void mdns_query_multiple_result(void) {
	belle_sip_mdns_register_t *reg1, *reg2;
	endpoint_t *client;
	int register_error = -1;

	client = create_endpoint();

	reg1 = belle_sip_mdns_register("sip", "tcp", "test.linphone.local", "Register1", 5060, 20, 100, 3600, mdns_register_callback, &register_error);
	BC_ASSERT_PTR_NOT_NULL(reg1);
	BC_ASSERT_TRUE(wait_for(client->stack, &register_error, 0, 5000));

	register_error = -1;
	reg2 = belle_sip_mdns_register("sip", "tcp", "test.linphone.local", "Register2", 5070, 10, 100, 3600, mdns_register_callback, &register_error);
	BC_ASSERT_PTR_NOT_NULL(reg2);
	BC_ASSERT_TRUE(wait_for(client->stack, &register_error, 0, 5000));

	client->resolver_ctx = belle_sip_stack_resolve(client->stack, "sip", "tcp", "test.linphone.local", 5060, AF_INET, a_resolve_done, client);
	BC_ASSERT_PTR_NOT_NULL(client->resolver_ctx);
	BC_ASSERT_TRUE(wait_for(client->stack, &client->resolve_done, 1, 10000));

	BC_ASSERT_PTR_NOT_NULL(client->ai_list);
	if (client->ai_list) {
		/* We need to know if we have two results, if ai_list is != NULL then we have one so we check ai_next */
		BC_ASSERT_PTR_NOT_NULL(client->ai_list->ai_next);

		/* The first adress should be the one registered on port 5070 since it has higher priority */
		if (client->ai_list->ai_addr->sa_family == AF_INET) {
			struct sockaddr_in *sock_in = (struct sockaddr_in *)client->ai_list->ai_addr;
			int ntohsi = (int)ntohs(sock_in->sin_port);
			BC_ASSERT_EQUAL(ntohsi, 5070, int, "%d");
		} else {
			struct sockaddr_in6 *sock_in = (struct sockaddr_in6 *)client->ai_list->ai_addr;
			int ntohsi = (int)ntohs(sock_in->sin6_port);
			BC_ASSERT_EQUAL(ntohsi, 5070, int, "%d");
		}
	}

	belle_sip_mdns_unregister(reg1);
	belle_sip_mdns_unregister(reg2);
	destroy_endpoint(client);
}

static void mdns_queries(void) {
	belle_sip_mdns_register_t *reg;
	endpoint_t *client;
	int register_error = -1;

	client = create_endpoint();

	/* Wait some time to be sure that the services from last test are stopped */
	wait_for(client->stack, &client->resolve_done, 1, 1000);

	reg = belle_sip_mdns_register("sip", "tcp", "test.linphone.local", NULL, 5060, 10, 100, 3600, mdns_register_callback, &register_error);
	BC_ASSERT_PTR_NOT_NULL(reg);
	BC_ASSERT_TRUE(wait_for(client->stack, &register_error, 0, 5000));

	client->resolver_ctx = belle_sip_stack_resolve(client->stack, "sip", "tcp", "test.linphone.local", 5060, AF_INET, a_resolve_done, client);
	BC_ASSERT_PTR_NOT_NULL(client->resolver_ctx);
	BC_ASSERT_TRUE(wait_for(client->stack, &client->resolve_done, 1, 10000));
	BC_ASSERT_PTR_NOT_NULL(client->ai_list);

	reset_endpoint(client);
	wait_for(client->stack, &client->resolve_done, 1, 5000); // Wait 5 seconds

	client->resolver_ctx = belle_sip_stack_resolve(client->stack, "sip", "tcp", "test.linphone.local", 5060, AF_INET, a_resolve_done, client);
	BC_ASSERT_PTR_NOT_NULL(client->resolver_ctx);
	BC_ASSERT_TRUE(wait_for(client->stack, &client->resolve_done, 1, 10000));
	BC_ASSERT_PTR_NOT_NULL(client->ai_list);

	belle_sip_mdns_unregister(reg);
	destroy_endpoint(client);
}
#endif

test_t resolver_tests[] = {
	TEST_NO_TAG("A query (IPv4)", ipv4_a_query),
	TEST_NO_TAG("A query (IPv4) with CNAME", ipv4_cname_a_query),
	TEST_NO_TAG("A query (IPv4) with no result", ipv4_a_query_no_result),
	TEST_NO_TAG("A query (IPv4) with send failure", ipv4_a_query_send_failure),
	TEST_NO_TAG("A query (IPv4) with timeout", ipv4_a_query_timeout),
	TEST_NO_TAG("A query (IPv4) with multiple results", ipv4_a_query_multiple_results),
	TEST_NO_TAG("A query (IPv4) with AI_V4MAPPED results", ipv4_a_query_with_v4mapped_results),
	TEST_NO_TAG("Local query", local_query),
	TEST_NO_TAG("AAAA query (IPv6)", ipv6_aaaa_query),
	TEST_NO_TAG("SRV query", srv_query),
	TEST_NO_TAG("SRV + A query", srv_a_query),
	TEST_NO_TAG("SRV + A query with no SRV result", srv_a_query_no_srv_result),
	TEST_NO_TAG("Non working SRV + A query", non_working_srv_a_query),
	TEST_NO_TAG("Local SRV+A query", local_full_query),
	TEST_NO_TAG("No query needed", no_query_needed),
	TEST_NO_TAG("DNS fallback", dns_fallback),
	TEST_NO_TAG("DNS fallback because of scope link IPv6", dns_fallback_because_of_scope_link_ipv6),
	TEST_NO_TAG("DNS fallback because of invalid IPv6", dns_fallback_because_of_invalid_ipv6),
	TEST_NO_TAG("IPv6 DNS server", ipv6_dns_server),
	TEST_NO_TAG("IPv4 and v6 DNS servers", ipv4_and_ipv6_dns_server),
	TEST_NO_TAG("A query (IPv4) cancelled", a_query_cancelled),
	TEST_NO_TAG("SRV query cancelled", srv_query_cancelled),
	TEST_NO_TAG("SRV + A query cancelled", srv_a_query_cancelled),
	TEST_NO_TAG("AAAA query cancelled", aaaa_query_cancelled),
	TEST_NO_TAG("A query in time out cancelled", timeout_query_cancelled),
#ifdef HAVE_MDNS
	TEST_NO_TAG("MDNS query", mdns_query),
	TEST_NO_TAG("MDNS query with ipv6", mdns_query_ipv6),
	TEST_NO_TAG("MDNS query with no result", mdns_query_no_result),
	TEST_NO_TAG("MDNS query with multiple result", mdns_query_multiple_result),
	TEST_NO_TAG("MDNS multiple queries", mdns_queries)
#endif
};

test_suite_t resolver_test_suite = {"Resolver", NULL, NULL, belle_sip_tester_before_each, belle_sip_tester_after_each,
									sizeof(resolver_tests) / sizeof(resolver_tests[0]), resolver_tests};<|MERGE_RESOLUTION|>--- conflicted
+++ resolved
@@ -159,11 +159,7 @@
 }
 
 /* Cancel A query */
-<<<<<<< HEAD
-static void a_query_cancelled_engine(unsigned char dns_engine) {
-=======
 static void a_query_cancelled_engine(unsigned char dns_engine, bool_t destroy_stack) {
->>>>>>> 6dea4dac
 	int timeout;
 	endpoint_t *client = create_endpoint();
 	int i,dummy=0;
@@ -185,13 +181,6 @@
 		BC_ASSERT_PTR_NOT_NULL(client->resolver_ctx);
 		/* cancel the query (do it immediately otherwise the result might arrive before the cancel) */
 		belle_sip_resolver_context_cancel(client->resolver_ctx);
-<<<<<<< HEAD
-		BC_ASSERT_TRUE(client->resolve_done==0);
-		BC_ASSERT_PTR_NULL(client->ai_list);
-
-		/* wait a little (query result is already in the system cache so it shall be fast) to give the time a to potential answer to reach cancelled request */
-		wait_for(client->stack, &dummy, 1, 100);
-=======
 		BC_ASSERT_PTR_NULL(client->ai_list);
 		if (destroy_stack == TRUE) {
 			destroy_endpoint_stack(client);
@@ -204,19 +193,10 @@
 		}
 
 		BC_ASSERT_TRUE(client->resolve_done==0);
->>>>>>> 6dea4dac
 		BC_ASSERT_PTR_NULL(client->ai_list);
 	}
 
 	destroy_endpoint(client);
-<<<<<<< HEAD
-
-}
-static void a_query_cancelled(void) {
-	a_query_cancelled_engine(BELLE_SIP_DNS_DNS_C);
-#ifdef HAVE_DNS_SERVICE
-	a_query_cancelled_engine(BELLE_SIP_DNS_APPLE_DNS_SERVICE);
-=======
 }
 
 static void a_query_cancelled(void) {
@@ -227,16 +207,11 @@
 	a_query_cancelled_engine(BELLE_SIP_DNS_APPLE_DNS_SERVICE, FALSE);
 	a_query_cancelled_engine(BELLE_SIP_DNS_APPLE_DNS_SERVICE, TRUE);
 	belle_sip_object_inhibit_leak_detector(FALSE);
->>>>>>> 6dea4dac
 #endif /* HAVE_DNS_SERVICE */
 }
 
 /* Cancel a SRV query */
-<<<<<<< HEAD
-static void srv_query_cancelled_engine(unsigned char dns_engine) {
-=======
 static void srv_query_cancelled_engine(unsigned char dns_engine, bool_t destroy_stack) {
->>>>>>> 6dea4dac
 	int timeout;
 	endpoint_t *client = create_endpoint();
 	int i,dummy=0;
@@ -266,10 +241,6 @@
 		BC_ASSERT_TRUE(client->resolve_done==0);
 		BC_ASSERT_PTR_NULL(client->srv_list);
 
-<<<<<<< HEAD
-		/* wait a little (query result is already in the system cache so it shall be fast) to give the time a to potential answer to reach cancelled request */
-		wait_for(client->stack, &dummy, 1, 100);
-=======
 		if (destroy_stack == TRUE) {
 			destroy_endpoint_stack(client);
 			bctbx_sleep_ms(50);
@@ -279,18 +250,12 @@
 			/* wait a little (query result is already in the system cache so it shall be fast) to give the time a to potential answer to reach cancelled request */
 			wait_for(client->stack, &dummy, 1, 50);
 		}
->>>>>>> 6dea4dac
 		BC_ASSERT_EQUAL((unsigned int)belle_sip_list_size(client->srv_list), 0,unsigned int,"%u");
 	}
 
 	destroy_endpoint(client);
 }
 static void srv_query_cancelled(void) {
-<<<<<<< HEAD
-	srv_query_cancelled_engine(BELLE_SIP_DNS_DNS_C);
-#ifdef HAVE_DNS_SERVICE
-	srv_query_cancelled_engine(BELLE_SIP_DNS_APPLE_DNS_SERVICE);
-=======
 	srv_query_cancelled_engine(BELLE_SIP_DNS_DNS_C, FALSE);
 	srv_query_cancelled_engine(BELLE_SIP_DNS_DNS_C, TRUE);
 #ifdef HAVE_DNS_SERVICE
@@ -298,16 +263,11 @@
 	srv_query_cancelled_engine(BELLE_SIP_DNS_APPLE_DNS_SERVICE, FALSE);
 	srv_query_cancelled_engine(BELLE_SIP_DNS_APPLE_DNS_SERVICE, TRUE);
 	belle_sip_object_inhibit_leak_detector(FALSE);
->>>>>>> 6dea4dac
 #endif /* HAVE_DNS_SERVICE */
 }
 
 /* Cancel a SRV + A or AAAA query */
-<<<<<<< HEAD
-static void srv_a_query_cancelled_engine(unsigned char dns_engine) {
-=======
 static void srv_a_query_cancelled_engine(unsigned char dns_engine, bool_t destroy_stack) {
->>>>>>> 6dea4dac
 	int timeout;
 	endpoint_t *client = create_endpoint();
 	int i,dummy=0;
@@ -333,9 +293,6 @@
 		BC_ASSERT_PTR_NULL(client->ai_list);
 
 		/* wait a little (query result is already in the system cache so it shall be fast) to give the time a to potential answer to reach cancelled request */
-<<<<<<< HEAD
-		wait_for(client->stack, &dummy, 1, 100);
-=======
 		if (destroy_stack == TRUE) {
 			destroy_endpoint_stack(client);
 			bctbx_sleep_ms(50);
@@ -345,18 +302,12 @@
 			/* wait a little (query result is already in the system cache so it shall be fast) to give the time a to potential answer to reach cancelled request */
 			wait_for(client->stack, &dummy, 1, 50);
 		}
->>>>>>> 6dea4dac
 		BC_ASSERT_PTR_NULL(client->ai_list);
 	}
 
 	destroy_endpoint(client);
 }
 static void srv_a_query_cancelled(void) {
-<<<<<<< HEAD
-	srv_a_query_cancelled_engine(BELLE_SIP_DNS_DNS_C);
-#ifdef HAVE_DNS_SERVICE
-	srv_a_query_cancelled_engine(BELLE_SIP_DNS_APPLE_DNS_SERVICE);
-=======
 	srv_a_query_cancelled_engine(BELLE_SIP_DNS_DNS_C, FALSE);
 	srv_a_query_cancelled_engine(BELLE_SIP_DNS_DNS_C, TRUE);
 #ifdef HAVE_DNS_SERVICE
@@ -364,16 +315,11 @@
 	srv_a_query_cancelled_engine(BELLE_SIP_DNS_APPLE_DNS_SERVICE, FALSE);
 	srv_a_query_cancelled_engine(BELLE_SIP_DNS_APPLE_DNS_SERVICE, TRUE);
 	belle_sip_object_inhibit_leak_detector(FALSE);
->>>>>>> 6dea4dac
 #endif /* HAVE_DNS_SERVICE */
 }
 
 /* Cancel A+AAAA query */
-<<<<<<< HEAD
-static void aaaa_query_cancelled_engine(unsigned char dns_engine) {
-=======
 static void aaaa_query_cancelled_engine(unsigned char dns_engine, bool_t destroy_stack) {
->>>>>>> 6dea4dac
 	int timeout;
 	endpoint_t *client;
 	int i,dummy=0;
@@ -403,10 +349,6 @@
 		BC_ASSERT_TRUE(client->resolve_done==0);
 		BC_ASSERT_PTR_NULL(client->ai_list);
 
-<<<<<<< HEAD
-		/* wait a little (query result is already in the system cache so it shall be fast) to give the time a to potential answer to reach cancelled request */
-		wait_for(client->stack, &dummy, 1, 100);
-=======
 		if (destroy_stack == TRUE) {
 			destroy_endpoint_stack(client);
 			bctbx_sleep_ms(50);
@@ -416,18 +358,12 @@
 			/* wait a little (query result is already in the system cache so it shall be fast) to give the time a to potential answer to reach cancelled request */
 			wait_for(client->stack, &dummy, 1, 50);
 		}
->>>>>>> 6dea4dac
 		BC_ASSERT_PTR_NULL(client->ai_list);
 	}
 
 	destroy_endpoint(client);
 }
 static void aaaa_query_cancelled(void) {
-<<<<<<< HEAD
-	aaaa_query_cancelled_engine(BELLE_SIP_DNS_DNS_C);
-#ifdef HAVE_DNS_SERVICE
-	aaaa_query_cancelled_engine(BELLE_SIP_DNS_APPLE_DNS_SERVICE);
-=======
 	aaaa_query_cancelled_engine(BELLE_SIP_DNS_DNS_C, FALSE);
 	aaaa_query_cancelled_engine(BELLE_SIP_DNS_DNS_C, TRUE);
 #ifdef HAVE_DNS_SERVICE
@@ -435,16 +371,11 @@
 	aaaa_query_cancelled_engine(BELLE_SIP_DNS_APPLE_DNS_SERVICE, FALSE);
 	aaaa_query_cancelled_engine(BELLE_SIP_DNS_APPLE_DNS_SERVICE, TRUE);
 	belle_sip_object_inhibit_leak_detector(FALSE);
->>>>>>> 6dea4dac
 #endif /* HAVE_DNS_SERVICE */
 }
 
 /* Cancel A query during timeout*/
-<<<<<<< HEAD
-static void timeout_query_cancelled_engine(unsigned char dns_engine) {
-=======
 static void timeout_query_cancelled_engine(unsigned char dns_engine, bool_t destroy_stack) {
->>>>>>> 6dea4dac
 	endpoint_t *client = create_endpoint();
 	int i,dummy=0;
 
@@ -460,10 +391,6 @@
 		BC_ASSERT_TRUE(client->resolve_done==0);
 		BC_ASSERT_PTR_NULL(client->ai_list);
 
-<<<<<<< HEAD
-		/* wait a little (query result is already in the system cache so it shall be fast) to give the time a to potential answer to reach cancelled request */
-		wait_for(client->stack, &dummy, 1, 100);
-=======
 		if (destroy_stack == TRUE) {
 			destroy_endpoint_stack(client);
 			bctbx_sleep_ms(50);
@@ -473,7 +400,6 @@
 			/* wait a little (query result is already in the system cache so it shall be fast) to give the time a to potential answer to reach cancelled request */
 			wait_for(client->stack, &dummy, 1, 50);
 		}
->>>>>>> 6dea4dac
 		BC_ASSERT_PTR_NULL(client->ai_list);
 		reset_endpoint(client);
 	}
@@ -481,11 +407,6 @@
 	destroy_endpoint(client);
 }
 static void timeout_query_cancelled(void) {
-<<<<<<< HEAD
-	timeout_query_cancelled_engine(BELLE_SIP_DNS_DNS_C);
-#ifdef HAVE_DNS_SERVICE
-	timeout_query_cancelled_engine(BELLE_SIP_DNS_APPLE_DNS_SERVICE);
-=======
 	timeout_query_cancelled_engine(BELLE_SIP_DNS_DNS_C, FALSE);
 	timeout_query_cancelled_engine(BELLE_SIP_DNS_DNS_C, TRUE);
 #ifdef HAVE_DNS_SERVICE
@@ -493,7 +414,6 @@
 	timeout_query_cancelled_engine(BELLE_SIP_DNS_APPLE_DNS_SERVICE, FALSE);
 	timeout_query_cancelled_engine(BELLE_SIP_DNS_APPLE_DNS_SERVICE, TRUE);
 	belle_sip_object_inhibit_leak_detector(FALSE);
->>>>>>> 6dea4dac
 #endif /* HAVE_DNS_SERVICE */
 }
 
@@ -823,8 +743,6 @@
 #endif /* HAVE_DNS_SERVICE */
 }
 
-<<<<<<< HEAD
-=======
 
 static void non_working_srv_a_query_engine(unsigned char dns_engine) {
 	endpoint_t *client = create_endpoint();
@@ -849,7 +767,6 @@
 }
 
 
->>>>>>> 6dea4dac
 static void local_full_query_engine(unsigned char dns_engine) {
 	int timeout;
 	endpoint_t *client = create_endpoint();
