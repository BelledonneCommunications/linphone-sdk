--- conflicted
+++ resolved
@@ -80,24 +80,11 @@
 void belle_sip_request_set_uri(belle_sip_request_t* request,belle_sip_uri_t* uri) {
 
 }
-<<<<<<< HEAD
-
-=======
 
 belle_sip_uri_t * belle_sip_request_get_uri(belle_sip_request_t *request){
 	return NULL;
 }
 
-const char * belle_sip_request_get_method(const belle_sip_request_t *req){
-	return NULL;
-}
-
-void belle_sip_request_set_method(belle_sip_request_t* request,const char* method) {
-
-}
-
-
->>>>>>> 895333a8
 int belle_sip_message_is_request(belle_sip_message_t *msg){
 	return 0;
 }
