SUBDIRS=grammars


noinst_LTLIBRARIES=libbellesip_tls.la

<<<<<<< HEAD
#to disable warning introduced by compatibility between polar 1.2 and 1.3
=======
$(builddir)/generated_src_stamp : $(grammar_files)
	$(ANTLR)  -fo $(builddir) $(grammar_files)
	touch $(builddir)/generated_src_stamp

$(generated_src)	:	$(builddir)/generated_src_stamp
	

BUILT_SOURCES=$(generated_src)

noinst_LTLIBRARIES=libbellesip_generated.la libbellesip_tls.la
nodist_libbellesip_generated_la_SOURCES=$(generated_src)
libbellesip_generated_la_CFLAGS=$(LESS_STRICT_OPTIONS) $(ANTLR_CFLAGS)

#to disbale warning introduced by compatibility between polar 1.2 and 1.3
>>>>>>> e75a795c
libbellesip_tls_la_SOURCES= transports/tls_listeningpoint_polarssl.c transports/tls_channel_polarssl.c 
libbellesip_tls_la_CFLAGS=$(LESS_STRICT_OPTIONS) $(TLS_CFLAGS)  $(LIBBELLESIP_CFLAGS)


lib_LTLIBRARIES=libbellesip.la


libbellesip_la_SOURCES=				\
									clock_gettime.c clock_gettime.h \
									port.c port.h \
									belle_sip_uri_impl.c \
									belle_sip_headers_impl.c \
									belle_sip_utils.c belle_sip_internal.h \
									belle_sip_object.c \
									belle_sip_loop.c \
									belle_sip_resolver.c \
									belle_sip_parameters.c \
									belle_sdp_impl.c \
									transaction.c \
									listeningpoint.c listeningpoint_internal.h \
									sipstack.c \
									provider.c \
									channel.c channel.h \
									message.c \
									md5.c md5.h \
									auth_helper.c \
									siplistener.c \
									ict.c \
									ist.c \
									nict.c \
									nist.c \
									dialog.c \
									auth_event.c \
									transports/udp_listeningpoint.c \
									transports/udp_channel.c \
									transports/stream_channel.c \
									transports/stream_channel.h \
									transports/stream_listeningpoint.c \
									refresher.c \
									dns.c dns.h \
									belle_sip_dict.c \
									generic-uri.c \
									http-provider.c \
									http-message.c

if BUILD_TUNNEL
libbellesip_la_SOURCES+=			transports/tunnel_listeningpoint.c \
									transports/tunnel_channel.c \
									transports/tunnel_wrapper.cc
endif


libbellesip_la_CFLAGS=$(STRICT_OPTIONS) $(ANTLR_CFLAGS) $(TLS_CFLAGS) $(TUNNEL_CFLAGS) $(LIBBELLESIP_CFLAGS)
libbellesip_la_CXXFLAGS=$(STRICT_OPTIONS) $(TLS_CFLAGS) $(TUNNEL_CFLAGS) $(LIBBELLESIP_CFLAGS)

libbellesip_la_LIBADD=grammars/libbellesip_generated.la libbellesip_tls.la $(ANTLR_LIBS) $(TLS_LIBS) $(TUNNEL_LIBS)

libbellesip_la_LDFLAGS=-no-undefined $(LDFLAGS)


AM_CPPFLAGS=-I$(top_srcdir)/include -I$(builddir)/grammars 

discovery:
	touch specs.c
	$(CC) $(CFLAGS) -include $(top_builddir)/config.h $(ANTLR_CFLAGS) $(CUNIT_CFLAGS) $(TLS_CFLAGS) -E -P -v -dD specs.c
<|MERGE_RESOLUTION|>--- conflicted
+++ resolved
@@ -3,24 +3,7 @@
 
 noinst_LTLIBRARIES=libbellesip_tls.la
 
-<<<<<<< HEAD
 #to disable warning introduced by compatibility between polar 1.2 and 1.3
-=======
-$(builddir)/generated_src_stamp : $(grammar_files)
-	$(ANTLR)  -fo $(builddir) $(grammar_files)
-	touch $(builddir)/generated_src_stamp
-
-$(generated_src)	:	$(builddir)/generated_src_stamp
-	
-
-BUILT_SOURCES=$(generated_src)
-
-noinst_LTLIBRARIES=libbellesip_generated.la libbellesip_tls.la
-nodist_libbellesip_generated_la_SOURCES=$(generated_src)
-libbellesip_generated_la_CFLAGS=$(LESS_STRICT_OPTIONS) $(ANTLR_CFLAGS)
-
-#to disbale warning introduced by compatibility between polar 1.2 and 1.3
->>>>>>> e75a795c
 libbellesip_tls_la_SOURCES= transports/tls_listeningpoint_polarssl.c transports/tls_channel_polarssl.c 
 libbellesip_tls_la_CFLAGS=$(LESS_STRICT_OPTIONS) $(TLS_CFLAGS)  $(LIBBELLESIP_CFLAGS)
 
@@ -64,7 +47,8 @@
 									belle_sip_dict.c \
 									generic-uri.c \
 									http-provider.c \
-									http-message.c
+									http-message.c \
+									http-listener.c
 
 if BUILD_TUNNEL
 libbellesip_la_SOURCES+=			transports/tunnel_listeningpoint.c \
