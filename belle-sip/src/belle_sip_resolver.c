--- conflicted
+++ resolved
@@ -1142,38 +1142,5 @@
 			if (af_type == AF_INET) belle_sip_fatal("belle_sip_get_src_addr_for(): belle_sip_ip_address_to_addrinfo() failed");
 		}
 	}
-<<<<<<< HEAD
-	if (sock!=(belle_sip_socket_t)-1) close_socket(sock);
-}
-=======
 	if (sock!=(belle_sip_socket_t)-1) belle_sip_close_socket(sock);
-}
-
-#ifndef IN6_GET_ADDR_V4MAPPED
-#define IN6_GET_ADDR_V4MAPPED(sin6_addr)	*(unsigned int*)((unsigned char*)(sin6_addr)+12)
-#endif
-
-
-void belle_sip_address_remove_v4_mapping(const struct sockaddr *v6, struct sockaddr *result, socklen_t *result_len){
-	if (v6->sa_family==AF_INET6){
-		struct sockaddr_in6 *in6=(struct sockaddr_in6*)v6;
-		
-		if (IN6_IS_ADDR_V4MAPPED(&in6->sin6_addr)){
-			struct sockaddr_in *in=(struct sockaddr_in*)result;
-			result->sa_family=AF_INET;
-			in->sin_addr.s_addr = IN6_GET_ADDR_V4MAPPED(&in6->sin6_addr);
-			in->sin_port=in6->sin6_port;
-			*result_len=sizeof(struct sockaddr_in);
-		}else{
-			if (v6!=result) memcpy(result,v6,sizeof(struct sockaddr_in6));
-			*result_len=sizeof(struct sockaddr_in6);
-		}
-		
-	}else{
-		*result_len=sizeof(struct sockaddr_in);
-		if (v6!=result) memcpy(result,v6,sizeof(struct sockaddr_in));
-	}
-}
-
-
->>>>>>> 11f674bc
+}