--- conflicted
+++ resolved
@@ -35,10 +35,7 @@
 #include "dns.h"
 #include <dns_sd.h>
 #include <dns_util.h>
-<<<<<<< HEAD
-=======
 #include "bctoolbox/port.h" // mutex
->>>>>>> 6dea4dac
 #endif /* HAVE_DNS_SERVICE */
 #include "dns/dns.h"
 
@@ -276,10 +273,7 @@
 	DNSServiceRef dns_service;
 	dispatch_source_t dns_service_timer;
 	uint16_t dns_service_type;
-<<<<<<< HEAD
-=======
 	dispatch_queue_t dns_service_queue; // this queue is created by the stack, but store a ref on it anyway
->>>>>>> 6dea4dac
 #endif /*HAVE_DNS_SERVICE */
 	struct dns_resolv_conf *resconf;
 	struct dns_hosts *hosts;
@@ -348,12 +342,9 @@
 void belle_sip_resolver_context_init(belle_sip_resolver_context_t *obj, belle_sip_stack_t *stack){
 	obj->stack=stack;
 	obj->min_ttl = UINT32_MAX;
-<<<<<<< HEAD
-=======
 #ifdef HAVE_DNS_SERVICE
 	obj->use_dns_service = obj->stack->use_dns_service; // the object might actually survive the stack, so save crucial information
 #endif /* HAVE_DNS_SERVICE */
->>>>>>> 6dea4dac
 	belle_sip_init_sockets(); /* Need to be called for DNS resolution to work on Windows platform. */
 }
 
@@ -907,10 +898,7 @@
 		}
 		dns_service_deallocate(ctx);
 		belle_sip_main_loop_do_later(ctx->base.stack->ml, (belle_sip_callback_t)belle_sip_resolver_context_notify, BELLE_SIP_RESOLVER_CONTEXT(ctx));
-<<<<<<< HEAD
-=======
 		bctbx_mutex_unlock(&(ctx->notify_mutex));
->>>>>>> 6dea4dac
 		return;
 	}
 
@@ -918,10 +906,7 @@
 		belle_sip_error("%s : resolving %s got class %d while IN(0x01) expected", __FUNCTION__, fullname, rrclass);
 		dns_service_deallocate(ctx);
 		belle_sip_main_loop_do_later(ctx->base.stack->ml, (belle_sip_callback_t)belle_sip_resolver_context_notify, BELLE_SIP_RESOLVER_CONTEXT(ctx));
-<<<<<<< HEAD
-=======
 		bctbx_mutex_unlock(&(ctx->notify_mutex));
->>>>>>> 6dea4dac
 		return;
 	}
 
@@ -1232,18 +1217,11 @@
 static int _resolver_start_query(belle_sip_simple_resolver_context_t *ctx) {
 	if (!ctx->name) return -1;
 #ifdef HAVE_DNS_SERVICE
-<<<<<<< HEAD
-	if (ctx->base.stack->use_dns_service == TRUE ) {
-		// Take a ref on the context so we are sure it will still exists when the notify is called
-		// When returning an error, the notify is called anyway so do not unref, the matching unref
-		// is always performed in the belle_sip_resolver_context_notify function
-=======
 	if (ctx->base.use_dns_service == TRUE ) {
 		// Take a ref on the context so we are sure it will still exists when the notify is called
 		// When returning an error, the notify is called anyway so do not unref, the matching unref
 		// is always performed in the belle_sip_resolver_context_notify function or directly in the callback
 		// when the resolve has been cancelled
->>>>>>> 6dea4dac
 		belle_sip_object_ref(ctx);
 
 		/* Create the DNSServiceRef */
@@ -1271,25 +1249,6 @@
 				return -1;
 			}
 
-<<<<<<< HEAD
-			/* Set a timer */
-			ctx->dns_service_timer = dispatch_source_create(DISPATCH_SOURCE_TYPE_TIMER, 0, 0, ctx->base.stack->dns_service_queue);
-			int timeout = belle_sip_stack_get_dns_timeout(ctx->base.stack); // timeout is in ms
-			dispatch_source_set_event_handler(ctx->dns_service_timer, ^{ // block captures ctx
-					dns_service_deallocate(ctx); /* disarm timer - we need it once and deallocate the query */
-					belle_sip_message("DNS timer fired while resolving %s ", ctx->name);
-					belle_sip_main_loop_do_later(ctx->base.stack->ml, (belle_sip_callback_t)belle_sip_resolver_context_notify, BELLE_SIP_RESOLVER_CONTEXT(ctx));
-
-				});
-			dispatch_source_set_timer(ctx->dns_service_timer, dispatch_time(DISPATCH_TIME_NOW,timeout*NSEC_PER_MSEC), timeout*NSEC_PER_MSEC, 0); // timeout given is in Nano seconds
-			dispatch_resume(ctx->dns_service_timer);
-		} else {
-			/* Error simulation */
-			belle_sip_error("%s DNSServiceRefSockFD error [%s]: simulated error %d", __FUNCTION__, ctx->name, ctx->base.stack->resolver_send_error);
-			return -1;
-		}
-
-=======
 		/* Create a timer */
 		ctx->dns_service_timer = dispatch_source_create(DISPATCH_SOURCE_TYPE_TIMER, 0, 0, ctx->dns_service_queue);
 		int timeout = belle_sip_stack_get_dns_timeout(ctx->base.stack); // timeout is in ms
@@ -1331,7 +1290,6 @@
 			return -1;
 		}
 
->>>>>>> 6dea4dac
 		return 0;
 	}
 #endif /* HAVE_DNS_SERVICE */
@@ -1471,13 +1429,6 @@
 		ctx->name = NULL;
 	}
 #ifdef HAVE_DNS_SERVICE
-<<<<<<< HEAD
-	if (ctx->base.stack->use_dns_service == TRUE) {
-		// deallocate the query and disarm timer on the dns service thread
-		dispatch_sync(ctx->base.stack->dns_service_queue, ^{
-			dns_service_deallocate(ctx);
-			});
-=======
 	if (ctx->base.use_dns_service == TRUE) {
 		// deallocate the query and disarm timer on the dns service thread
 		if (ctx->dns_service != NULL || ctx->dns_service_timer != NULL) { // make sure we do not call this if we are in the dns thread
@@ -1485,7 +1436,6 @@
 				dns_service_deallocate(ctx);
 				});
 		}
->>>>>>> 6dea4dac
 		// Cancel might not deallocate results when they arrive after the cancel, make sure they are
 		if (ctx->base.cancelled == TRUE) {
 			if (ctx->srv_list != NULL) {
@@ -1493,11 +1443,8 @@
 				ctx->srv_list = NULL;
 			}
 		}
-<<<<<<< HEAD
-=======
 		bctbx_mutex_destroy(&ctx->notify_mutex);
 		dispatch_release(ctx->dns_service_queue);
->>>>>>> 6dea4dac
 	}
 #endif /* HAVE_DNS_SERVICE */
 	if (ctx->R != NULL) {
@@ -1850,16 +1797,12 @@
 	if (family == 0) family = AF_UNSPEC;
 	ctx->family = family;
 #ifdef HAVE_DNS_SERVICE
-<<<<<<< HEAD
-	ctx->dns_service_type = (ctx->family == AF_INET6) ? kDNSServiceType_AAAA : kDNSServiceType_A;
-=======
 	ctx->dns_service_queue =  stack->dns_service_queue;
 	dispatch_retain(ctx->dns_service_queue); // take a ref on the dispatch queue
 	ctx->dns_service_type = (ctx->family == AF_INET6) ? kDNSServiceType_AAAA : kDNSServiceType_A;
 	if (stack->use_dns_service == TRUE) {
 		bctbx_mutex_init(&ctx->notify_mutex,NULL);
 	}
->>>>>>> 6dea4dac
 #endif /* HAVE_DNS_SERVICE */
 	ctx->type = (ctx->family == AF_INET6) ? DNS_T_AAAA : DNS_T_A;
 #if (defined(USE_GETADDRINFO_FALLBACK) || defined(HAVE_MDNS)) && defined(_WIN32)
@@ -1898,20 +1841,12 @@
 
 static void on_ipv4_results(void *data, belle_sip_resolver_results_t *results) {
 	belle_sip_dual_resolver_context_t *ctx = BELLE_SIP_DUAL_RESOLVER_CONTEXT(data);
-<<<<<<< HEAD
-	int aaaa_timeout = 3000;
-=======
->>>>>>> 6dea4dac
 
 	ctx->a_results = results->ai_list;
 	results->ai_list = NULL;
 	ctx->a_notified = TRUE;
 
-<<<<<<< HEAD
-	if (!ctx->aaaa_notified && ctx->a_results && aaaa_timeout > 0){
-=======
 	if (!ctx->aaaa_notified && ctx->a_results && belle_sip_aaaa_timeout_after_a_received > 0){
->>>>>>> 6dea4dac
 		/* 
 		 * Start a global timer in order to workaround buggy home routers that don't respond to AAAA requests when there is no 
 		 * corresponding AAAA record for the queried domain. It is only started if we have a A result.
@@ -1999,16 +1934,12 @@
 #endif
 	ctx->name = belle_sip_concat(srv_prefix, name, NULL);
 #ifdef HAVE_DNS_SERVICE
-<<<<<<< HEAD
-	ctx->dns_service_type = kDNSServiceType_SRV;
-=======
 	ctx->dns_service_queue =  stack->dns_service_queue;
 	dispatch_retain(ctx->dns_service_queue); // take a ref on the dispatch queue
 	ctx->dns_service_type = kDNSServiceType_SRV;
 	if (stack->use_dns_service == TRUE) {
 		bctbx_mutex_init(&ctx->notify_mutex,NULL);
 	}
->>>>>>> 6dea4dac
 #endif /* HAVE_DNS_SERVICE */
 	ctx->type = DNS_T_SRV;
 	belle_sip_object_set_name((belle_sip_object_t*)ctx, ctx->name);
@@ -2036,8 +1967,6 @@
 #endif /* HAVE_DNS_SERVICE */
 		belle_sip_object_unref(obj);
 	}
-<<<<<<< HEAD
-=======
 #ifdef HAVE_DNS_SERVICE
 	else {
 		if (notify_mutex != NULL) {
@@ -2045,7 +1974,6 @@
 		}
 	}
 #endif /* HAVE_DNS_SERVICE */
->>>>>>> 6dea4dac
 
 }
 
@@ -2056,11 +1984,7 @@
 	 * Check before performing the actual notify if we must unref it
 	 * as the notify may destroy the object (when the resolver is not simple
 	 * and unref after the notify if needed */
-<<<<<<< HEAD
-	bool_t unref_me = ((obj->stack->use_dns_service == TRUE) && (BELLE_SIP_OBJECT_IS_INSTANCE_OF(obj, belle_sip_simple_resolver_context_t) == TRUE));
-=======
 	bool_t unref_me = ((obj->use_dns_service == TRUE) && (BELLE_SIP_OBJECT_IS_INSTANCE_OF(obj, belle_sip_simple_resolver_context_t) == TRUE));
->>>>>>> 6dea4dac
 #endif /* HAVE_DNS_SERVICE */
 	if (belle_sip_resolver_context_can_be_notified(obj)) {
 		obj->notified = TRUE;
