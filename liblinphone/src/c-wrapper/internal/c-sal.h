/*
 * Copyright (c) 2010-2019 Belledonne Communications SARL.
 *
 * This file is part of Liblinphone.
 *
 * This program is free software: you can redistribute it and/or modify
 * it under the terms of the GNU General Public License as published by
 * the Free Software Foundation, either version 3 of the License, or
 * (at your option) any later version.
 *
 * This program is distributed in the hope that it will be useful,
 * but WITHOUT ANY WARRANTY; without even the implied warranty of
 * MERCHANTABILITY or FITNESS FOR A PARTICULAR PURPOSE.  See the
 * GNU General Public License for more details.
 *
 * You should have received a copy of the GNU General Public License
 * along with this program. If not, see <http://www.gnu.org/licenses/>.
 */

/**
 This header files defines the Signaling Abstraction Layer.
 The purpose of this layer is too allow experiment different call signaling
 protocols and implementations under linphone, for example SIP, JINGLE...
**/

#ifndef _L_C_SAL_H_
#define _L_C_SAL_H_

#ifdef HAVE_CONFIG_H
	#include "config.h"
#endif

#include "mediastreamer2/mediastream.h"
#include "ortp/rtpsession.h"
#include "belle-sip/belle-sip.h"
#include "bctoolbox/map.h"
#include "bctoolbox/crypto.h"

#ifndef LINPHONE_PUBLIC
#if defined(_MSC_VER)
#ifdef LINPHONE_EXPORTS
#define LINPHONE_PUBLIC	__declspec(dllexport)
#else
#define LINPHONE_PUBLIC	__declspec(dllimport)
#endif
#else
#define LINPHONE_PUBLIC
#endif
#endif

/*Dirty hack, keep in sync with mediastreamer2/include/mediastream.h */
#ifndef PAYLOAD_TYPE_FLAG_CAN_RECV
#define PAYLOAD_TYPE_FLAG_CAN_RECV	PAYLOAD_TYPE_USER_FLAG_1
#define PAYLOAD_TYPE_FLAG_CAN_SEND	PAYLOAD_TYPE_USER_FLAG_2
#endif

struct SalAddress;

typedef struct SalAddress SalAddress;

struct SalBodyHandler;

typedef struct SalBodyHandler SalBodyHandler;

struct SalCustomHeader;

typedef struct SalCustomHeader SalCustomHeader;

struct SalCustomSdpAttribute;

typedef struct SalCustomSdpAttribute SalCustomSdpAttribute;

struct addrinfo;

typedef enum {
	SalTransportUDP, /*UDP*/
	SalTransportTCP, /*TCP*/
	SalTransportTLS, /*TLS*/
	SalTransportDTLS, /*DTLS*/
}SalTransport;

typedef enum{
	SalStreamSendRecv,
	SalStreamSendOnly,
	SalStreamRecvOnly,
	SalStreamInactive
}SalStreamDir;

typedef enum {
	SalAudio,
	SalVideo,
	SalText,
	SalOther
} SalStreamType;

typedef enum{
	SalProtoRtpAvp,
	SalProtoRtpSavp,
	SalProtoRtpAvpf,
	SalProtoRtpSavpf,
	SalProtoUdpTlsRtpSavp,
	SalProtoUdpTlsRtpSavpf,
	SalProtoOther
}SalMediaProto;

typedef enum {
	SalDtlsRoleInvalid,
	SalDtlsRoleIsServer,
	SalDtlsRoleIsClient,
	SalDtlsRoleUnset
} SalDtlsRole;

typedef enum {
	SalMulticastInactive=0,
	SalMulticastSender,
	SalMulticastReceiver,
	SalMulticastSenderReceiver
} SalMulticastRole;

#define SAL_MEDIA_DESCRIPTION_UNCHANGED						0x00
#define SAL_MEDIA_DESCRIPTION_NETWORK_CHANGED				(1)
#define SAL_MEDIA_DESCRIPTION_CODEC_CHANGED					(1<<1)
#define SAL_MEDIA_DESCRIPTION_CRYPTO_KEYS_CHANGED			(1<<2)
#define SAL_MEDIA_DESCRIPTION_CRYPTO_POLICY_CHANGED			(1<<3)
#define SAL_MEDIA_DESCRIPTION_STREAMS_CHANGED				(1<<4)
#define SAL_MEDIA_DESCRIPTION_NETWORK_XXXCAST_CHANGED		(1<<5) /* use to notify when switching from multicast to unicast*/
#define SAL_MEDIA_DESCRIPTION_FORCE_STREAM_RECONSTRUCTION	(1<<6) /* use force graph reconstruction*/
#define SAL_MEDIA_DESCRIPTION_ICE_RESTART_DETECTED			(1<<7)

#ifdef __cplusplus
extern "C" {
#endif

const char* sal_transport_to_string(SalTransport transport);
SalTransport sal_transport_parse(const char*);
/* Address manipulation API*/
LINPHONE_PUBLIC SalAddress * sal_address_new(const char *uri);
SalAddress * sal_address_clone(const SalAddress *addr);
SalAddress * sal_address_ref(SalAddress *addr);
LINPHONE_PUBLIC void sal_address_unref(SalAddress *addr);
const char *sal_address_get_scheme(const SalAddress *addr);
const char *sal_address_get_display_name(const SalAddress* addr);
const char *sal_address_get_display_name_unquoted(const SalAddress *addr);
const char *sal_address_get_username(const SalAddress *addr);
const char *sal_address_get_domain(const SalAddress *addr);
int sal_address_get_port(const SalAddress *addr);
bool_t sal_address_is_secure(const SalAddress *addr);
void sal_address_set_secure(SalAddress *addr, bool_t enabled);

SalTransport sal_address_get_transport(const SalAddress* addr);
const char* sal_address_get_transport_name(const SalAddress* addr);
const char *sal_address_get_method_param(const SalAddress *addr);

void sal_address_set_display_name(SalAddress *addr, const char *display_name);
void sal_address_set_username(SalAddress *addr, const char *username);
void sal_address_set_domain(SalAddress *addr, const char *host);
void sal_address_set_port(SalAddress *uri, int port);
void sal_address_clean(SalAddress *addr);
char *sal_address_as_string(const SalAddress *u);
char *sal_address_as_string_uri_only(const SalAddress *u);
LINPHONE_PUBLIC void sal_address_set_param(SalAddress *u,const char* name,const char* value);
void sal_address_set_transport(SalAddress* addr,SalTransport transport);
void sal_address_set_transport_name(SalAddress* addr,const char* transport);
void sal_address_set_method_param(SalAddress *addr, const char *method);
void sal_address_set_params(SalAddress *addr, const char *params);
void sal_address_remove_param(const SalAddress *addr, const char *name);
bool_t sal_address_has_param(const SalAddress *addr, const char *name);
const char * sal_address_get_param(const SalAddress *addr, const char *name);
void sal_address_set_uri_param(SalAddress *addr, const char *name, const char *value);
void sal_address_set_uri_params(SalAddress *addr, const char *params);
bool_t sal_address_has_uri_param(const SalAddress *addr, const char *name);
const char * sal_address_get_uri_param(const SalAddress *addr, const char *name);
bctbx_map_t* sal_address_get_uri_params(const SalAddress *addr);
void sal_address_remove_uri_param(const SalAddress *addr, const char *name);
bool_t sal_address_is_ipv6(const SalAddress *addr);
bool_t sal_address_is_sip(const SalAddress *addr);
void sal_address_set_password(SalAddress *addr, const char *passwd);
const char *sal_address_get_password(const SalAddress *addr);
void sal_address_set_header(SalAddress *addr, const char *header_name, const char *header_value);
const char *sal_address_get_header(const SalAddress *addr, const char *name);


void sal_set_log_handler(BctbxLogFunc log_handler);

#ifdef __cplusplus
}
#endif

#ifdef __cplusplus
extern "C" {
#endif

const char* sal_stream_type_to_string(SalStreamType type);
const char* sal_media_proto_to_string(SalMediaProto type);
const char* sal_stream_dir_to_string(SalStreamDir type);

#ifdef __cplusplus
}
#endif

#define SAL_ENDPOINT_CANDIDATE_MAX 2

typedef enum {
	SalOpSDPNormal = 0, /** No special handling for SDP */
	SalOpSDPSimulateError, /** Will simulate an SDP parsing error */
	SalOpSDPSimulateRemove /** Will simulate no SDP in the op */
} SalOpSDPHandling;

#define SAL_STREAM_DESCRIPTION_PORT_TO_BE_DETERMINED 65536

<<<<<<< HEAD
=======
typedef struct SalStreamBundle{
	bctbx_list_t *mids; /* List of mids corresponding to streams associated in the bundle. The first one is the "tagged" one. */
} SalStreamBundle;

typedef struct SalStreamDescription{
	char name[16]; /*unique name of stream, in order to ease offer/answer model algorithm*/
	SalMediaProto proto;
	SalStreamType type;
	char typeother[32];
	char proto_other[32];
	char rtp_addr[64];
	char rtcp_addr[64];
	unsigned int rtp_ssrc;
	char rtcp_cname[256];
	int rtp_port;
	int rtcp_port;
	MSList *payloads; /**<list of PayloadType */
	MSList *already_assigned_payloads; /**<list of PayloadType offered in the past, used for correct allocation of payload type numbers*/
	int bandwidth;
	int ptime;
	int maxptime;
	SalStreamDir dir;
	SalSrtpCryptoAlgo crypto[SAL_CRYPTO_ALGO_MAX];
	unsigned int crypto_local_tag;
	int max_rate;
	bool_t bundle_only;
	bool_t implicit_rtcp_fb;
	bool_t pad[2]; /* Use me */
	OrtpRtcpFbConfiguration rtcp_fb;
	OrtpRtcpXrConfiguration rtcp_xr;
	SalCustomSdpAttribute *custom_sdp_attributes;
	SalIceCandidate ice_candidates[SAL_MEDIA_DESCRIPTION_MAX_ICE_CANDIDATES];
	SalIceRemoteCandidate ice_remote_candidates[SAL_MEDIA_DESCRIPTION_MAX_ICE_REMOTE_CANDIDATES];
	char ice_ufrag[SAL_MEDIA_DESCRIPTION_MAX_ICE_UFRAG_LEN];
	char ice_pwd[SAL_MEDIA_DESCRIPTION_MAX_ICE_PWD_LEN];
	char mid[32]; /* Media line identifier for RTP bundle mode */
	int mid_rtp_ext_header_id; /* Identifier for the MID field in the RTP extension header */
	bool_t ice_mismatch;
	bool_t set_nortpproxy; /*Formely set by ICE to indicate to the proxy that it has nothing to do*/
	bool_t rtcp_mux;
	uint8_t haveZrtpHash; /**< flag for zrtp hash presence */
	uint8_t zrtphash[128];
	char dtls_fingerprint[256];
	SalDtlsRole dtls_role;
	int ttl; /*for multicast -1 to disable*/
	SalMulticastRole multicast_role;
} SalStreamDescription;

>>>>>>> 4afc8fe0
#ifdef __cplusplus
extern "C" {
#endif

const char *sal_multicast_role_to_string(SalMulticastRole role);

#ifdef __cplusplus
}
#endif

<<<<<<< HEAD
=======
#define SAL_MEDIA_DESCRIPTION_MAX_STREAMS 8

typedef struct SalMediaDescription{
	int refcount;
	char name[64];
	char addr[64];
	char username[64];
	int nb_streams;
	int bandwidth;
	unsigned int session_ver;
	unsigned int session_id;
	SalStreamDir dir;
	SalStreamDescription streams[SAL_MEDIA_DESCRIPTION_MAX_STREAMS];
	SalCustomSdpAttribute *custom_sdp_attributes;
	OrtpRtcpXrConfiguration rtcp_xr;
	char ice_ufrag[SAL_MEDIA_DESCRIPTION_MAX_ICE_UFRAG_LEN];
	char ice_pwd[SAL_MEDIA_DESCRIPTION_MAX_ICE_PWD_LEN];
	bctbx_list_t *bundles; /* list of SalStreamBundle */
	bool_t ice_lite;
	bool_t set_nortpproxy;
	bool_t accept_bundles; /* Set to TRUE if RTP bundles can be accepted during offer answer. This field has no appearance on the SDP.*/
	bool_t haveLimeIk; /**< flag for lime Ik presence */
} SalMediaDescription;

>>>>>>> 4afc8fe0
typedef struct SalMessage{
	const char *from;
	const char *text;
	const char *url;
	const char *message_id;
	const char *content_type;
	time_t time;
}SalMessage;

<<<<<<< HEAD
=======
#define SAL_MEDIA_DESCRIPTION_MAX_MESSAGE_ATTRIBUTES 5

#ifdef __cplusplus
extern "C" {
#endif

SalMediaDescription *sal_media_description_new(void);
SalMediaDescription * sal_media_description_ref(SalMediaDescription *md);
void sal_media_description_unref(SalMediaDescription *md);
bool_t sal_media_description_empty(const SalMediaDescription *md);
int sal_media_description_equals(const SalMediaDescription *md1, const SalMediaDescription *md2);
int sal_media_description_global_equals(const SalMediaDescription *md1, const SalMediaDescription *md2);
char * sal_media_description_print_differences(int result);
bool_t sal_media_description_has_dir(const SalMediaDescription *md, SalStreamDir dir);
LINPHONE_PUBLIC SalStreamDescription *sal_media_description_find_stream(SalMediaDescription *md, SalMediaProto proto, SalStreamType type);
unsigned int sal_media_description_nb_active_streams_of_type(SalMediaDescription *md, SalStreamType type);
SalStreamDescription * sal_media_description_get_active_stream_of_type(SalMediaDescription *md, SalStreamType type, unsigned int idx);
SalStreamDescription * sal_media_description_find_secure_stream_of_type(SalMediaDescription *md, SalStreamType type);
SalStreamDescription * sal_media_description_find_best_stream(SalMediaDescription *md, SalStreamType type);
void sal_media_description_set_dir(SalMediaDescription *md, SalStreamDir stream_dir);
int sal_stream_description_equals(const SalStreamDescription *sd1, const SalStreamDescription *sd2);


/* Enabled means that the stream exists and is accepted as part of the session: the port value is non-zero or the stream has bundle-only attribute.
 *However, it may be marked with a=inactive, which is unrelated to the return value of this function.*/
bool_t sal_stream_description_enabled(const SalStreamDescription *sd);
void sal_stream_description_disable(SalStreamDescription *sd);
bool_t sal_stream_description_has_avpf(const SalStreamDescription *sd);
bool_t sal_stream_description_has_implicit_avpf(const SalStreamDescription *sd);
bool_t sal_stream_description_has_srtp(const SalStreamDescription *sd);
bool_t sal_stream_description_has_dtls(const SalStreamDescription *sd);
bool_t sal_stream_description_has_ipv6(const SalStreamDescription *md);
bool_t sal_media_description_has_limeIk(const SalMediaDescription *md);
bool_t sal_media_description_has_avpf(const SalMediaDescription *md);
bool_t sal_media_description_has_implicit_avpf(const SalMediaDescription *md);
bool_t sal_media_description_has_srtp(const SalMediaDescription *md);
bool_t sal_media_description_has_dtls(const SalMediaDescription *md);
bool_t sal_media_description_has_zrtp(const SalMediaDescription *md);
bool_t sal_media_description_has_ipv6(const SalMediaDescription *md);
int sal_media_description_get_nb_active_streams(const SalMediaDescription *md);

SalStreamBundle * sal_media_description_add_new_bundle(SalMediaDescription *md);
/* Add stream to the bundle. The SalStreamDescription must be part of the SalMediaDescription in which the SalStreamBundle is added. */
void sal_stream_bundle_add_stream(SalStreamBundle *bundle, SalStreamDescription *stream, const char *mid);
void sal_stream_bundle_destroy(SalStreamBundle *bundle);
SalStreamBundle *sal_stream_bundle_clone(const SalStreamBundle *bundle);
int sal_stream_bundle_has_mid(const SalStreamBundle *bundle, const char *mid);
const char *sal_stream_bundle_get_mid_of_transport_owner(const SalStreamBundle *bundle);

int sal_media_description_lookup_mid(const SalMediaDescription *md, const char *mid);
int sal_media_description_get_index_of_transport_owner(const SalMediaDescription *md, const SalStreamDescription *sd);


#ifdef __cplusplus
}
#endif


>>>>>>> 4afc8fe0
typedef enum SalReason{
	SalReasonNone, /*no error, please leave first so that it takes 0 value*/
	SalReasonDeclined,
	SalReasonBusy,
	SalReasonRedirect,
	SalReasonTemporarilyUnavailable,
	SalReasonRequestTimeout,
	SalReasonNotFound,
	SalReasonDoNotDisturb,
	SalReasonUnsupportedContent,
	SalReasonBadEvent,
	SalReasonForbidden,
	SalReasonUnknown,
	SalReasonServiceUnavailable,
	SalReasonRequestPending,
	SalReasonUnauthorized,
	SalReasonNotAcceptable,
	SalReasonNoMatch, /*equivalent to 481 Transaction/Call leg does not exist*/
	SalReasonMovedPermanently,
	SalReasonGone,
	SalReasonAddressIncomplete,
	SalReasonNotImplemented,
	SalReasonBadGateway,
	SalReasonServerTimeout,
	SalReasonSessionIntervalTooSmall,
	SalReasonIOError,
	SalReasonInternalError
}SalReason;

const char* sal_reason_to_string(const SalReason reason);

typedef struct SalErrorInfo{
	SalReason reason;
	char *status_string;
	int protocol_code;
	char *warnings;
	char *protocol;
	char *full_string; /*concatenation of status_string + warnings*/
	int retry_after;
	struct SalErrorInfo *sub_sei;
}SalErrorInfo;

typedef enum SalPresenceStatus{
	SalPresenceOffline,
	SalPresenceOnline,
	SalPresenceBusy,
	SalPresenceBerightback,
	SalPresenceAway,
	SalPresenceOnthephone,
	SalPresenceOuttolunch,
	SalPresenceDonotdisturb,
	SalPresenceMoved,
	SalPresenceAltService,
	SalPresenceOnVacation
}SalPresenceStatus;

struct _SalPresenceModel;
typedef struct _SalPresenceModel SalPresenceModel;

#ifdef __cplusplus
extern "C" {
#endif

const char* sal_presence_status_to_string(const SalPresenceStatus status);

#ifdef __cplusplus
}
#endif

typedef enum SalReferStatus{
	SalReferTrying,
	SalReferSuccess,
	SalReferFailed
}SalReferStatus;

typedef enum SalSubscribeStatus{
	SalSubscribeNone,
	SalSubscribePending,
	SalSubscribeActive,
	SalSubscribeTerminated
}SalSubscribeStatus;

typedef enum SalMessageDeliveryStatus{
	SalMessageDeliveryInProgress,
	SalMessageDeliveryDone,
	SalMessageDeliveryFailed
}SalMessageDeliveryStatus;

/**
 * auth event mode
 * */
typedef enum SalAuthMode { /*this enum must be same as belle_sip_auth_mode_t*/
	SalAuthModeHttpDigest, /** Digest authentication requested*/
	SalAuthModeTls /** Client certificate requested*/
}SalAuthMode;

/**
 * Format of certificate buffer
 * */
typedef enum SalCertificateRawFormat {/*this enum must be same as belle_sip_certificate_raw_format_t*/
	SAL_CERTIFICATE_RAW_FORMAT_PEM, /** PEM format*/
	SAL_CERTIFICATE_RAW_FORMAT_DER /** ASN.1 raw format*/
}SalCertificateRawFormat;



typedef struct SalAuthInfo{
	char *username;
	char *userid;
	char *password;
	char *realm;
	char *domain;
	char *ha1;
	char *algorithm;
	SalAuthMode mode;
	belle_sip_signing_key_t *key;
	belle_sip_certificates_chain_t *certificates;
}SalAuthInfo;


#ifdef __cplusplus
extern "C" {
#endif

SalAuthInfo* sal_auth_info_new(void);
SalAuthInfo* sal_auth_info_clone(const SalAuthInfo* auth_info);
void sal_auth_info_delete(SalAuthInfo* auth_info);
LINPHONE_PUBLIC int sal_auth_compute_ha1(const char *userid, const char *realm, const char *password, char ha1[33]);
LINPHONE_PUBLIC int sal_auth_compute_ha1_for_algorithm(const char *userid, const char *realm, const char *password, char *ha1, size_t size, const char *algo);
SalAuthMode sal_auth_info_get_mode(const SalAuthInfo* auth_info);
belle_sip_signing_key_t *sal_auth_info_get_signing_key(const SalAuthInfo* auth_info);
belle_sip_certificates_chain_t *sal_auth_info_get_certificates_chain(const SalAuthInfo* auth_info);
void sal_auth_info_set_mode(SalAuthInfo* auth_info, SalAuthMode mode);

/** Parse a file containing either a certificate chain order in PEM format or a single DER cert
 * @param auth_info structure where to store the result of parsing
 * @param path path to certificate chain file
 * @param format either PEM or DER
 */
void sal_certificates_chain_parse_file(SalAuthInfo* auth_info, const char* path, SalCertificateRawFormat format);

/**
 * Parse a file containing either a private or public rsa key
 * @param auth_info structure where to store the result of parsing
 * @param passwd password (optionnal)
 */
void sal_signing_key_parse_file(SalAuthInfo* auth_info, const char* path, const char *passwd);

/** Parse a buffer containing either a certificate chain order in PEM format or a single DER cert
 * @param auth_info structure where to store the result of parsing
 * @param buffer the buffer to parse
 * @param format either PEM or DER
 */
void sal_certificates_chain_parse(SalAuthInfo* auth_info, const char* buffer, SalCertificateRawFormat format);

/**
 * Parse a buffer containing either a private or public rsa key
 * @param auth_info structure where to store the result of parsing
 * @param passwd password (optionnal)
 */
void sal_signing_key_parse(SalAuthInfo* auth_info, const char* buffer, const char *passwd);

/**
 * Parse a directory for files containing certificate with the given subject CNAME
 * @param[out]	certificate_pem				the address of a string to store the certificate in PEM format. To be freed by caller
 * @param[out]	key_pem						the address of a string to store the key in PEM format. To be freed by caller
 * @param[in]	path						directory to parse
 * @param[in]	subject						subject CNAME
 * @param[in]	format 						either PEM or DER
 * @param[in]	generate_certificate		if true, if matching certificate and key can't be found, generate it and store it into the given dir, filename will be subject.pem
 * @param[in]	generate_dtls_fingerprint	if true and we have a certificate, generate the dtls fingerprint as described in rfc4572
 */
void sal_certificates_chain_parse_directory(char **certificate_pem, char **key_pem, char **fingerprint, const char* path, const char *subject, SalCertificateRawFormat format, bool_t generate_certificate, bool_t generate_dtls_fingerprint);

void sal_certificates_chain_delete(belle_sip_certificates_chain_t *chain);
void sal_signing_key_delete(belle_sip_signing_key_t *key);



const SalErrorInfo *sal_error_info_none(void);
void sal_error_info_reset(SalErrorInfo *ei);
void sal_error_info_init_to_null(SalErrorInfo *sei);
void sal_error_info_set(SalErrorInfo *ei, SalReason reason, const char *protocol, int code, const char *status_string, const char *warning);

/*entity tag used for publish (see RFC 3903)*/

#ifdef __cplusplus
}
#endif

/*Call API*/
#ifdef __cplusplus
extern "C" {
#endif


/*presence publish */
//int sal_publish_presence(SalOp *op, const char *from, const char *to, int expires, SalPresenceModel *presence);
SalBodyHandler *sal_presence_model_create_body_handler(SalPresenceModel *presence);



#ifdef __cplusplus
}
#endif

/*privacy, must be in sync with LinphonePrivacyMask*/
typedef enum _SalPrivacy {
	SalPrivacyNone=0x0,
	SalPrivacyUser=0x1,
	SalPrivacyHeader=0x2,
	SalPrivacySession=0x4,
	SalPrivacyId=0x8,
	SalPrivacyCritical=0x10,
	SalPrivacyDefault=0x8000
} SalPrivacy;
typedef unsigned int SalPrivacyMask;

#ifdef __cplusplus
extern "C" {
#endif

const char* sal_privacy_to_string(SalPrivacy privacy);

#ifdef __cplusplus
}
#endif

#define payload_type_set_number(pt,n) (pt)->user_data=(void*)((intptr_t)n);
#define payload_type_get_number(pt) ((int)(intptr_t)(pt)->user_data)

#ifdef __cplusplus
extern "C" {
#endif

SalCustomHeader *sal_custom_header_ref(SalCustomHeader *ch);
void sal_custom_header_unref(SalCustomHeader *ch);
SalCustomHeader *sal_custom_header_append(SalCustomHeader *ch, const char *name, const char *value);
const char *sal_custom_header_find(const SalCustomHeader *ch, const char *name);
SalCustomHeader *sal_custom_header_remove(SalCustomHeader *ch, const char *name);
void sal_custom_header_free(SalCustomHeader *ch);
SalCustomHeader *sal_custom_header_clone(const SalCustomHeader *ch);

SalCustomSdpAttribute * sal_custom_sdp_attribute_append(SalCustomSdpAttribute *csa, const char *name, const char *value);
const char * sal_custom_sdp_attribute_find(const SalCustomSdpAttribute *csa, const char *name);
void sal_custom_sdp_attribute_free(SalCustomSdpAttribute *csa);
SalCustomSdpAttribute * sal_custom_sdp_attribute_clone(const SalCustomSdpAttribute *csa);

/** deprecated. use sal_set_log_level instead **/
void sal_enable_log(void);
/** deprecated. use sal_set_log_level instead **/
void sal_disable_log(void);
void sal_set_log_level(OrtpLogLevel level);

unsigned int sal_get_random(void);
LINPHONE_PUBLIC char *sal_get_random_token(int size);
unsigned char * sal_get_random_bytes(unsigned char *ret, size_t size);
#if 0
belle_sip_source_t * sal_create_timer(Sal *sal, belle_sip_source_func_t func, void *data, unsigned int timeout_value_ms, const char* timer_name);
void sal_cancel_timer(Sal *sal, belle_sip_source_t *timer);
#endif

//SalBodyHandler * sal_body_handler_new(const char *type, const char *subtype, void *data, size_t size, const char *encoding);
SalBodyHandler * sal_body_handler_new(void);
SalBodyHandler * sal_body_handler_ref(SalBodyHandler *body_handler);
void sal_body_handler_unref(SalBodyHandler *body_handler);
const char * sal_body_handler_get_type(const SalBodyHandler *body_handler);
void sal_body_handler_set_type(SalBodyHandler *body_handler, const char *type);
const char * sal_body_handler_get_subtype(const SalBodyHandler *body_handler);
void sal_body_handler_set_subtype(SalBodyHandler *body_handler, const char *subtype);
const belle_sip_list_t * sal_body_handler_get_content_type_parameters_names(const SalBodyHandler *body_handler);
const char * sal_body_handler_get_content_type_parameter(const SalBodyHandler *body_handler, const char *name);
void sal_body_handler_set_content_type_parameter(SalBodyHandler *body_handler, const char *paramName, const char *paramValue);
const char * sal_body_handler_get_encoding(const SalBodyHandler *body_handler);
void sal_body_handler_set_encoding(SalBodyHandler *body_handler, const char *encoding);
void * sal_body_handler_get_data(const SalBodyHandler *body_handler);
void sal_body_handler_set_data(SalBodyHandler *body_handler, void *data);
size_t sal_body_handler_get_size(const SalBodyHandler *body_handler);
void sal_body_handler_set_size(SalBodyHandler *body_handler, size_t size);
bool_t sal_body_handler_is_multipart(const SalBodyHandler *body_handler);
SalBodyHandler * sal_body_handler_get_part(const SalBodyHandler *body_handler, int idx);
const belle_sip_list_t * sal_body_handler_get_parts(const SalBodyHandler *body_handler);
SalBodyHandler * sal_body_handler_find_part_by_header(const SalBodyHandler *body_handler, const char *header_name, const char *header_value);
const char * sal_body_handler_get_header(const SalBodyHandler *body_handler, const char *header_name);
const belle_sip_list_t* sal_body_handler_get_headers(const SalBodyHandler *body_handler);

/*this function parses a document with key=value pairs separated by new lines, and extracts the value for a given key*/
int sal_lines_get_value(const char *data, const char *key, char *value, size_t value_size);


unsigned long sal_begin_background_task(const char *name, void (*max_time_reached)(void *), void *data);
void sal_end_background_task(unsigned long id);

char *sal_generate_uuid (void);

/*Some old equipment may not only rely on attribute sendonly/recvonly/sendrecv/inative*/

#ifdef __cplusplus
}
#endif

#endif<|MERGE_RESOLUTION|>--- conflicted
+++ resolved
@@ -208,8 +208,6 @@
 
 #define SAL_STREAM_DESCRIPTION_PORT_TO_BE_DETERMINED 65536
 
-<<<<<<< HEAD
-=======
 typedef struct SalStreamBundle{
 	bctbx_list_t *mids; /* List of mids corresponding to streams associated in the bundle. The first one is the "tagged" one. */
 } SalStreamBundle;
@@ -258,7 +256,6 @@
 	SalMulticastRole multicast_role;
 } SalStreamDescription;
 
->>>>>>> 4afc8fe0
 #ifdef __cplusplus
 extern "C" {
 #endif
@@ -269,8 +266,6 @@
 }
 #endif
 
-<<<<<<< HEAD
-=======
 #define SAL_MEDIA_DESCRIPTION_MAX_STREAMS 8
 
 typedef struct SalMediaDescription{
@@ -295,7 +290,6 @@
 	bool_t haveLimeIk; /**< flag for lime Ik presence */
 } SalMediaDescription;
 
->>>>>>> 4afc8fe0
 typedef struct SalMessage{
 	const char *from;
 	const char *text;
@@ -305,8 +299,6 @@
 	time_t time;
 }SalMessage;
 
-<<<<<<< HEAD
-=======
 #define SAL_MEDIA_DESCRIPTION_MAX_MESSAGE_ATTRIBUTES 5
 
 #ifdef __cplusplus
@@ -365,7 +357,6 @@
 #endif
 
 
->>>>>>> 4afc8fe0
 typedef enum SalReason{
 	SalReasonNone, /*no error, please leave first so that it takes 0 value*/
 	SalReasonDeclined,
