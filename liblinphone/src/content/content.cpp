/*
 * content.cpp
 * Copyright (C) 2010-2018 Belledonne Communications SARL
 *
 * This program is free software; you can redistribute it and/or
 * modify it under the terms of the GNU General Public License
 * as published by the Free Software Foundation; either version 2
 * of the License, or (at your option) any later version.
 *
 * This program is distributed in the hope that it will be useful,
 * but WITHOUT ANY WARRANTY; without even the implied warranty of
 * MERCHANTABILITY or FITNESS FOR A PARTICULAR PURPOSE.  See the
 * GNU General Public License for more details.
 *
 * You should have received a copy of the GNU General Public License
 * along with this program; if not, write to the Free Software
 * Foundation, Inc., 51 Franklin Street, Fifth Floor, Boston, MA 02110-1301, USA.
 */

// TODO: Remove me later.
#include "linphone/core.h"

#include "linphone/utils/algorithm.h"
#include "linphone/utils/utils.h"

#include "content-p.h"
#include "content-type.h"
#include "header/header.h"

// =============================================================================

using namespace std;

LINPHONE_BEGIN_NAMESPACE

// -----------------------------------------------------------------------------

const list<pair<string, string>>::const_iterator ContentPrivate::findHeader (const string &headerName) const {
	return findIf(headers, [&headerName](const pair<string, string> &pair) {
		return pair.first == headerName;
	});
}

// =============================================================================

Content::Content () : ClonableObject(*new ContentPrivate) {}

Content::Content (const Content &other) : ClonableObject(*new ContentPrivate), AppDataContainer(other) {
	L_D();
	d->body = other.getBody();
	d->contentType = other.getContentType();
	d->contentDisposition = other.getContentDisposition();
	d->contentEncoding = other.getContentEncoding();
	d->headers = other.getHeaders();
}

Content::Content (Content &&other) : ClonableObject(*new ContentPrivate), AppDataContainer(move(other)) {
	L_D();
	ContentPrivate *dOther = other.getPrivate();
	d->body = move(dOther->body);
	d->contentType = move(dOther->contentType);
	d->contentDisposition = move(dOther->contentDisposition);
	d->contentEncoding = move(dOther->contentEncoding);
	d->headers = move(dOther->headers);
}

Content::Content (ContentPrivate &p) : ClonableObject(p) {}

Content::~Content () {
	L_D();
	/*
	 * Fills the body with zeros before releasing since it may contain
	 * private data like cipher keys or decoded messages.
	 */
	d->body.assign(d->body.size(), 0);
}

Content &Content::operator= (const Content &other) {
	L_D();
	if (this != &other) {
		AppDataContainer::operator=(other);
		d->body = other.getBody();
		d->contentType = other.getContentType();
		d->contentDisposition = other.getContentDisposition();
		d->contentEncoding = other.getContentEncoding();
		d->headers = other.getHeaders();
	}
	return *this;
}

Content &Content::operator= (Content &&other) {
	L_D();
	AppDataContainer::operator=(move(other));
	ContentPrivate *dOther = other.getPrivate();
	d->body = move(dOther->body);
	d->contentType = move(dOther->contentType);
	d->contentDisposition = move(dOther->contentDisposition);
	d->contentEncoding = move(dOther->contentEncoding);
	d->headers = move(dOther->headers);
	return *this;
}

bool Content::operator== (const Content &other) const {
	L_D();
	return d->contentType == other.getContentType() &&
		d->body == other.getBody() &&
		d->contentDisposition == other.getContentDisposition() &&
		d->contentEncoding == other.getContentEncoding() &&
		d->headers == other.getHeaders();
}

const ContentType &Content::getContentType () const {
	L_D();
	return d->contentType;
}

void Content::setContentType (const ContentType &contentType) {
	L_D();
	d->contentType = contentType;
}

const ContentDisposition &Content::getContentDisposition () const {
	L_D();
	return d->contentDisposition;
}

void Content::setContentDisposition (const ContentDisposition &contentDisposition) {
	L_D();
	d->contentDisposition = contentDisposition;
}

const string &Content::getContentEncoding () const {
	L_D();
	return d->contentEncoding;
}

void Content::setContentEncoding (const string &contentEncoding) {
	L_D();
	d->contentEncoding = contentEncoding;
}

const vector<char> &Content::getBody () const {
	L_D();
	return d->body;
}

string Content::getBodyAsString () const {
	L_D();
	return Utils::utf8ToLocale(string(d->body.begin(), d->body.end()));
}

string Content::getBodyAsUtf8String () const {
	L_D();
	return string(d->body.begin(), d->body.end());
}

void Content::setBody (const vector<char> &body) {
	L_D();
	d->body = body;
}

void Content::setBody (vector<char> &&body) {
	L_D();
	d->body = move(body);
}

void Content::setBody (const string &body) {
	L_D();
	string toUtf8 = Utils::localeToUtf8(body);
	d->body = vector<char>(toUtf8.cbegin(), toUtf8.cend());
}

void Content::setBody (const void *buffer, size_t size) {
	L_D();
	const char *start = static_cast<const char *>(buffer);
	d->body = vector<char>(start, start + size);
}

void Content::setBodyFromUtf8 (const string &body) {
	L_D();
	d->body = vector<char>(body.cbegin(), body.cend());
}

size_t Content::getSize () const {
	L_D();
	return d->body.size();
}

bool Content::isEmpty () const {
	return getSize() == 0;
}

bool Content::isValid () const {
	L_D();
	return d->contentType.isValid() || (d->contentType.isEmpty() && d->body.empty());
}

bool Content::isFile () const {
	return false;
}

bool Content::isFileTransfer () const {
	return false;
}

void Content::addHeader (const string &headerName, const string &headerValue) {
	L_D();
	removeHeader(headerName);
	Header header = Header(headerName, headerValue);
	d->headers.push_back(header);
}

void Content::addHeader (const Header &header) {
	L_D();
	removeHeader(header.getName());
	d->headers.push_back(header);
}

const list<Header> &Content::getHeaders () const {
	L_D();
	return d->headers;
}

const Header &Content::getHeader (const string &headerName) const {
	L_D();
	list<Header>::const_iterator it = findHeader(headerName);
	if (it != d->headers.cend()) {
		return *it;
	}
	return Utils::getEmptyConstRefObject<Header>();
}

void Content::removeHeader (const string &headerName) {
	L_D();
	auto it = d->findHeader(headerName);
	if (it != d->headers.cend())
		d->headers.remove(*it);
}

<<<<<<< HEAD
const string &Content::getHeaderValue (const string &headerName) const {
	L_D();
	auto it = d->findHeader(headerName);
	if (it != d->headers.cend())
		return (*it).second;

	return Utils::getEmptyConstRefObject<string>();
=======
list<Header>::const_iterator Content::findHeader (const string &headerName) const {
	L_D();
	return findIf(d->headers, [&headerName](const Header &header) {
		return header.getName() == headerName;
	});
>>>>>>> 097b0710
}

LINPHONE_END_NAMESPACE<|MERGE_RESOLUTION|>--- conflicted
+++ resolved
@@ -33,14 +33,6 @@
 
 LINPHONE_BEGIN_NAMESPACE
 
-// -----------------------------------------------------------------------------
-
-const list<pair<string, string>>::const_iterator ContentPrivate::findHeader (const string &headerName) const {
-	return findIf(headers, [&headerName](const pair<string, string> &pair) {
-		return pair.first == headerName;
-	});
-}
-
 // =============================================================================
 
 Content::Content () : ClonableObject(*new ContentPrivate) {}
@@ -232,26 +224,16 @@
 
 void Content::removeHeader (const string &headerName) {
 	L_D();
-	auto it = d->findHeader(headerName);
+	auto it = findHeader(headerName);
 	if (it != d->headers.cend())
 		d->headers.remove(*it);
 }
 
-<<<<<<< HEAD
-const string &Content::getHeaderValue (const string &headerName) const {
-	L_D();
-	auto it = d->findHeader(headerName);
-	if (it != d->headers.cend())
-		return (*it).second;
-
-	return Utils::getEmptyConstRefObject<string>();
-=======
 list<Header>::const_iterator Content::findHeader (const string &headerName) const {
 	L_D();
 	return findIf(d->headers, [&headerName](const Header &header) {
 		return header.getName() == headerName;
 	});
->>>>>>> 097b0710
 }
 
 LINPHONE_END_NAMESPACE