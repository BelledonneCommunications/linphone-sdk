--- conflicted
+++ resolved
@@ -36,15 +36,11 @@
 #if __clang__ || __GNUC__ >= 4
 	#pragma GCC diagnostic push
 	#pragma GCC diagnostic ignored "-Wfloat-equal"
-<<<<<<< HEAD
-#ifndef __ANDROID__
-=======
 	#pragma GCC diagnostic ignored "-Wsign-conversion"
 	#pragma GCC diagnostic ignored "-Wconversion"
 #endif
 #if __GNUC__ > 5 || (__GNUC__ == 5 && __GNUC_MINOR__ >= 1)
 	#pragma GCC diagnostic push
->>>>>>> c38563ab
 	#pragma GCC diagnostic ignored "-Wsuggest-override"
 #endif
 //
@@ -80,7 +76,7 @@
   }
 
   // Space
-  // 
+  //
 
   Space::
   Space (Value v)
@@ -117,7 +113,7 @@
   Space& Space::
   operator= (Value v)
   {
-    static_cast< ::LinphonePrivate::Xsd::XmlSchema::Ncname& > (*this) = 
+    static_cast< ::LinphonePrivate::Xsd::XmlSchema::Ncname& > (*this) =
     ::LinphonePrivate::Xsd::XmlSchema::Ncname (_xsd_Space_literals_[v]);
 
     return *this;
@@ -125,7 +121,7 @@
 
 
   // Lang_member
-  // 
+  //
 
   Lang_member::
   Lang_member (Value v)
@@ -162,7 +158,7 @@
   Lang_member& Lang_member::
   operator= (Value v)
   {
-    static_cast< ::LinphonePrivate::Xsd::XmlSchema::String& > (*this) = 
+    static_cast< ::LinphonePrivate::Xsd::XmlSchema::String& > (*this) =
     ::LinphonePrivate::Xsd::XmlSchema::String (_xsd_Lang_member_literals_[v]);
 
     return *this;
