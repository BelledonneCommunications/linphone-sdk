/*
 * clonable-object.cpp
 * Copyright (C) 2010-2018 Belledonne Communications SARL
 *
 * This program is free software; you can redistribute it and/or
 * modify it under the terms of the GNU General Public License
 * as published by the Free Software Foundation; either version 2
 * of the License, or (at your option) any later version.
 *
 * This program is distributed in the hope that it will be useful,
 * but WITHOUT ANY WARRANTY; without even the implied warranty of
 * MERCHANTABILITY or FITNESS FOR A PARTICULAR PURPOSE.  See the
 * GNU General Public License for more details.
 *
 * You should have received a copy of the GNU General Public License
 * along with this program; if not, write to the Free Software
 * Foundation, Inc., 51 Franklin Street, Fifth Floor, Boston, MA 02110-1301, USA.
 */

#include "c-wrapper/internal/c-tools.h"
#include "clonable-object-p.h"
#include "clonable-object.h"

// =============================================================================

using namespace std;

LINPHONE_BEGIN_NAMESPACE

// -----------------------------------------------------------------------------

<<<<<<< HEAD
ClonableObject::ClonableObject (ClonableObjectPrivate &p) : mPrivate(&p) {
	// Q-pointer must be empty. It's a constructor that takes a new private data.
	L_ASSERT(!mPrivate->mPublic);

	mPrivate->mPublic = new remove_pointer<decltype(mPrivate->mPublic)>::type;
	(*mPrivate->mPublic)[mPrivate] = this;
	mPrivate->ref();
}

ClonableObject::ClonableObject (const ClonableObjectPrivate &p) {
	// Cannot access to Q-pointer. It's a copy constructor from private data.
	L_ASSERT(!mPrivate);
=======
L_OBJECT_IMPL(ClonableObject);
>>>>>>> 34c058c2

ClonableObject::ClonableObject (ClonableObjectPrivate &p) {
	setRef(p);
}

#define UNREF() \
	do { \
		auto &h = mPrivate->mPublic; \
		h.erase(this); \
		if (h.empty()) \
			delete mPrivate; \
	} while (false);

ClonableObject::~ClonableObject () {
	Wrapper::handleClonableObjectDestruction(this);
	UNREF();
}

void ClonableObject::setRef (const ClonableObjectPrivate &p) {
	// Q-pointer must exist if private data is defined.
	L_ASSERT(!mPrivate || !mPrivate->mPublic.empty());

	// Nothing, same reference.
	if (&p == mPrivate)
		return;

	// Unref previous private data.
	if (mPrivate)
		UNREF();

	// Add and reference new private data.
	mPrivate = const_cast<ClonableObjectPrivate *>(&p);
	mPrivate->mPublic.insert(this);
}

LINPHONE_END_NAMESPACE<|MERGE_RESOLUTION|>--- conflicted
+++ resolved
@@ -29,22 +29,7 @@
 
 // -----------------------------------------------------------------------------
 
-<<<<<<< HEAD
-ClonableObject::ClonableObject (ClonableObjectPrivate &p) : mPrivate(&p) {
-	// Q-pointer must be empty. It's a constructor that takes a new private data.
-	L_ASSERT(!mPrivate->mPublic);
-
-	mPrivate->mPublic = new remove_pointer<decltype(mPrivate->mPublic)>::type;
-	(*mPrivate->mPublic)[mPrivate] = this;
-	mPrivate->ref();
-}
-
-ClonableObject::ClonableObject (const ClonableObjectPrivate &p) {
-	// Cannot access to Q-pointer. It's a copy constructor from private data.
-	L_ASSERT(!mPrivate);
-=======
 L_OBJECT_IMPL(ClonableObject);
->>>>>>> 34c058c2
 
 ClonableObject::ClonableObject (ClonableObjectPrivate &p) {
 	setRef(p);
