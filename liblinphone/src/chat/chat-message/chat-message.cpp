--- conflicted
+++ resolved
@@ -216,13 +216,8 @@
 }
 
 bool ChatMessagePrivate::hasFileTransferContent() const {
-<<<<<<< HEAD
 	for (const Content *c : contents) {
 		if (c->isFileTransfer()) {
-=======
-	for (const Content *c : getContents()) {
-		if (c->getContentType() == ContentType::FileTransfer) {
->>>>>>> 2a77fe9a
 			return true;
 		}
 	}
@@ -230,13 +225,8 @@
 }
 
 const Content* ChatMessagePrivate::getFileTransferContent() const {
-<<<<<<< HEAD
 	for (const Content *c : contents) {
 		if (c->isFileTransfer()) {
-=======
-	for (const Content *c : getContents()) {
-		if (c->getContentType() == ContentType::FileTransfer) {
->>>>>>> 2a77fe9a
 			return c;
 		}
 	}
@@ -377,7 +367,6 @@
 void ChatMessagePrivate::setFileTransferInformation (Content *content) {
 	L_Q();
 
-<<<<<<< HEAD
 	if (content->isFile()) {
 		q->addContent(content);
 	} else {
@@ -391,41 +380,25 @@
 			fileContent->setBody(content->getBody());
 		}
 		q->addContent(fileContent);
-=======
-	// Create a FileContent, it will create the FileTransferContent at upload time
-	FileContent *fileContent = new FileContent();
-	ContentType contentType(linphone_content_get_type(c_content), linphone_content_get_subtype(c_content));
-	fileContent->setContentType(contentType);
-	fileContent->setFileSize(linphone_content_get_size(c_content));
-	fileContent->setFileName(linphone_content_get_name(c_content));
-	if (linphone_content_get_string_buffer(c_content)) {
-		fileContent->setBody(linphone_content_get_string_buffer(c_content));
->>>>>>> 2a77fe9a
 	}
 }
 
 bool ChatMessagePrivate::downloadFile () {
 	L_Q();
 
-<<<<<<< HEAD
-	for (auto &content : contents)
+	for (auto &content : getContents())
 		if (content->isFileTransfer())
 			return q->downloadFile(static_cast<FileTransferContent *>(content));
-=======
-	for (auto &content : getContents())
-		if (content->getContentType() == ContentType::FileTransfer)
-			return q->downloadFile(*static_cast<FileTransferContent *>(content));
->>>>>>> 2a77fe9a
 
 	return false;
 }
 
-void ChatMessagePrivate::addContent (Content &content) {
-	getContents().push_back(&content);
-}
-
-void ChatMessagePrivate::removeContent (const Content &content) {
-	getContents().remove(&const_cast<Content &>(content));
+void ChatMessagePrivate::addContent (Content *content) {
+	getContents().push_back(content);
+}
+
+void ChatMessagePrivate::removeContent (Content *content) {
+	getContents().remove(content);
 }
 
 void ChatMessagePrivate::loadFileTransferUrlFromBodyToContent() {
@@ -783,11 +756,7 @@
 		if (content->isFileTransfer()) {
 			FileTransferContent *fileTransferContent = static_cast<FileTransferContent *>(content);
 			it = contents.erase(it);
-<<<<<<< HEAD
-			q->addContent(fileTransferContent->getFileContent());
-=======
-			addContent(*fileTransferContent->getFileContent());
->>>>>>> 2a77fe9a
+			addContent(fileTransferContent->getFileContent());
 			delete fileTransferContent;
 		} else {
 			it++;
@@ -1027,26 +996,14 @@
 
 void ChatMessage::addContent (Content *content) {
 	L_D();
-<<<<<<< HEAD
-	if (d->isReadOnly) return;
-
-	d->contents.push_back(content);
-=======
 	if (!d->isReadOnly)
 		d->addContent(content);
->>>>>>> 2a77fe9a
-}
-
-void ChatMessage::removeContent (const Content *content) {
-	L_D();
-<<<<<<< HEAD
-	if (d->isReadOnly) return;
-
-	d->contents.remove(const_cast<Content *>(content));
-=======
+}
+
+void ChatMessage::removeContent (Content *content) {
+	L_D();
 	if (!d->isReadOnly)
 		d->removeContent(content);
->>>>>>> 2a77fe9a
 }
 
 const Content &ChatMessage::getInternalContent () const {
