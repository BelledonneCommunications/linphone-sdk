/*
 * server-group-chat-room.h
 * Copyright (C) 2010-2017 Belledonne Communications SARL
 *
 * This program is free software; you can redistribute it and/or
 * modify it under the terms of the GNU General Public License
 * as published by the Free Software Foundation; either version 2
 * of the License, or (at your option) any later version.
 *
 * This program is distributed in the hope that it will be useful,
 * but WITHOUT ANY WARRANTY; without even the implied warranty of
 * MERCHANTABILITY or FITNESS FOR A PARTICULAR PURPOSE.  See the
 * GNU General Public License for more details.
 *
 * You should have received a copy of the GNU General Public License
 * along with this program; if not, write to the Free Software
 * Foundation, Inc., 51 Franklin Street, Fifth Floor, Boston, MA 02110-1301, USA.
 */

#ifndef _SERVER_GROUP_CHAT_ROOM_H_
#define _SERVER_GROUP_CHAT_ROOM_H_

// From coreapi
#include "private.h"

#include "chat/chat-room/chat-room.h"
#include "conference/local-conference.h"

#include "linphone/types.h"

// =============================================================================

LINPHONE_BEGIN_NAMESPACE

class ServerGroupChatRoomPrivate;

class ServerGroupChatRoom : public ChatRoom, public LocalConference {
public:
	// TODO: Make me private!
	ServerGroupChatRoom (const std::shared_ptr<Core> &core, SalCallOp *op);

<<<<<<< HEAD
	std::shared_ptr<Core> getCore () const;

	std::shared_ptr<Participant> findParticipant (const std::shared_ptr<const CallSession> &session) const;
=======
	// TODO: Same idea.
	ServerGroupChatRoom (
		const std::shared_ptr<Core> &core,
		const IdentityAddress &peerAddress,
		const std::string &subject,
		std::list<std::shared_ptr<Participant>> &&participants,
		unsigned int lastNotifyId
	);

>>>>>>> 58458bed
	CapabilitiesMask getCapabilities () const override;
	bool hasBeenLeft () const override;

	const IdentityAddress &getConferenceAddress () const override;

	bool canHandleParticipants () const override;

	void addParticipant (const IdentityAddress &addr, const CallSessionParams *params, bool hasMedia) override;
	void addParticipants (const std::list<IdentityAddress> &addresses, const CallSessionParams *params, bool hasMedia) override;

	void removeParticipant (const std::shared_ptr<const Participant> &participant) override;
	void removeParticipants (const std::list<std::shared_ptr<Participant>> &participants) override;

	std::shared_ptr<Participant> findParticipant (const IdentityAddress &addr) const override;

	std::shared_ptr<Participant> getMe () const override;
	int getNbParticipants () const override;
	const std::list<std::shared_ptr<Participant>> &getParticipants () const override;

	void setParticipantAdminStatus (std::shared_ptr<Participant> &participant, bool isAdmin) override;

	const std::string &getSubject () const override;
	void setSubject (const std::string &subject) override;

	void join () override;
	void leave () override;

private:
	// TODO: Move me in ServerGroupChatRoomPrivate.
	void onCallSessionStateChanged (const std::shared_ptr<const CallSession> &session, LinphoneCallState state, const std::string &message) override;

	L_DECLARE_PRIVATE(ServerGroupChatRoom);
	L_DISABLE_COPY(ServerGroupChatRoom);
};

LINPHONE_END_NAMESPACE

#endif // ifndef _SERVER_GROUP_CHAT_ROOM_H_<|MERGE_RESOLUTION|>--- conflicted
+++ resolved
@@ -39,11 +39,6 @@
 	// TODO: Make me private!
 	ServerGroupChatRoom (const std::shared_ptr<Core> &core, SalCallOp *op);
 
-<<<<<<< HEAD
-	std::shared_ptr<Core> getCore () const;
-
-	std::shared_ptr<Participant> findParticipant (const std::shared_ptr<const CallSession> &session) const;
-=======
 	// TODO: Same idea.
 	ServerGroupChatRoom (
 		const std::shared_ptr<Core> &core,
@@ -53,7 +48,10 @@
 		unsigned int lastNotifyId
 	);
 
->>>>>>> 58458bed
+	std::shared_ptr<Core> getCore () const;
+
+	std::shared_ptr<Participant> findParticipant (const std::shared_ptr<const CallSession> &session) const;
+
 	CapabilitiesMask getCapabilities () const override;
 	bool hasBeenLeft () const override;
 
