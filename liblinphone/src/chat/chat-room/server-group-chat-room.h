/*
 * server-group-chat-room.h
 * Copyright (C) 2010-2017 Belledonne Communications SARL
 *
 * This program is free software; you can redistribute it and/or
 * modify it under the terms of the GNU General Public License
 * as published by the Free Software Foundation; either version 2
 * of the License, or (at your option) any later version.
 *
 * This program is distributed in the hope that it will be useful,
 * but WITHOUT ANY WARRANTY; without even the implied warranty of
 * MERCHANTABILITY or FITNESS FOR A PARTICULAR PURPOSE.  See the
 * GNU General Public License for more details.
 *
 * You should have received a copy of the GNU General Public License
 * along with this program; if not, write to the Free Software
 * Foundation, Inc., 51 Franklin Street, Fifth Floor, Boston, MA 02110-1301, USA.
 */

#ifndef _SERVER_GROUP_CHAT_ROOM_H_
#define _SERVER_GROUP_CHAT_ROOM_H_

// From coreapi
#include "private.h"

#include "chat/chat-room/chat-room.h"
#include "conference/local-conference.h"

#include "linphone/types.h"

// =============================================================================

LINPHONE_BEGIN_NAMESPACE

class ServerGroupChatRoomPrivate;

class ServerGroupChatRoom : public ChatRoom, public LocalConference {
public:
	// TODO: Make me private!
	ServerGroupChatRoom (const std::shared_ptr<Core> &core, SalCallOp *op);

<<<<<<< HEAD
	std::shared_ptr<Participant> findParticipant (const std::shared_ptr<const CallSession> &session) const;
	int getCapabilities () const override;
=======
	CapabilitiesMask getCapabilities () const override;

	const Address &getConferenceAddress () const override;

	bool canHandleParticipants () const override;
>>>>>>> f41c27b1

	void addParticipant (const Address &addr, const CallSessionParams *params, bool hasMedia) override;
	void addParticipants (const std::list<Address> &addresses, const CallSessionParams *params, bool hasMedia) override;

	void removeParticipant (const std::shared_ptr<const Participant> &participant) override;
	void removeParticipants (const std::list<std::shared_ptr<Participant>> &participants) override;

	std::shared_ptr<Participant> findParticipant (const Address &addr) const override;

	std::shared_ptr<Participant> getMe () const override;
	int getNbParticipants () const override;
	std::list<std::shared_ptr<Participant>> getParticipants () const override;

	void setParticipantAdminStatus (std::shared_ptr<Participant> &participant, bool isAdmin) override;

	const std::string &getSubject () const override;
	void setSubject (const std::string &subject) override;

	void join () override;
	void leave () override;

private:
	// TODO: Move me in ServerGroupChatRoomPrivate.
	void onChatMessageReceived (const std::shared_ptr<ChatMessage> &msg) override;
	void onCallSessionStateChanged (const std::shared_ptr<const CallSession> &session, LinphoneCallState state, const std::string &message) override;

	L_DECLARE_PRIVATE(ServerGroupChatRoom);
	L_DISABLE_COPY(ServerGroupChatRoom);
};

LINPHONE_END_NAMESPACE

#endif // ifndef _SERVER_GROUP_CHAT_ROOM_H_<|MERGE_RESOLUTION|>--- conflicted
+++ resolved
@@ -39,16 +39,12 @@
 	// TODO: Make me private!
 	ServerGroupChatRoom (const std::shared_ptr<Core> &core, SalCallOp *op);
 
-<<<<<<< HEAD
 	std::shared_ptr<Participant> findParticipant (const std::shared_ptr<const CallSession> &session) const;
-	int getCapabilities () const override;
-=======
 	CapabilitiesMask getCapabilities () const override;
 
 	const Address &getConferenceAddress () const override;
 
 	bool canHandleParticipants () const override;
->>>>>>> f41c27b1
 
 	void addParticipant (const Address &addr, const CallSessionParams *params, bool hasMedia) override;
 	void addParticipants (const std::list<Address> &addresses, const CallSessionParams *params, bool hasMedia) override;
