--- conflicted
+++ resolved
@@ -2205,7 +2205,6 @@
 			if (mConfParams->chatEnabled()) {
 				const_cast<MediaSessionParams *>(call->getParams())
 				    ->addCustomContactParameter(Conference::TextParameter, std::string());
-<<<<<<< HEAD
 			}
 			const_cast<MediaSessionParams *>(call->getParams())
 			    ->addCustomContactParameter(Conference::IsFocusParameter, std::string());
@@ -2222,57 +2221,12 @@
 	return device;
 }
 
-void ServerConference::notifyNewDevice(const std::shared_ptr<ParticipantDevice> &device) {
-	if (device) {
-		const auto &p = device->getParticipant();
-		if (p) {
-			time_t creationTime = time(nullptr);
-			if (device->getState() == ParticipantDevice::State::Joining) {
-				notifyParticipantDeviceAdded(creationTime, false, p, device);
-			} else {
-				notifyParticipantDeviceJoiningRequest(creationTime, false, p, device);
-			}
-		}
-	}
-}
-
-bool ServerConference::addParticipantDevice(std::shared_ptr<Call> call) {
-	auto success = (Conference::addParticipantDevice(call));
-	if (success) {
-		auto session = call->getActiveSession();
-		notifyNewDevice(findParticipantDevice(session));
-	}
-	return success;
-=======
-			}
-			const_cast<MediaSessionParams *>(call->getParams())
-			    ->addCustomContactParameter(Conference::IsFocusParameter, std::string());
-			const auto &conferenceAddress = getConferenceAddress();
-			if (conferenceAddress) {
-				const string &confId = conferenceAddress->getUriParamValue(Conference::ConfIdParameter);
-				if (!confId.empty()) {
-					const_cast<MediaSessionParams *>(call->getParams())
-					    ->addCustomContactUriParameter(Conference::ConfIdParameter, confId);
-				}
-			}
-		}
-	}
-	return device;
->>>>>>> 0220da47
-}
-
 bool ServerConference::addParticipantAndDevice(std::shared_ptr<Call> call) {
 	auto success = Conference::addParticipant(call);
 	if (success) {
 		auto session = call->getActiveSession();
-<<<<<<< HEAD
-		// Not really useful to notify the new device as it is already done by the method Conference::addParticipant.
-		// Nonetheless this allow to call a few callback related to the participant device addition and state on the
-		// server side
-=======
 		// Just notify the application that a new device has been added but do not send out the XML
 		// In fact the list of endpoints has already been sent out by onParticipantAdded callback
->>>>>>> 0220da47
 		notifyNewDevice(findParticipantDevice(session));
 	} else {
 		// If the participant has already been added, at least try to add the device
