--- conflicted
+++ resolved
@@ -467,13 +467,9 @@
 		mCurrentPlaybackCard = ms_media_resource_get_soundcard(&io.output);
 		if (mCurrentCaptureCard) mCurrentCaptureCard = ms_snd_card_ref(mCurrentCaptureCard);
 		if (mCurrentPlaybackCard) mCurrentPlaybackCard = ms_snd_card_ref(mCurrentPlaybackCard);
-<<<<<<< HEAD
 
 		const auto & streamCfg = stream.getActualConfiguration();
-=======
-		
-		const auto streamCfg = stream.getActualConfiguration();
->>>>>>> d05f9654
+
 		if (streamCfg.getMixerToClientExtensionId() > 0) {
 			// This has to be called before audio_stream_start so that the AudioStream can configure it's filters properly
 			audio_stream_set_mixer_to_client_extension_id(mStream, streamCfg.getMixerToClientExtensionId());
