--- conflicted
+++ resolved
@@ -111,11 +111,8 @@
 
 	list<Content> contents;
 	for (const auto &eventLog : events) {
-<<<<<<< HEAD
 		Content *content = new Content();
 		content->setContentType(ContentType::ConferenceInfo);
-=======
->>>>>>> 2fab16c4
 		string body;
 		shared_ptr<ConferenceNotifiedEvent> notifiedEvent = static_pointer_cast<ConferenceNotifiedEvent>(eventLog);
 		int eventNotifyId = static_cast<int>(notifiedEvent->getNotifyId());
@@ -185,32 +182,19 @@
 				L_ASSERT(false);
 				continue;
 		}
-<<<<<<< HEAD
-		content->setBody(body);
-		contents.push_back(content);
-	}
-
-	if (contents.empty())
-		return Utils::getEmptyConstRefObject<string>();
-
-	Content multipart = ContentManager::contentListToMultipart(contents);
-	contents.clear();
-
-	return multipart.getBodyAsString();
-=======
 		contents.emplace_back(Content());
 		contents.back().setContentType(ContentType::ConferenceInfo);
 		contents.back().setBody(body);
 	}
 
 	if (contents.empty())
-		return "";
+		return Utils::getEmptyConstRefObject<string>();
+
 	list<Content *> contentPtrs;
 	for (auto &content : contents)
 		contentPtrs.push_back(&content);
 	string multipart = ContentManager::contentListToMultipart(contentPtrs).getBodyAsString();
 	return multipart;
->>>>>>> 2fab16c4
 }
 
 string LocalConferenceEventHandlerPrivate::createNotifyParticipantAdded (const Address &addr, int notifyId) {
