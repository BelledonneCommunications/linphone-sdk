--- conflicted
+++ resolved
@@ -179,11 +179,7 @@
 				L_ASSERT(false);
 				continue;
 		}
-<<<<<<< HEAD
 		content->setBody(body);
-=======
-		content.setBody(body);
->>>>>>> ece81fe5
 		contents.push_back(content);
 	}
 
