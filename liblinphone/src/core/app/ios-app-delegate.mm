--- conflicted
+++ resolved
@@ -194,10 +194,6 @@
 			deviceIt = deviceIt->next;
 		}
 		
-<<<<<<< HEAD
-		// Notify the filter that the audio route changed
-		pcore->soundcardAudioRouteChanged();
-=======
 		if (inputRequiresUpdate) {
 			ms_warning("Current audio route input is '%s', but we could not find the matching device in the linphone devices list", currentInputPort.c_str());
 			if (!outputRequiresUpdate && pLastDeviceSet != NULL) {
@@ -216,7 +212,6 @@
 		// Notify the filter that the audio route changed
 		core->soundcardAudioRouteChanged();
 		
->>>>>>> 4afc8fe0
 	});
 }
 
