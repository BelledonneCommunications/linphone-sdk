##
## Android.mk -Android build script-
##
##
## Copyright (C) 2010  Belledonne Communications, Grenoble, France
##
##  This program is free software; you can redistribute it and/or modify
##  it under the terms of the GNU General Public License as published by
##  the Free Software Foundation; either version 2 of the License, or
##  (at your option) any later version.
##
##  This program is distributed in the hope that it will be useful,
##  but WITHOUT ANY WARRANTY; without even the implied warranty of
##  MERCHANTABILITY or FITNESS FOR A PARTICULAR PURPOSE.  See the
##  GNU Library General Public License for more details.
##
##  You should have received a copy of the GNU General Public License
##  along with this program; if not, write to the Free Software
##  Foundation, Inc., 59 Temple Place - Suite 330, Boston, MA 02111-1307, USA.
##

LOCAL_PATH:= $(call my-dir)/../../coreapi
include $(CLEAR_VARS)

LOCAL_MODULE := liblinphone

LOCAL_CPP_EXTENSION := .cc

LOCAL_SRC_FILES = \
	linphonecore.c \
	misc.c  \
	enum.c \
	presence.c \
	proxy.c \
	friend.c \
	authentication.c \
	lpconfig.c \
	chat.c \
	sipsetup.c \
	siplogin.c \
	address.c \
	linphonecore_jni.cc \
	sal.c \
	sal_eXosip2.c \
	sal_eXosip2_presence.c \
	sal_eXosip2_sdp.c \
	offeranswer.c \
	callbacks.c \
	linphonecall.c \
	ec-calibrator.c

LOCAL_CFLAGS += \
	-D_BYTE_ORDER=_LITTLE_ENDIAN \
	-DORTP_INET6 \
	-DENABLE_TRACE \
	-DLINPHONE_VERSION=\"3.4.0\" \
	-DLINPHONE_PLUGINS_DIR=\"\\tmp\" \
	-DLOG_DOMAIN=\"Linphone\"

LOCAL_CFLAGS += -DIN_LINPHONE


ifeq ($(LINPHONE_VIDEO),1)
LOCAL_CFLAGS += -DVIDEO_ENABLED
ifeq ($(BUILD_X264),1)
LOCAL_CFLAGS += -DHAVE_X264
endif
endif
LOCAL_C_INCLUDES += \
	$(LOCAL_PATH) \
	$(LOCAL_PATH)/include \
	$(LOCAL_PATH)/../oRTP/include \
	$(LOCAL_PATH)/../mediastreamer2/include \
	$(LOCAL_PATH)/../../externals/exosip/include \
	$(LOCAL_PATH)/../../externals/osip/include 

LOCAL_LDLIBS += -llog -ldl



LOCAL_STATIC_LIBRARIES := \
	libmediastreamer2 \
	libortp \
	libeXosip2 \
	libosip2 \
	libgsm


ifeq ($(LINPHONE_VIDEO),1)
<<<<<<< HEAD
LOCAL_SHARED_LIBRARIES += \
	libavcodec \
	libswscale \
	libavcore \
	libavutil 
LOCAL_STATIC_LIBRARIES += \
	libmsx264 \
	libx264
=======
ifeq ($(BUILD_X264),1)
LOCAL_STATIC_LIBRARIES += \
	libmsx264 \
	libx264 
endif
LOCAL_STATIC_LIBRARIES += \
	libavcodec \
	libswscale \
	libavcore \
	libavutil
>>>>>>> 2b9c3142
endif

LOCAL_STATIC_LIBRARIES += libspeex 


ifeq ($(TARGET_ARCH_ABI),armeabi-v7a)
   LOCAL_CFLAGS += -DHAVE_ILBC=1
   LOCAL_STATIC_LIBRARIES += libmsilbc
endif
LOCAL_MODULE_CLASS = SHARED_LIBRARIES

include $(BUILD_SHARED_LIBRARY)





<|MERGE_RESOLUTION|>--- conflicted
+++ resolved
@@ -87,27 +87,16 @@
 
 
 ifeq ($(LINPHONE_VIDEO),1)
-<<<<<<< HEAD
-LOCAL_SHARED_LIBRARIES += \
-	libavcodec \
-	libswscale \
-	libavcore \
-	libavutil 
-LOCAL_STATIC_LIBRARIES += \
-	libmsx264 \
-	libx264
-=======
 ifeq ($(BUILD_X264),1)
 LOCAL_STATIC_LIBRARIES += \
 	libmsx264 \
 	libx264 
 endif
-LOCAL_STATIC_LIBRARIES += \
+LOCAL_SHARED_LIBRARIES += \
 	libavcodec \
 	libswscale \
 	libavcore \
 	libavutil
->>>>>>> 2b9c3142
 endif
 
 LOCAL_STATIC_LIBRARIES += libspeex 
