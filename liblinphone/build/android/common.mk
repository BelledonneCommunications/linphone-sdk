--- conflicted
+++ resolved
@@ -51,11 +51,7 @@
 	conference.c \
 	ec-calibrator.c \
 	linphone_tunnel_config.c \
-<<<<<<< HEAD
-	message_storage.c 
-=======
 	message_storage.c
->>>>>>> 11e57470
 
 ifndef LINPHONE_VERSION
 LINPHONE_VERSION = "Devel"
