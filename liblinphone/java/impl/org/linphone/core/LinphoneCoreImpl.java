--- conflicted
+++ resolved
@@ -1637,8 +1637,6 @@
 	public void setMediaNetworkReachable(boolean isReachable) {
 		setMediaNetworkReachable(nativePtr, isReachable);
 	}
-<<<<<<< HEAD
-=======
 	private native Object getMSFactory(long nativePtr);
 	@Override
 	public org.linphone.mediastream.Factory getMSFactory(){
@@ -1649,5 +1647,4 @@
 	public void setDnsServers(String servers[]){
 		setDnsServers(nativePtr, servers);
 	}
->>>>>>> cbaaef1c
 }