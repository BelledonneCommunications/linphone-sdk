--- conflicted
+++ resolved
@@ -50,11 +50,8 @@
 	abstract public LinphoneAuthInfo createAuthInfo(String username,String password, String realm);
 	
 	abstract public LinphoneCore createLinphoneCore(LinphoneCoreListener listener, String userConfig,String factoryConfig,Object  userdata) throws LinphoneCoreException;
-<<<<<<< HEAD
 	abstract public LinphoneCore createLinphoneCore(LinphoneCoreListener listener) throws LinphoneCoreException;
 
-	
-=======
 	/**
 	 * Constructs a LinphoneAddress object
 	 * @param username 
@@ -62,7 +59,6 @@
 	 * @param displayName
 	 * @return 
 	 */
->>>>>>> 5a7572cf
 	abstract public LinphoneAddress createLinphoneAddress(String username,String domain,String displayName);
 	/**
 	 * Constructs a LinphoneAddress object by parsing the user supplied address, given as a string.
