--- conflicted
+++ resolved
@@ -229,11 +229,14 @@
 			"'speak <voice name> <sentence>'	: speak a text using the specified espeak voice.\n"
 			"Example for english voice: 'speak default Hello my friend !'"
 	},
-<<<<<<< HEAD
-	{ "codec", lpc_cmd_codec, "Codec configuration",
-	    "'codec list' : list codecs\n"  
-	    "'codec enable <index>' : enable available codec\n"  
-	    "'codec disable <index>' : disable codecs" }, 
+    { "codec", lpc_cmd_acodec, "Audio codec configuration",
+            "'codec list' : list audio codecs\n"
+            "'codec enable <index>' : enable available audio codec\n"
+            "'codec disable <index>' : disable audio codec" },
+    { "vcodec", lpc_cmd_vcodec, "Video codec configuration",
+            "'vcodec list' : list video codecs\n"
+            "'vcodec enable <index>' : enable available video codec\n"
+            "'vcodec disable <index>' : disable video codec" },
 	{ "ec", lpc_cmd_echocancellation, "Echo cancellation",
 	    "'ec on [<delay>] [<tail>] [<framesize>]' : turn EC on with given delay, tail length and framesize\n"
 	    "'ec off' : turn echo cancellation (EC) off\n"
@@ -243,20 +246,6 @@
 	{ "resume", lpc_cmd_resume, "resume a call",
 		"'resume' : resume the unique call\n"
 		"'resume <sip:XXX@XXX.XXX.XXX.XXX>' : hold off the call with cid <cid>\n"},
-=======
-    { "codec", lpc_cmd_acodec, "Audio codec configuration",
-            "'codec list' : list audio codecs\n"
-            "'codec enable <index>' : enable available audio codec\n"
-            "'codec disable <index>' : disable audio codec" },
-    { "vcodec", lpc_cmd_vcodec, "Video codec configuration",
-            "'vcodec list' : list video codecs\n"
-            "'vcodec enable <index>' : enable available video codec\n"
-            "'vcodec disable <index>' : disable video codec" },
-    { "ec", lpc_cmd_echocancellation, "Echo cancellation",
-            "'ec on [<delay>] [<tail>] [<framesize>]' : turn EC on with given delay, tail length and framesize\n"
-            "'ec off' : turn echo cancellation (EC) off\n"
-            "'ec show' : show EC status" },
->>>>>>> 0b2e043d
 	{ "mute", lpc_cmd_mute_mic, 
 	  "Mute microphone and suspend voice transmission."},
 	{ "unmute", lpc_cmd_unmute_mic, 
