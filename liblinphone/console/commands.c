/****************************************************************************
 *
 *  $Id: commands.c,v 1.39 2008/07/03 15:08:34 smorlat Exp $
 *
 *  Copyright (C) 2006-2009  Sandro Santilli <strk@keybit.net>
 *  Copyright (C) 2004  Simon MORLAT <simon.morlat@linphone.org>
 *
****************************************************************************
 *
 * This program is free software; you can redistribute it and/or
 * modify it under the terms of the GNU General Public License
 * as published by the Free Software Foundation; either version 2
 * of the License, or (at your option) any later version.
 *
 * This program is distributed in the hope that it will be useful,
 * but WITHOUT ANY WARRANTY; without even the implied warranty of
 * MERCHANTABILITY or FITNESS FOR A PARTICULAR PURPOSE.  See the
 * GNU General Public License for more details.
 *
 * You should have received a copy of the GNU General Public License
 * along with this program; if not, write to the Free Software
 * Foundation, Inc., 59 Temple Place - Suite 330, Boston, MA  02111-1307, USA.
 *
 ****************************************************************************/

#include <string.h>
#include <stdio.h>
#include <stdlib.h>
#ifndef _WIN32_WCE
#include <errno.h>
#include <unistd.h>
#endif /*_WIN32_WCE*/
#include <limits.h>
#include <ctype.h>
#include <linphonecore.h>
#include "linphonec.h"
#include "private.h"
#include "lpconfig.h"

#ifndef WIN32
#include <sys/wait.h>
#endif

/***************************************************************************
 *
 *  Forward declarations 
 *
 ***************************************************************************/

extern char *lpc_strip_blanks(char *input);

/* Command handlers */
static int lpc_cmd_help(LinphoneCore *, char *);
static int lpc_cmd_proxy(LinphoneCore *, char *);
static int lpc_cmd_call(LinphoneCore *, char *);
static int lpc_cmd_chat(LinphoneCore *, char *);
static int lpc_cmd_answer(LinphoneCore *, char *);
static int lpc_cmd_autoanswer(LinphoneCore *, char *);
static int lpc_cmd_terminate(LinphoneCore *, char *);
static int lpc_cmd_call_logs(LinphoneCore *, char *);
static int lpc_cmd_ipv6(LinphoneCore *, char *);
static int lpc_cmd_refer(LinphoneCore *, char *);
static int lpc_cmd_quit(LinphoneCore *, char *);
static int lpc_cmd_nat(LinphoneCore *, char *);
static int lpc_cmd_stun(LinphoneCore *, char *);
static int lpc_cmd_firewall(LinphoneCore *, char *);
static int lpc_cmd_friend(LinphoneCore *, char*);
static int lpc_cmd_soundcard(LinphoneCore *, char *);
static int lpc_cmd_webcam(LinphoneCore *, char *);
static int lpc_cmd_staticpic(LinphoneCore *, char *);
static int lpc_cmd_play(LinphoneCore *, char *);
static int lpc_cmd_record(LinphoneCore *, char *);
static int lpc_cmd_register(LinphoneCore *, char *);
static int lpc_cmd_unregister(LinphoneCore *, char *);
static int lpc_cmd_duration(LinphoneCore *lc, char *args);
static int lpc_cmd_status(LinphoneCore *lc, char *args);
static int lpc_cmd_ports(LinphoneCore *lc, char *args);
static int lpc_cmd_speak(LinphoneCore *lc, char *args);
static int lpc_cmd_codec(LinphoneCore *lc, char *args);
static int lpc_cmd_echocancellation(LinphoneCore *lc, char *args);
<<<<<<< HEAD
static int lpc_cmd_pause(LinphoneCore *lc, char *args);
static int lpc_cmd_resume(LinphoneCore *lc, char *args);
=======
static int lpc_cmd_mute_mic(LinphoneCore *lc, char *args);
static int lpc_cmd_unmute_mic(LinphoneCore *lc, char *args);
static int lpc_cmd_rtp_no_xmit_on_audio_mute(LinphoneCore *lc, char *args);
>>>>>>> 1ddd33d7

/* Command handler helpers */
static void linphonec_proxy_add(LinphoneCore *lc);
static void linphonec_proxy_display(LinphoneProxyConfig *lc);
static void linphonec_proxy_list(LinphoneCore *lc);
static void linphonec_proxy_remove(LinphoneCore *lc, int index);
static  int linphonec_proxy_use(LinphoneCore *lc, int index);
static void linphonec_proxy_show(LinphoneCore *lc,int index);
static void linphonec_friend_display(LinphoneFriend *fr);
static int linphonec_friend_list(LinphoneCore *lc, char *arg);
static void linphonec_display_command_help(LPC_COMMAND *cmd);
static int linphonec_friend_call(LinphoneCore *lc, unsigned int num);
#ifndef WIN32
static int linphonec_friend_add(LinphoneCore *lc, const char *name, const char *addr);
#endif
static int linphonec_friend_delete(LinphoneCore *lc, int num);
static int linphonec_friend_delete(LinphoneCore *lc, int num);
static void linphonec_codec_list(LinphoneCore *lc);
static void linphonec_codec_enable(LinphoneCore *lc, int index);
static void linphonec_codec_disable(LinphoneCore *lc, int index);



/* Command table management */
static LPC_COMMAND *lpc_find_command(const char *name);

void linphonec_out(const char *fmt,...);



/***************************************************************************
 *
 *  Global variables
 *
 ***************************************************************************/

/*
 * Commands table.
 */
LPC_COMMAND commands[] = {
	{ "help", lpc_cmd_help, "Print commands help", NULL },
	{ "call", lpc_cmd_call, "Call a SIP uri",
		"'call <sip-url>' \t: initiate a call to the specified destination.\n"
		"'call show' \t: show all the current calls status.\n"
		},
	{ "chat", lpc_cmd_chat, "Chat with a SIP uri",
		"'chat <sip-url> \"message\"' "
		": send a chat message \"message\" to the specified destination."
		},
	{ "terminate", lpc_cmd_terminate, "Terminate a call",
		"'terminate' : Terminate the current call\n"
		"'terminate <sip:XXX@XXX.XXX.XXX.XXX>' : Terminate the call with remote address\n"
		"'terminate <all>' : Terminate all the current calls\n"
		},
	{ "answer", lpc_cmd_answer, "Answer a call",
		"'answer' : Answer the current incoming call\n"
		"'answer <sip:XXX@XXX.XXX.XXX.XXX>' : Answer the call with remote address\n"
	},
	{ "autoanswer", lpc_cmd_autoanswer, "Show/set auto-answer mode",
		"'autoanswer'       \t: show current autoanswer mode\n"
		"'autoanswer enable'\t: enable autoanswer mode\n"
		"'autoanswer disable'\t: disable autoanswer mode \n"},
	{ "proxy", lpc_cmd_proxy, "Manage proxies",
		"'proxy list' : list all proxy setups.\n"
		"'proxy add' : add a new proxy setup.\n"
		"'proxy remove <index>' : remove proxy setup with number index.\n"
		"'proxy use <index>' : use proxy with number index as default proxy.\n"
		"'proxy unuse' : don't use a default proxy.\n"
		"'proxy show <index>' : show configuration and status of the proxy numbered by index.\n"
		"'proxy show default' : show configuration and status of the default proxy.\n"
	},
	{ "soundcard", lpc_cmd_soundcard, "Manage soundcards",
		"'soundcard list' : list all sound devices.\n"
		"'soundcard show' : show current sound devices configuration.\n"
		"'soundcard use <index>' : select a sound device.\n"
		"'soundcard use files' : use .wav files instead of soundcard\n"
	},
	{ "webcam", lpc_cmd_webcam, "Manage webcams",
		"'webcam list' : list all known devices.\n"
		"'webcam use <index>' : select a video device.\n"
	},
	{ "staticpic", lpc_cmd_staticpic, "Manage static pictures when nowebcam",
		"'staticpic set' : Set path to picture that should be used.\n"
	},
	{ "ipv6", lpc_cmd_ipv6, "Use IPV6",
		"'ipv6 status' : show ipv6 usage status.\n"
		"'ipv6 enable' : enable the use of the ipv6 network.\n"
		"'ipv6 disable' : do not use ipv6 network."
	},
	{ "refer", lpc_cmd_refer,
		"Refer the current call to the specified destination.",
		"'refer <sip-url>' or 'r <sip-url>' "
		": refer the current call to the specified destination."
	},
	{ "nat", lpc_cmd_nat, "Set nat address",
		"'nat'        : show nat settings.\n"
		"'nat <addr>' : set nat address.\n"
	},
	{ "stun", lpc_cmd_stun, "Set stun server address",
		"'stun'        : show stun settings.\n"
		"'stun <addr>' : set stun server address.\n"
	},
	{ "firewall", lpc_cmd_firewall, "Set firewall policy",
		"'firewall'        : show current firewall policy.\n"
		"'firewall none'   : use direct connection.\n"
		"'firewall nat'    : use nat address given with the 'nat' command.\n"
		"'firewall stun'   : use stun server given with the 'stun' command.\n"
	},
	{ "call-logs", lpc_cmd_call_logs, "Calls history", NULL },
	{ "friend", lpc_cmd_friend, "Manage friends",
		"'friend list [<pattern>]'    : list friends.\n"
		"'friend call <index>'        : call a friend.\n"
		"'friend add <name> <addr>'   : add friend, <name> must be quoted to include\n"
	    "                               spaces, <addr> has \"sip:\" added if it isn't\n"
	    "                               there.  Don't use '<' '>' around <addr>.\n"
		"'friend delete <index>'      : remove friend, 'all' removes all\n"
	},
	{ "play", lpc_cmd_play, "play from a wav file",
		"This feature is available only in file mode (see 'help soundcard')\n"
		"'play <wav file>'    : play a wav file."
	},
	{ "record", lpc_cmd_record, "record to a wav file",
		"This feature is available only in file mode (see 'help soundcard')\n"
		"'record <wav file>'    : record into wav file."
	},
	{ "quit", lpc_cmd_quit, "Exit linphonec", NULL },
	{ "register", lpc_cmd_register, "Register in one line to a proxy" , "register <sip identity> <sip proxy> <password>"},
	{ "unregister", lpc_cmd_unregister, "Unregister from default proxy", NULL	},
	{ "duration", lpc_cmd_duration, "Print duration in seconds of the last call.", NULL },
	{ "status", lpc_cmd_status, "Print various status information", 
			"'status register'  \t: print status concerning registration\n"
			"'status autoanswer'\t: tell whether autoanswer mode is enabled\n"
			"'status hook'      \t: print hook status\n" },
	{ "ports", lpc_cmd_ports, "Network ports configuration", 
			"'ports'  \t: prints current used ports.\n"
			"'ports sip <port number>'\t: Sets the sip port.\n" },
	{ "speak", lpc_cmd_speak, "Speak a sentence using espeak TTS engine",
			"This feature is available only in file mode. (see 'help soundcard')\n"
			"'speak <voice name> <sentence>'	: speak a text using the specified espeak voice.\n"
			"Example for english voice: 'speak default Hello my friend !'"
	},
    { "codec", lpc_cmd_codec, "Codec configuration",
            "'codec list' : list codecs\n"  
            "'codec enable <index>' : enable available codec\n"  
            "'codec disable <index>' : disable codecs" }, 
    { "ec", lpc_cmd_echocancellation, "Echo cancellation",
            "'ec on [<delay>] [<tail>] [<framesize>]' : turn EC on with given delay, tail length and framesize\n"
            "'ec off' : turn echo cancellation (EC) off\n"
            "'ec show' : show EC status" },
<<<<<<< HEAD
    { "pause", lpc_cmd_pause, "pause a call",
    		"'pause' : pause the current call\n"},
    { "resume", lpc_cmd_resume, "resume a call",
    		"'resume' : resume the unique call\n"
    		"'resume <sip:XXX@XXX.XXX.XXX.XXX>' : hold off the call with cid <cid>\n"},
    { (char *)NULL, (lpc_cmd_handler)NULL, (char *)NULL, (char *)NULL }
=======
	{ "mute", lpc_cmd_mute_mic, 
	  "Mute microphone and suspend voice transmission."},
	{ "unmute", lpc_cmd_unmute_mic, 
	  "Unmute microphone and resume voice transmission."},
	{ "nortp-on-audio-mute", lpc_cmd_rtp_no_xmit_on_audio_mute,
	  "Set the rtp_no_xmit_on_audio_mute configuration parameter",
	  "   If set to 1 then rtp transmission will be muted when\n"
	  "   audio is muted , otherwise rtp is always sent."}, 
	{ (char *)NULL, (lpc_cmd_handler)NULL, (char *)NULL, (char *)NULL }
>>>>>>> 1ddd33d7
};

/***************************************************************************
 *
 *  Public interface 
 *
 ***************************************************************************/

/*
 * Main command dispatcher.
 * WARNING: modifies second argument!
 *
 * Always return 1 currently.
 */
int
linphonec_parse_command_line(LinphoneCore *lc, char *cl)
{
	char *ptr=cl;
	char *args=NULL;
	LPC_COMMAND *cmd;

	/* Isolate first word and args */
	while(*ptr && !isspace(*ptr)) ++ptr;
	if (*ptr)
	{
		*ptr='\0';
 		/* set args to first nonblank */
		args=ptr+1;
		while(*args && isspace(*args)) ++args;
	}

	/* Handle DTMF */
	if ( isdigit(*cl) || *cl == '#' || *cl == '*' )
	{
		while ( isdigit(*cl) || *cl == '#' || *cl == '*' )
		{
			linphone_core_send_dtmf(lc, *cl);
			ms_sleep(1); // be nice
			++cl;
		}

		// discard spurious trailing chars
		return 1;
	}

	/* Handle other kind of commands */
	cmd=lpc_find_command(cl);
	if ( !cmd )
	{
		linphonec_out("'%s': Cannot understand this.\n", cl);
		return 1;
	}

	if ( ! cmd->func(lc, args) )
	{
		linphonec_out("Syntax error.\n");
		linphonec_display_command_help(cmd);
	}

	return 1;
}

/*
 * Generator function for command completion.
 * STATE let us know whether to start from scratch;
 * without any state (STATE==0), then we start at the
 * top of the list.
 */
char *
linphonec_command_generator(const char *text, int state)
{
	static int index, len;
	char *name;

	if ( ! state )
	{
		index=0;
		len=strlen(text);
	}

	/*
 	 * Return the next name which partially matches
	 * from the commands list
	 */
	while ((name=commands[index].name))
	{
		++index; /* so next call get next command */

		if (strncmp(name, text, len) == 0)
		{
			return ortp_strdup(name);
		}
	}

	return NULL;
}


/***************************************************************************
 *
 *  Command handlers 
 *
 ***************************************************************************/

static int
lpc_cmd_help(LinphoneCore *lc, char *arg)
{
	int i=0;
	LPC_COMMAND *cmd;

	if (!arg || !*arg)
	{
		linphonec_out("Commands are:\n");
		linphonec_out("---------------------------\n");

		while (commands[i].help)
		{
			linphonec_out("%10.10s\t%s\n", commands[i].name,
				commands[i].help);
			i++;
		}
		
		linphonec_out("---------------------------\n");
		linphonec_out("Type 'help <command>' for more details.\n");

		return 1;
	}

	cmd=lpc_find_command(arg);
	if ( !cmd )
	{
		linphonec_out("No such command.\n");
		return 1;
	}

	linphonec_display_command_help(cmd);
	return 1;

}

static char callee_name[256]={0};
static char caller_name[256]={0};

static int
lpc_cmd_call(LinphoneCore *lc, char *args)
{
	if ( ! args || ! *args )
	{
		return 0;
	}
	if(!strcmp(args,"show"))
	{
		MSList *calls = linphone_core_get_calls(lc);
		if(calls)
		{
			MSList *p_calls = calls;
			linphonec_out("<remote>\t\t\t\t<status>\r\n");
			while(p_calls != NULL)			
			{
				linphonec_out("%s\t\t\t%s\r\n",
						linphone_call_get_remote_address_as_string(p_calls->data),
						(((LinphoneCall *)p_calls->data)==linphone_core_get_current_call(lc))?"yes":"no");
				p_calls = p_calls->next;
			}
			ms_list_free(calls);
		}
		else
		{
			linphonec_out("No active call.\n");
		}
	}
	else
	{
		if ( linphone_core_in_call(lc) )
		{
			linphonec_out("Terminate or hold on the current call first.\n");
			return 1;
		}
		if ( NULL == linphone_core_invite(lc, args) )
		{
			linphonec_out("Error from linphone_core_invite.\n");
		}
		else
		{
			snprintf(callee_name,sizeof(callee_name),"%s",args);
		}
	}
	return 1;
}

static int
lpc_cmd_chat(LinphoneCore *lc, char *args)
{
	char *arg1 = args;
	char *arg2 = NULL;
	char *ptr = args;

	if (!args) return 0;

	/* Isolate first and second arg */
	while(*ptr && !isspace(*ptr)) ++ptr;
	if ( *ptr )
	{
		*ptr='\0';
		arg2=ptr+1;
		while(*arg2 && isspace(*arg2)) ++arg2;
	}
	else
	{
		/* missing one parameter */
		return 0;
	}
	LinphoneChatRoom *cr = linphone_core_create_chat_room(lc,arg1);
	linphone_chat_room_send_message(cr,arg2);
	linphone_chat_room_destroy(cr);

	return 1;
}

const char *linphonec_get_callee(){
	return callee_name;
}

const char *linphonec_get_caller(){
	return caller_name;
}

void linphonec_set_caller(const char *caller){
	snprintf(caller_name,sizeof(caller_name)-1,"%s",caller);
}

static int
lpc_cmd_refer(LinphoneCore *lc, char *args)
{
	if (args)
		linphone_core_refer(lc, linphone_core_get_current_call(lc), args);
	else{
		linphonec_out("refer needs an argument\n");
	}
	return 1;
}

static int
lpc_cmd_terminate(LinphoneCore *lc, char *args)
{
	char *arg1 = args;
	char *arg2 = NULL;
	char *ptr = args;

	if (!args)
	{
		if(linphone_core_in_call(lc))
		{
			if ( -1 == linphone_core_terminate_call(lc, linphone_core_get_current_call(lc)) )
			{
				linphonec_out("Could not stop the active call.\n");
			}
		}
		else
		{
			linphonec_out("No active call.\n");
		}
		return 1;
	}
	
	/* Isolate first and second arg */
	while(*ptr && !isspace(*ptr)) ++ptr;
	if ( *ptr )
	{
		*ptr='\0';
		arg2=ptr+1;
		while(*arg2 && isspace(*arg2)) ++arg2;
	}
	if (arg1 != 0)
	{
		if(strcmp(arg1,"all")==0)
		{
			linphonec_out("We are going to stop all the calls.\n");
			return (linphone_core_terminate_all_calls(lc)==0)?1:0;
		}
		else
		{
			char the_remote_address[255];
			int n = sscanf(arg1, "%s", the_remote_address);
			if (n == 1)
			{
				if ( -1 == linphone_core_terminate_call(lc,linphone_core_get_call_by_remote_address(lc,the_remote_address)))
				{
					linphonec_out("Cannot stop the call with %s.\n",the_remote_address);
				}
				return 1;
			}
		}
	}
	return 0;
	
}

static int
lpc_cmd_answer(LinphoneCore *lc, char *args)
{
	char *arg1 = args;
	char *arg2 = NULL;
	char *ptr = args;

	if (!args)
	{
		//if just one call is present answer the only one in passing NULL to the linphone_core_accept_call ...
		if ( -1 == linphone_core_accept_call(lc, NULL) )
		{
			linphonec_out("No incoming call.\n");
		}
		return 1;
	}

	// Isolate first and second arg
	while(*ptr && !isspace(*ptr)) ++ptr;
	if ( *ptr )
	{
		*ptr='\0';
		arg2=ptr+1;
		while(*arg2 && isspace(*arg2)) ++arg2;
	}
	if (arg1 != 0)
	{
		char the_remote_address[256];
		int n = sscanf(arg1, "%s", the_remote_address);
		if (n == 1)
		{
			if ( -1 == linphone_core_accept_call(lc, linphone_core_get_call_by_remote_address(lc,the_remote_address)) )
			{
				linphonec_out("Cannot answer the call from %s.\n",the_remote_address);
			}
			return 1;
		}
	}
	return 0;
}

static int
lpc_cmd_autoanswer(LinphoneCore *lc, char *args)
{
	if ( ! args )
	{
		if ( linphonec_get_autoanswer() ) {
			linphonec_out("Auto answer is enabled. Use 'autoanswer disable' to disable.\n");
		} else {
			linphonec_out("Auto answer is disabled. Use 'autoanswer enable' to enable.\n");
		}
		return 1;
	}

	if (strstr(args,"enable")){
		linphonec_set_autoanswer(TRUE);
		linphonec_out("Auto answer enabled.\n");
	}else if (strstr(args,"disable")){
		linphonec_set_autoanswer(FALSE);
		linphonec_out("Auto answer disabled.\n");
	}else return 0;
	return 1;
}

static int
lpc_cmd_quit(LinphoneCore *lc, char *args)
{
	linphonec_main_loop_exit();
	return 1;
}

static int
lpc_cmd_nat(LinphoneCore *lc, char *args)
{
	bool_t use;
	const char *nat;

	if ( args ) args=lpc_strip_blanks(args);

	if ( args && *args )
	{
		linphone_core_set_nat_address(lc, args);
		/* linphone_core_set_firewall_policy(lc,LINPHONE_POLICY_USE_NAT_ADDRESS); */
	}

	nat = linphone_core_get_nat_address(lc);
	use = linphone_core_get_firewall_policy(lc)==LINPHONE_POLICY_USE_NAT_ADDRESS;
	linphonec_out("Nat address: %s%s\n", nat ? nat : "unspecified" , use ? "" : " (disabled - use 'firewall nat' to enable)");

	return 1;
}

static int
lpc_cmd_stun(LinphoneCore *lc, char *args)
{
	bool_t use;
	const char *stun;

	if ( args ) args=lpc_strip_blanks(args);

	if ( args && *args )
	{
		linphone_core_set_stun_server(lc, args);
		/* linphone_core_set_firewall_policy(lc,LINPHONE_POLICY_USE_STUN); */
	}

	stun = linphone_core_get_stun_server(lc);
	use = linphone_core_get_firewall_policy(lc)==LINPHONE_POLICY_USE_STUN;
	linphonec_out("Stun server: %s%s\n", stun ? stun : "unspecified" , use? "" : " (disabled - use 'firewall stun' to enable)");

	return 1;
}

static int
lpc_cmd_firewall(LinphoneCore *lc, char *args)
{
	const char* setting=NULL;

	if ( args ) args=lpc_strip_blanks(args);

	if ( args && *args )
	{
		if (strcmp(args,"none")==0)
		{
			linphone_core_set_firewall_policy(lc,LINPHONE_POLICY_NO_FIREWALL);
		}
		else if (strcmp(args,"stun")==0)
		{
			setting = linphone_core_get_stun_server(lc);
			if ( ! setting )
			{
				linphonec_out("No stun server address is defined, use 'stun <address>' first\n");
				return 1;
			}
			linphone_core_set_firewall_policy(lc,LINPHONE_POLICY_USE_STUN);
		}
		else if (strcmp(args,"nat")==0)
		{
			setting = linphone_core_get_nat_address(lc);
			if ( ! setting )
			{
				linphonec_out("No nat address is defined, use 'nat <address>' first");
				return 1;
			}
			linphone_core_set_firewall_policy(lc,LINPHONE_POLICY_USE_NAT_ADDRESS);
		}
	}

	switch(linphone_core_get_firewall_policy(lc))
	{
		case LINPHONE_POLICY_NO_FIREWALL:
			linphonec_out("No firewall\n");
			break;
		case LINPHONE_POLICY_USE_STUN:
			linphonec_out("Using stun server %s to discover firewall address\n", setting ? setting : linphone_core_get_stun_server(lc));
			break;
		case LINPHONE_POLICY_USE_NAT_ADDRESS:
			linphonec_out("Using supplied nat address %s.\n", setting ? setting : linphone_core_get_nat_address(lc));
			break;
	}
	return 1;
}

#ifndef WIN32
/* Helper function for processing freind names */
static int
lpc_friend_name(char **args, char **name)
{
	/* Use space as a terminator unless quoted */
	if (('"' == **args) || ('\'' == **args)){
		char *end;
		char delim = **args;
		(*args)++;
		end = (*args);
		while ((delim != *end) && ('\0' != *end)) end++;
		if ('\0' == *end) {
			fprintf(stderr, "Mismatched quotes\n");
			return 0;
		}
		*name = *args;
		*end = '\0';
		*args = ++end;
	} else {
		*name = strsep(args, " ");
		
		if (NULL == *args) { /* Means there was no separator */
			fprintf(stderr, "Either name or address is missing\n");
			return 0;
		}
		if (NULL == *name) return 0;
	}
	return 1;
}
#endif

static int
lpc_cmd_friend(LinphoneCore *lc, char *args)
{
	int friend_num;

	if ( args ) args=lpc_strip_blanks(args);

	if ( ! args || ! *args ) return 0;

	if ( !strncmp(args, "list", 4) )
	{
		return linphonec_friend_list(lc, args+4);
		return 1;
	}
	else if ( !strncmp(args, "call", 4) )
	{
		args+=4;
		if ( ! *args ) return 0;
		friend_num = strtol(args, NULL, 10);
#ifndef _WIN32_WCE		
		if ( errno == ERANGE ) {
			linphonec_out("Invalid friend number\n");
			return 0;
		}
#endif /*_WIN32_WCE*/
		linphonec_friend_call(lc, friend_num);
		return 1;
	}
	else if ( !strncmp(args, "delete", 6) )
	{
		args+=6;
		if ( ! *args ) return 0;
		while (*args == ' ') args++;
		if ( ! *args ) return 0;
		if (!strncmp(args, "all", 3))
		{
			friend_num = -1;
		} 
		else
		{
			friend_num = strtol(args, NULL, 10);
#ifndef _WIN32_WCE		
			if ( errno == ERANGE ) {
				linphonec_out("Invalid friend number\n");
				return 0;
			}
#endif /*_WIN32_WCE*/
		}
		linphonec_friend_delete(lc, friend_num);
		return 1;
	}
	else if ( !strncmp(args, "add", 3) )
	{
#ifndef WIN32
		char  *name;
		char  addr[80];
		char *addr_p = addr;
		char *addr_orig;

		args+=3;
		if ( ! *args ) return 0;
		while (*args == ' ') args++;
		if ( ! *args ) return 0;

		if (!lpc_friend_name(&args,  &name)) return 0;

		while (*args == ' ') args++;
		if ( ! *args ) return 0;
		if (isdigit(*args)) {
			strcpy (addr, "sip:");
			addr_p = addr + strlen("sip:");
		}
		addr_orig = strsep(&args, " ");
		if (1 >= strlen(addr_orig)) {
			fprintf(stderr, "A single-digit address is not valid\n");
			return 0;
		}
		strcpy(addr_p, addr_orig);
		linphonec_friend_add(lc, name, addr);
#else
		LinphoneFriend *new_friend;
		new_friend = linphone_friend_new_with_addr(args);
		linphone_core_add_friend(lc, new_friend);
#endif
		return 1;
	}
	return 0;
}

static int lpc_cmd_play(LinphoneCore *lc, char *args){
	if ( args ) args=lpc_strip_blanks(args);
	if ( ! args || ! *args ) return 0;
	linphone_core_set_play_file(lc,args);
	return 1;
}

static int lpc_cmd_record(LinphoneCore *lc, char *args){
	if ( args ) args=lpc_strip_blanks(args);
	if ( ! args || ! *args ) return 0;
	linphone_core_set_record_file(lc,args);
	return 1;
}

/*
 * Modified input
 */
static int
lpc_cmd_proxy(LinphoneCore *lc, char *args)
{
	char *arg1 = args;
	char *arg2 = NULL;
	char *ptr = args;
	int proxynum;

	if ( ! arg1 ) return 0;

	/* Isolate first and second arg */
	while(*ptr && !isspace(*ptr)) ++ptr;
	if ( *ptr )
	{
		*ptr='\0';
		arg2=ptr+1;
		while(*arg2 && isspace(*arg2)) ++arg2;
	}

	if (strcmp(arg1,"add")==0)
	{
#ifdef HAVE_READLINE
		rl_inhibit_completion=1;
#endif
		linphonec_proxy_add(lc);
#ifdef HAVE_READLINE
		rl_inhibit_completion=0;
#endif
	}
	else if (strcmp(arg1,"list")==0)
	{
		linphonec_proxy_list(lc);
	}
	else if (strcmp(arg1,"remove")==0)
	{
		linphonec_proxy_remove(lc,atoi(arg2));
	}
	else if (strcmp(arg1,"use")==0)
	{
		if ( arg2 && *arg2 )
		{
			proxynum=atoi(arg2);
			if ( linphonec_proxy_use(lc, proxynum) )
				linphonec_out("Default proxy set to %d.\n", proxynum);
		}
		else
		{
			proxynum=linphone_core_get_default_proxy(lc, NULL);
			if ( proxynum == -1 ) linphonec_out("No default proxy.\n");
			else linphonec_out("Current default proxy is %d.\n", proxynum);
		}
	}else if (strcmp(arg1, "unuse")==0){
		linphone_core_set_default_proxy(lc, NULL);
		linphonec_out("Use no proxy.\n");
	}

	else if (strcmp(arg1, "show")==0)
	{
		if (arg2 && *arg2)
		{
			if (strstr(arg2,"default"))
			{
		proxynum=linphone_core_get_default_proxy(lc, NULL);
		if ( proxynum < 0 ) {
			linphonec_out("No default proxy defined\n");
			return 1;
		}
		linphonec_proxy_show(lc,proxynum);
			}
			else
			{
		linphonec_proxy_show(lc, atoi(arg2));
			}
		}
		else return 0; /* syntax error */
	}

	else
	{
		return 0; /* syntax error */
	}

	return 1;
}

static int
lpc_cmd_call_logs(LinphoneCore *lc, char *args)
{
	const MSList *elem=linphone_core_get_call_logs(lc);
	for (;elem!=NULL;elem=ms_list_next(elem))
	{
		LinphoneCallLog *cl=(LinphoneCallLog*)elem->data;
		char *str=linphone_call_log_to_str(cl);
		linphonec_out("%s\n",str);
		ms_free(str);
	}
	return 1;
}

static int
lpc_cmd_ipv6(LinphoneCore *lc, char *arg1)
{
	if ( ! arg1 )
	{
		return 0; /* syntax error */
	}

	if (strcmp(arg1,"status")==0)
	{
		linphonec_out("ipv6 use enabled: %s\n",linphone_core_ipv6_enabled(lc) ? "true":"false");
	}
	else if (strcmp(arg1,"enable")==0)
	{
		linphone_core_enable_ipv6(lc,TRUE);
		linphonec_out("ipv6 use enabled.\n");
	}
	else if (strcmp(arg1,"disable")==0)
	{
		linphone_core_enable_ipv6(lc,FALSE);
		linphonec_out("ipv6 use disabled.\n");
	}
	else
	{
		return 0; /* syntax error */
	}
	return 1;
}

static int devname_to_index(LinphoneCore *lc, const char *devname){
	const char **p;
	int i;
	for(i=0,p=linphone_core_get_sound_devices(lc);*p!=NULL;++p,++i){
		if (strcmp(devname,*p)==0) return i;
	}
	return -1;
}

static const char *index_to_devname(LinphoneCore *lc, int index){
	const char **p;
	int i;
	for(i=0,p=linphone_core_get_sound_devices(lc);*p!=NULL;++p,++i){
		if (i==index) return *p;
	}
	return NULL;
}

static int lpc_cmd_soundcard(LinphoneCore *lc, char *args)
{
	int i, index;
	const char **dev;
	char *arg1 = args;
	char *arg2 = NULL;
	char *ptr = args;

	if (!args) return 0; /* syntax error */

	/* Isolate first and second arg */
	while(*ptr && !isspace(*ptr)) ++ptr;
	if ( *ptr )
	{
		*ptr='\0';
		arg2=ptr+1;
		while(*arg2 && isspace(*arg2)) ++arg2;
	}

	if (strcmp(arg1, "list")==0)
	{
		dev=linphone_core_get_sound_devices(lc);
		for(i=0; dev[i]!=NULL; ++i){
			linphonec_out("%i: %s\n",i,dev[i]);
		}
		return 1;
	}

	if (strcmp(arg1, "show")==0)
	{
		linphonec_out("Ringer device: %s\n",
			linphone_core_get_ringer_device(lc));
		linphonec_out("Playback device: %s\n",
			linphone_core_get_playback_device(lc));
		linphonec_out("Capture device: %s\n",
			linphone_core_get_capture_device(lc));
		return 1;
	}

	if (strcmp(arg1, "use")==0 && arg2)
	{
		if (strcmp(arg2, "files")==0)
		{
			linphonec_out("Using wav files instead of soundcard.\n");
			linphone_core_use_files(lc,TRUE);
			return 1;
		}

		dev=linphone_core_get_sound_devices(lc);
		index=atoi(arg2); /* FIXME: handle not-a-number */
		for(i=0;dev[i]!=NULL;i++)
		{
			if (i!=index) continue;

			linphone_core_set_ringer_device(lc,dev[i]);
			linphone_core_set_playback_device(lc,dev[i]);
			linphone_core_set_capture_device(lc,dev[i]);
			linphonec_out("Using sound device %s\n",dev[i]);
			return 1;
		}
		linphonec_out("No such sound device\n");
		return 1;
	}
	if (strcmp(arg1, "capture")==0)
	{
		const char *devname=linphone_core_get_capture_device(lc);
		if (!arg2){
			linphonec_out("Using capture device #%i (%s)\n",
					devname_to_index(lc,devname),devname);
		}else{
			index=atoi(arg2); /* FIXME: handle not-a-number */
			devname=index_to_devname(lc,index);
			if (devname!=NULL){
				linphone_core_set_capture_device(lc,devname);
				linphonec_out("Using capture sound device %s\n",devname);
				return 1;
			}
			linphonec_out("No such sound device\n");
		}
		return 1;
	}
	if (strcmp(arg1, "playback")==0)
	{
		const char *devname=linphone_core_get_playback_device(lc);
		if (!arg2){
			linphonec_out("Using playback device #%i (%s)\n",
					devname_to_index(lc,devname),devname);
		}else{
			index=atoi(arg2); /* FIXME: handle not-a-number */
			devname=index_to_devname(lc,index);
			if (devname!=NULL){
				linphone_core_set_playback_device(lc,devname);
				linphonec_out("Using playback sound device %s\n",devname);
				return 1;
			}
			linphonec_out("No such sound device\n");
		}
		return 1;
	}
	if (strcmp(arg1, "ring")==0)
	{
		const char *devname=linphone_core_get_ringer_device(lc);
		if (!arg2){
			linphonec_out("Using ring device #%i (%s)\n",
					devname_to_index(lc,devname),devname);
		}else{
			index=atoi(arg2); /* FIXME: handle not-a-number */
			devname=index_to_devname(lc,index);
			if (devname!=NULL){
				linphone_core_set_ringer_device(lc,devname);
				linphonec_out("Using ring sound device %s\n",devname);
				return 1;
			}
			linphonec_out("No such sound device\n");
		}
		return 1;
	}
	return 0; /* syntax error */
}

static int lpc_cmd_webcam(LinphoneCore *lc, char *args)
{
	int i, index;
	const char **dev;
	char *arg1 = args;
	char *arg2 = NULL;
	char *ptr = args;

	if (!args) return 0; /* syntax error */

	/* Isolate first and second arg */
	while(*ptr && !isspace(*ptr)) ++ptr;
	if ( *ptr )
	{
		*ptr='\0';
		arg2=ptr+1;
		while(*arg2 && isspace(*arg2)) ++arg2;
	}

	if (strcmp(arg1, "list")==0)
	{
		dev=linphone_core_get_video_devices(lc);
		for(i=0; dev[i]!=NULL; ++i){
			linphonec_out("%i: %s\n",i,dev[i]);
		}
		return 1;
	}

	if (strcmp(arg1, "use")==0 && arg2)
	{
		dev=linphone_core_get_video_devices(lc);
		index=atoi(arg2); /* FIXME: handle not-a-number */
		for(i=0;dev[i]!=NULL;i++)
		{
			if (i!=index) continue;

			linphone_core_set_video_device(lc, dev[i]);
			linphonec_out("Using video device %s\n",dev[i]);
			return 1;
		}
		linphonec_out("No such video device\n");
		return 1;
	}
	return 0; /* syntax error */
}

static int
lpc_cmd_staticpic(LinphoneCore *lc, char *args)
{
	char *arg1 = args;
	char *arg2 = NULL;
	char *ptr = args;

	if (!args) return 0;  /* Syntax error */

	/* Isolate first and second arg */
	while(*ptr && !isspace(*ptr)) ++ptr;
	if ( *ptr )
	{
		*ptr='\0';
		arg2=ptr+1;
		while(*arg2 && isspace(*arg2)) ++arg2;
	}

	if (strcmp(arg1, "set")==0 && arg2) {
		linphone_core_set_static_picture(lc, arg2);
		return 1;
	}

	return 0; /* Syntax error */
}

static int lpc_cmd_pause(LinphoneCore *lc, char *args){

	if(linphone_core_in_call(lc))
	{
		linphone_core_pause_call(lc,linphone_core_get_current_call(lc));
		return 1;
	}
	linphonec_out("you can only pause when a call is in process\n");
    return 0;
}

static int lpc_cmd_resume(LinphoneCore *lc, char *args){
	
	if(linphone_core_in_call(lc))
	{
		linphonec_out("There is already a call in process pause or stop it first");
	}
	if (args)
	{
		char the_remote_address[255];
		int n = sscanf(args, "%s", the_remote_address);
		if (n == 1)
		{
			if(linphone_core_resume_call(lc,linphone_core_get_call_by_remote_address(lc,the_remote_address)) < 0)
			{
				linphonec_out("There was a problem to resume the call check the remote address you gave %s\n",args);
				return 0;
			}
			else
			{
				return 1;
			}
		}
	}
	else
	{
		int returned = 0;
		MSList *calls = linphone_core_get_calls(lc);
		if(ms_list_size(calls) == 1)
		{
			if(linphone_core_resume_call(lc,calls->data) < 0)
			{
				linphonec_out("There was a problem to resume the unique call \n");
				returned = 0;
			}
			else
			{
				returned = 1;
			}
			ms_list_free(calls);
			return returned;
		}
	}
	return 0;
    
}

/***************************************************************************
 *
 *  Commands helper functions
 *
 ***************************************************************************/


static void
linphonec_proxy_add(LinphoneCore *lc)
{
	bool_t enable_register=FALSE;
	LinphoneProxyConfig *cfg;

	linphonec_out("Adding new proxy setup. Hit ^D to abort.\n");

	/*
	 * SIP Proxy address
	 */
	while (1)
	{
		char *input=linphonec_readline("Enter proxy sip address: ");
		char *clean;

		if ( ! input ) {
			linphonec_out("Aborted.\n");
			return;
		}

		/* Strip blanks */
		clean=lpc_strip_blanks(input);
		if ( ! *clean ) {
			free(input);
			continue;
		}

		cfg=linphone_proxy_config_new();
		if (linphone_proxy_config_set_server_addr(cfg,clean)<0)
		{
			linphonec_out("Invalid sip address (sip:sip.domain.tld).\n");
			free(input);
			linphone_proxy_config_destroy(cfg);
			continue;
		}
		free(input);
		break;
	}

	/*
	 * SIP Proxy identity
	 */
	while (1)
	{
		char *input=linphonec_readline("Your identity for this proxy: ");
		char *clean;

		if ( ! input ) {
			linphonec_out("Aborted.\n");
			linphone_proxy_config_destroy(cfg);
			return;
		}

		/* Strip blanks */
		clean=lpc_strip_blanks(input);
		if ( ! *clean ) {
			free(input);
			continue;
		}

		linphone_proxy_config_set_identity(cfg, clean);
		if ( ! cfg->reg_identity )
		{
			linphonec_out("Invalid identity (sip:name@sip.domain.tld).\n");
			free(input);
			continue;
		}
		free(input);
		break;
	}

	/*
	 * SIP Proxy enable register
	 */
	while (1)
	{
		char *input=linphonec_readline("Do you want to register on this proxy (yes/no): ");
		char *clean;

		if ( ! input ) {
			linphonec_out("Aborted.\n");
			linphone_proxy_config_destroy(cfg);
			return;
		}

		/* Strip blanks */
		clean=lpc_strip_blanks(input);
		if ( ! *clean ) {
			free(input);
			continue;
		}

		if ( ! strcmp(clean, "yes") ) enable_register=TRUE;
		else if ( ! strcmp(clean, "no") ) enable_register=FALSE;
		else {
			linphonec_out("Please answer with 'yes' or 'no'\n");
			free(input);
			continue;
		}
		linphone_proxy_config_enableregister(cfg, enable_register);
		free(input);
		break;
	}

	/*
	 * SIP Proxy registration expiration
	 */
	if ( enable_register==TRUE )
	{
		long int expires=0;
		while (1)
		{
			char *input=linphonec_readline("Specify register expiration time"
				" in seconds (default is 600): ");

			if ( ! input ) {
				linphonec_out("Aborted.\n");
				linphone_proxy_config_destroy(cfg);
				return;
			}

			expires=strtol(input, (char **)NULL, 10);
			if ( expires == LONG_MIN || expires == LONG_MAX )
			{
				linphonec_out("Invalid value: %s\n", strerror(errno));
				free(input);
				continue;
			}

			linphone_proxy_config_expires(cfg, expires);
			linphonec_out("Expiration: %d seconds\n", cfg->expires);

			free(input);
			break;
		}
	}

	/*
	 * SIP proxy route
	 */
	while (1)
	{
		char *input=linphonec_readline("Specify route if needed: ");
		char *clean;

		if ( ! input ) {
			linphonec_out("Aborted.\n");
			linphone_proxy_config_destroy(cfg);
			return;
		}

		/* Strip blanks */
		clean=lpc_strip_blanks(input);
		if ( ! *clean ) {
			free(input);
			linphonec_out("No route specified.\n");
			break;
		}

		linphone_proxy_config_set_route(cfg, clean);
		if ( ! cfg->reg_route )
		{
			linphonec_out("Invalid route.\n");
			free(input);
			continue;
		}

		free(input);
		break;
	}

	/*
	 * Final confirmation 
	 */
	while (1)
	{
		char *input;
		char *clean;

		linphonec_out("--------------------------------------------\n");
		linphonec_proxy_display(cfg);
		linphonec_out("--------------------------------------------\n");
		input=linphonec_readline("Accept the above proxy configuration (yes/no) ?: ");


		if ( ! input ) {
			linphonec_out("Aborted.\n");
			linphone_proxy_config_destroy(cfg);
			return;
		}

		/* Strip blanks */
		clean=lpc_strip_blanks(input);
		if ( ! *clean ) {
			free(input);
			continue;
		}

		if ( ! strcmp(clean, "yes") ) break;
		else if ( ! strcmp(clean, "no") )
		{
			linphonec_out("Declined.\n");
			linphone_proxy_config_destroy(cfg);
			free(input);
			return;
		}

		linphonec_out("Please answer with 'yes' or 'no'\n");
		free(input);
		continue;
	}


	linphone_core_add_proxy_config(lc,cfg);

	/* automatically set the last entered proxy as the default one */
	linphone_core_set_default_proxy(lc,cfg);

	linphonec_out("Proxy added.\n");
}

static void
linphonec_proxy_display(LinphoneProxyConfig *cfg)
{
	linphonec_out("sip address: %s\nroute: %s\nidentity: %s\nregister: %s\nexpires: %i\nregistered: %s\n",
			cfg->reg_proxy,
			(cfg->reg_route!=NULL)?cfg->reg_route:"",
			(cfg->reg_identity!=NULL)?cfg->reg_identity:"",
			(cfg->reg_sendregister)?"yes":"no",
			cfg->expires,
			linphone_proxy_config_is_registered(cfg) ? "yes" : "no");
}

static void linphonec_proxy_show(LinphoneCore *lc, int index)
{
	const MSList *elem;
	int i;
	for(elem=linphone_core_get_proxy_config_list(lc),i=0;elem!=NULL;elem=elem->next,++i){
		if (index==i){
			LinphoneProxyConfig *cfg=(LinphoneProxyConfig *)elem->data;
			linphonec_proxy_display(cfg);
			return;
		}
	}
	linphonec_out("No proxy with index %i\n", index);
}

static void
linphonec_proxy_list(LinphoneCore *lc)
{
	const MSList *proxies;
	int n;
	int def=linphone_core_get_default_proxy(lc,NULL);
	
	proxies=linphone_core_get_proxy_config_list(lc);
	for(n=0;proxies!=NULL;proxies=ms_list_next(proxies),n++){
		if (n==def)
			linphonec_out("****** Proxy %i - this is the default one - *******\n",n);
		else 
			linphonec_out("****** Proxy %i *******\n",n);
		linphonec_proxy_display((LinphoneProxyConfig*)proxies->data);
	}
	if ( ! n ) linphonec_out("No proxies defined\n");
}

static void
linphonec_proxy_remove(LinphoneCore *lc, int index)
{
	const MSList *proxies;
	LinphoneProxyConfig *cfg;
	proxies=linphone_core_get_proxy_config_list(lc);
	cfg=(LinphoneProxyConfig*)ms_list_nth_data(proxies,index);
	if (cfg==NULL){
		linphonec_out("No such proxy.\n");
		return;
	}
	linphone_core_remove_proxy_config(lc,cfg);
	linphonec_out("Proxy %s removed.\n", cfg->reg_proxy);
	linphone_proxy_config_destroy(cfg);
}

static int
linphonec_proxy_use(LinphoneCore *lc, int index)
{
	const MSList *proxies;
	LinphoneProxyConfig *cfg;
	proxies=linphone_core_get_proxy_config_list(lc);
	cfg=(LinphoneProxyConfig*)ms_list_nth_data(proxies,index);
	if (cfg==NULL){
		linphonec_out("No such proxy (try 'proxy list').");
		return 0;
	}
	linphone_core_set_default_proxy(lc,cfg);
	return 1;
}

static void
linphonec_friend_display(LinphoneFriend *fr)
{
	LinphoneAddress *uri=linphone_address_clone(linphone_friend_get_address(fr));
	char *str;
	
	linphonec_out("name: %s\n", linphone_address_get_display_name(uri));
	linphone_address_set_display_name(uri,NULL);
	str=linphone_address_as_string(uri);
	linphonec_out("address: %s\n", str);
}

static int
linphonec_friend_list(LinphoneCore *lc, char *pat)
{
	const MSList *friend;
	int n;

	if (pat) {
		pat=lpc_strip_blanks(pat);
		if (!*pat) pat = NULL;
	}

	friend = linphone_core_get_friend_list(lc);
	for(n=0; friend!=NULL; friend=ms_list_next(friend), ++n )
	{
		if ( pat ) {
			const char *name = linphone_address_get_display_name(
			    linphone_friend_get_address((LinphoneFriend*)friend->data));
			if (name && ! strstr(name, pat) ) continue;
		}
		linphonec_out("****** Friend %i *******\n",n);
		linphonec_friend_display((LinphoneFriend*)friend->data);
	}

	return 1;
}

static int
linphonec_friend_call(LinphoneCore *lc, unsigned int num)
{
	const MSList *friend = linphone_core_get_friend_list(lc);
	unsigned int n;
	char *addr;

	for(n=0; friend!=NULL; friend=ms_list_next(friend), ++n )
	{
		if ( n == num )
		{
			int ret;
			addr = linphone_address_as_string(linphone_friend_get_address((LinphoneFriend*)friend->data));
			ret=lpc_cmd_call(lc, addr);
			ms_free(addr);
			return ret;
		}
	}
	linphonec_out("No such friend %u\n", num);
	return 1;
}

#ifndef WIN32
static int
linphonec_friend_add(LinphoneCore *lc, const char *name, const char *addr)
{
	LinphoneFriend *newFriend;

	char url[PATH_MAX];

	snprintf(url, PATH_MAX, "%s <%s>", name, addr);
	newFriend = linphone_friend_new_with_addr(url);
	linphone_core_add_friend(lc, newFriend);
	return 0;
}
#endif

static int
linphonec_friend_delete(LinphoneCore *lc, int num)
{
	const MSList *friend = linphone_core_get_friend_list(lc);
	unsigned int n;

	for(n=0; friend!=NULL; friend=ms_list_next(friend), ++n )
	{
		if ( n == num )
		{
			linphone_core_remove_friend(lc, friend->data);
			return 0;
		}
	}

	if (-1 == num) 
	{
		unsigned int i;
		for (i = 0 ; i < n ; i++)
			linphonec_friend_delete(lc, 0);
		return 0;
	}

	linphonec_out("No such friend %u\n", num);
	return 1;
}

static void
linphonec_display_command_help(LPC_COMMAND *cmd)
{
	if ( cmd->doc ) linphonec_out ("%s\n", cmd->doc);
	else linphonec_out("%s\n", cmd->help);
}


static int lpc_cmd_register(LinphoneCore *lc, char *args){
	char identity[512];
	char proxy[512];
	char passwd[512];
	LinphoneProxyConfig *cfg;
	const MSList *elem;
    
	if (!args)
    	{
    		/* it means that you want to register the default proxy */
    		LinphoneProxyConfig *cfg=NULL;
    		linphone_core_get_default_proxy(lc,&cfg);
    		if (cfg)
    		{
    			if(!linphone_proxy_config_is_registered(cfg)) {
				linphone_proxy_config_enable_register(cfg,TRUE);
				linphone_proxy_config_done(cfg);
			}else{
				linphonec_out("default proxy already registered\n");
			}
    		}else{
    			linphonec_out("we do not have a default proxy\n");
    			return 0;
    		}
    		return 1;
    	}
	passwd[0]=proxy[0]=identity[0]='\0';
	sscanf(args,"%s %s %s",identity,proxy,passwd);
	if (proxy[0]=='\0' || identity[0]=='\0'){
		linphonec_out("Missing parameters, see help register\n");
		return 1;
	}
	if (passwd[0]!='\0'){
		LinphoneAddress *from;
		LinphoneAuthInfo *info;
		if ((from=linphone_address_new(identity))!=NULL){
			char realm[128];
			snprintf(realm,sizeof(realm)-1,"\"%s\"",linphone_address_get_domain(from));
			info=linphone_auth_info_new(linphone_address_get_username(from),NULL,passwd,NULL,NULL);
			linphone_core_add_auth_info(lc,info);
			linphone_address_destroy(from);
			linphone_auth_info_destroy(info);
		}
	}
	elem=linphone_core_get_proxy_config_list(lc);
	if (elem) {
		cfg=(LinphoneProxyConfig*)elem->data;
		linphone_proxy_config_edit(cfg);
	}
	else cfg=linphone_proxy_config_new();
	linphone_proxy_config_set_identity(cfg,identity);
	linphone_proxy_config_set_server_addr(cfg,proxy);
	linphone_proxy_config_enable_register(cfg,TRUE);
	if (elem) linphone_proxy_config_done(cfg);
	else linphone_core_add_proxy_config(lc,cfg);
	linphone_core_set_default_proxy(lc,cfg);
	return 1;
}

static int lpc_cmd_unregister(LinphoneCore *lc, char *args){
	LinphoneProxyConfig *cfg=NULL;
	linphone_core_get_default_proxy(lc,&cfg);
	if (cfg && linphone_proxy_config_is_registered(cfg)) {
		linphone_proxy_config_edit(cfg);
		linphone_proxy_config_enable_register(cfg,FALSE);
		linphone_proxy_config_done(cfg);
	}else{
		linphonec_out("unregistered\n");
	}
	return 1;
}

static int lpc_cmd_duration(LinphoneCore *lc, char *args){
	LinphoneCallLog *cl;
	const MSList *elem=linphone_core_get_call_logs(lc);
	for(;elem!=NULL;elem=elem->next){
		if (elem->next==NULL){
			cl=(LinphoneCallLog*)elem->data;
			linphonec_out("%i seconds\n",cl->duration);
		}
	}
	return 1;
}

static int lpc_cmd_status(LinphoneCore *lc, char *args)
{
	LinphoneProxyConfig *cfg;
	
	if ( ! args ) return 0;
	linphone_core_get_default_proxy(lc,&cfg);
	if (strstr(args,"register"))
	{
		if (cfg)
		{
			if (linphone_proxy_config_is_registered(cfg)){
				linphonec_out("registered, identity=%s duration=%i\n",
					linphone_proxy_config_get_identity(cfg),
					linphone_proxy_config_get_expires(cfg));
			}else if (linphone_proxy_config_register_enabled(cfg)){
				linphonec_out("registered=-1\n");
			}else linphonec_out("registered=0\n");
		}
		else linphonec_out("registered=0\n");
	}
	else if (strstr(args,"autoanswer"))
	{
		if (cfg && linphone_proxy_config_is_registered(cfg))
			linphonec_out("autoanswer=%i\n",linphonec_get_autoanswer());
		else linphonec_out("unregistered\n");
	}
	else if (strstr(args,"hook"))
	{
		gstate_t call_state=linphone_core_get_state(lc,GSTATE_GROUP_CALL);
/*
		if (!cfg || !linphone_proxy_config_is_registered(cfg)){
			linphonec_out("unregistered\n");
			return 1;
		}
 */
 		switch(call_state){
			case GSTATE_CALL_OUT_INVITE:
				linphonec_out("hook=dialing\n");
			break;
			case GSTATE_CALL_IDLE:
				linphonec_out("hook=offhook\n");
			break;
			case GSTATE_CALL_OUT_CONNECTED:
				linphonec_out("Call out, hook=%s duration=%i, muted=%s rtp-xmit-muted=%s\n", linphonec_get_callee(),
					      linphone_core_get_current_call_duration(lc),
					      lc->audio_muted ? "yes" : "no",
					      linphone_core_is_rtp_muted(lc) ? "yes"  : "no");
 			break;
			case GSTATE_CALL_IN_CONNECTED:
				linphonec_out("hook=answered duration=%i\n" ,
					linphone_core_get_current_call_duration(lc));
				break;
			case GSTATE_CALL_IN_INVITE:
				linphonec_out("Incoming call from %s\n",linphonec_get_caller());
				break;
			default:
				break;
		}
		
	}
	else return 0;

	return 1;
}

static int lpc_cmd_ports(LinphoneCore *lc, char *args)
{
	int port;
	if ( ! args ){
		linphonec_out("sip port = %i\naudio rtp port = %i\nvideo rtp port = %i\n",
			linphone_core_get_sip_port(lc),
			linphone_core_get_audio_port(lc),
			linphone_core_get_video_port(lc));
		return 1;
	}
	if (sscanf(args,"sip %i",&port)==1){
		linphonec_out("Setting sip port to %i\n",port);
		linphone_core_set_sip_port(lc,port);
	}else return 0;

	return 1;
}

static int lpc_cmd_speak(LinphoneCore *lc, char *args){
#ifndef WIN32
	char voice[64];
	char *sentence;
	char cl[128];
	char *wavfile;
	int status;
	FILE *file;
	
    if (!args) return 0;
	memset(voice,0,sizeof(voice));
	sscanf(args,"%s63",voice);
	sentence=args+strlen(voice);
	wavfile=tempnam("/tmp/","linphonec-espeak-");
	snprintf(cl,sizeof(cl),"espeak -v %s -s 100 -w %s --stdin",voice,wavfile);
	file=popen(cl,"w");
	if (file==NULL){
		ms_error("Could not open pipe to espeak !");
		return 1;
	}
	fprintf(file,"%s",sentence);
	status=pclose(file);
	if (WEXITSTATUS(status)==0){
		linphone_core_set_play_file(lc,wavfile);
	}else{
		linphonec_out("espeak command failed.");
	}
#else
	linphonec_out("Sorry, this command is not implemented in windows version.");
#endif
	return 1;
}

static int lpc_cmd_codec(LinphoneCore *lc, char *args){
	char *arg1 = args;
	char *arg2 = NULL;
	char *ptr = args;

	if (!args) return 0;

	/* Isolate first and second arg */
	while(*ptr && !isspace(*ptr)) ++ptr;
	if ( *ptr )
	{
		*ptr='\0';
		arg2=ptr+1;
		while(*arg2 && isspace(*arg2)) ++arg2;
	}

	if (strcmp(arg1,"enable")==0)
	{
#ifdef HAVE_READLINE
		rl_inhibit_completion=1;
#endif
        if (!strcmp(arg2,"all")) linphonec_codec_enable(lc,-1);
        else linphonec_codec_enable(lc,atoi(arg2));
#ifdef HAVE_READLINE
		rl_inhibit_completion=0;
#endif
	}
	else if (strcmp(arg1,"list")==0)
	{
		linphonec_codec_list(lc);
	}
	else if (strcmp(arg1,"disable")==0)
	{
        if (!strcmp(arg2,"all")) linphonec_codec_disable(lc,-1);
        else linphonec_codec_disable(lc,atoi(arg2));
	}
	else
	{
		return 0; /* syntax error */
	}

	return 1;
}

static void linphonec_codec_list(LinphoneCore *lc){
	PayloadType *pt;
    codecs_config_t *config=&lc->codecs_conf;
	int index=0;
	MSList *node;
	for(node=config->audio_codecs;node!=NULL;node=ms_list_next(node)){
		pt=(PayloadType*)(node->data);
        linphonec_out("%2d: %s (%d) %s\n", index, pt->mime_type, pt->clock_rate, 
		    linphone_core_payload_type_enabled(lc,pt) ? "enabled" : "disabled");
		index++;
	}
}

static void linphonec_codec_enable(LinphoneCore *lc, int sel_index){
	PayloadType *pt;
    codecs_config_t *config=&lc->codecs_conf;
	int index=0;
	MSList *node;
    for(node=config->audio_codecs;node!=NULL;node=ms_list_next(node)){
        if (index == sel_index || sel_index == -1) {
		    pt=(PayloadType*)(node->data);
            pt->flags|=PAYLOAD_TYPE_ENABLED;
            linphonec_out("%2d: %s (%d) %s\n", index, pt->mime_type, pt->clock_rate, "enabled");
        }
		index++;
	}
}

static void linphonec_codec_disable(LinphoneCore *lc, int sel_index){
	PayloadType *pt;
    codecs_config_t *config=&lc->codecs_conf;
	int index=0;
	MSList *node;
	for(node=config->audio_codecs;node!=NULL;node=ms_list_next(node)){
        if (index == sel_index || sel_index == -1) {
    		pt=(PayloadType*)(node->data);
            pt->flags&=~PAYLOAD_TYPE_ENABLED;
            linphonec_out("%2d: %s (%d) %s\n", index, pt->mime_type, pt->clock_rate, "disabled");
        }
		index++;
	}
}

static int lpc_cmd_echocancellation(LinphoneCore *lc, char *args){
	char *arg1 = args;
	char *arg2 = NULL;
	char *ptr = args;

	if (!args) return 0;

	/* Isolate first and second arg */
	while(*ptr && !isspace(*ptr)) ++ptr;
	if ( *ptr )
	{
		*ptr='\0';
		arg2=ptr+1;
		while(*arg2 && isspace(*arg2)) ++arg2;
	}

	if (strcmp(arg1,"on")==0){
        int delay, tail_len, frame_size;
        int n;

        linphone_core_enable_echo_cancellation(lc,1);

        if (arg2 != 0) {
            n = sscanf(arg2, "%d %d %d", &delay, &tail_len, &frame_size);

            if (n == 1) {   
                lp_config_set_int(lc->config,"sound","ec_delay",delay);
            }
            else if (n == 2) {
                lp_config_set_int(lc->config,"sound","ec_delay",delay);
                lp_config_set_int(lc->config,"sound","ec_tail_len",tail_len);
            }
            else if (n == 3) {
                lp_config_set_int(lc->config,"sound","ec_delay",delay);
                lp_config_set_int(lc->config,"sound","ec_tail_len",tail_len);
                lp_config_set_int(lc->config,"sound","ec_framesize",frame_size);
            }
        }
    }
    else if (strcmp(arg1,"off")==0){
        linphone_core_enable_echo_cancellation(lc,0);
    }
    else if (strcmp(arg1,"show")==0){
        linphonec_out("echo cancellation is %s; delay %d, tail length %d, frame size %d\n", 
            linphone_core_echo_cancellation_enabled(lc) ? "on" : "off",
            lp_config_get_int(lc->config,"sound","ec_delay",0),
            lp_config_get_int(lc->config,"sound","ec_tail_len",0),
            lp_config_get_int(lc->config,"sound","ec_framesize",0));        
    }
    else {
        return 0;
    }

    return 1;
}

static int lpc_cmd_mute_mic(LinphoneCore *lc, char *args)
{
  if ( lc->call != NULL )
    linphone_core_mute_mic(lc, 1);
  return 1;
}

static int lpc_cmd_unmute_mic(LinphoneCore *lc, char *args)
{
  if ( lc->call != NULL )
    linphone_core_mute_mic(lc, 0);
  return 1;
}

static int lpc_cmd_rtp_no_xmit_on_audio_mute(LinphoneCore *lc, char *args)
{
  bool_t rtp_xmit_off=FALSE;
  char *status;
  gstate_t call_state=linphone_core_get_state(lc,GSTATE_GROUP_CALL);

  if(args){
    if(strstr(args,"1"))rtp_xmit_off=TRUE;
    if(call_state == GSTATE_CALL_IDLE)
      linphone_core_set_rtp_no_xmit_on_audio_mute(lc,rtp_xmit_off);
    else 
      linphonec_out("nortp-on-audio-mute: call in progress - cannot change state\n");
  }
  rtp_xmit_off=linphone_core_get_rtp_no_xmit_on_audio_mute(lc);
  if(rtp_xmit_off)status="off";
  else status="on";
  linphonec_out("rtp transmit %s when audio muted\n",status);
  return 1;
}


/***************************************************************************
 *
 *  Command table management funx
 *
 ***************************************************************************/

/*
 * Find a command given its name
 */
static LPC_COMMAND *
lpc_find_command(const char *name)
{
	int i;

	for (i=0; commands[i].name; ++i)
	{
		if (strcmp(name, commands[i].name) == 0)
			return &commands[i];
	}

	return (LPC_COMMAND *)NULL;
}


/****************************************************************************
 *
 * $Log: commands.c,v $
 * Revision 1.39  2008/07/03 15:08:34  smorlat
 * api cleanups, interface in progress.
 *
 * Revision 1.38  2008/06/17 20:38:59  smorlat
 * added missing file.
 *
 * Revision 1.37  2008/04/09 09:26:00  smorlat
 * merge various patches
 * H264 support.
 *
 * Revision 1.36  2007/08/01 14:47:53  strk
 *         * console/commands.c: Clean up commands 'nat', 'stun'
 *           and 'firewall' to be more intuitive.
 *
 * Revision 1.35  2007/06/27 09:01:25  smorlat
 * logging improvements.
 *
 * Revision 1.34  2007/02/20 10:17:13  smorlat
 * linphonec friends patch2
 *
 * Revision 1.31  2006/09/22 07:22:47  smorlat
 * linphonecore api changes.
 *
 * Revision 1.30  2006/09/08 15:32:57  smorlat
 * support for using files instead of soundcard (used by linphonec only)
 *
 * Revision 1.29  2006/08/28 14:29:07  smorlat
 * fix bug.
 *
 * Revision 1.28  2006/08/21 12:49:59  smorlat
 * merged several little patches.
 *
 * Revision 1.27  2006/07/17 18:45:00  smorlat
 * support for several event queues in ortp.
 * glib dependency removed from coreapi/ and console/
 *
 * Revision 1.26  2006/04/14 15:16:36  smorlat
 * soundcard use did nothing !
 *
 * Revision 1.25  2006/04/06 20:09:33  smorlat
 * add linphonec command to see and select sound devices.
 *
 * Revision 1.24  2006/03/04 11:17:10  smorlat
 * mediastreamer2 in progress.
 *
 * Revision 1.23  2006/02/20 21:14:01  strk
 * Handled syntax errors with 'friend' command
 *
 * Revision 1.22  2006/02/20 10:20:29  strk
 * Added substring-based filter support for command 'friend list'
 *
 * Revision 1.21  2006/02/02 15:39:18  strk
 * - Added 'friend list' and 'friend call' commands
 * - Allowed for multiple DTFM send in a single line
 * - Added status-specific callback (bare version)
 *
 * Revision 1.20  2006/01/26 11:54:34  strk
 * More robust 'nat' command handler (strip blanks in args)
 *
 * Revision 1.19  2006/01/26 09:48:05  strk
 * Added limits.h include
 *
 * Revision 1.18  2006/01/26 02:18:05  strk
 * Added new commands 'nat use' and 'nat unuse'.
 * These will required a pending patch to linphonecore.c
 * in order to work.
 *
 * Revision 1.17  2006/01/20 14:12:33  strk
 * Added linphonec_init() and linphonec_finish() functions.
 * Handled SIGINT and SIGTERM to invoke linphonec_finish().
 * Handling of auto-termination (-t) moved to linphonec_finish().
 * Reworked main (input read) loop to not rely on 'terminate'
 * and 'run' variable (dropped). configfile_name allocated on stack
 * using PATH_MAX limit. Changed print_usage signature to allow
 * for an exit_status specification.
 *
 * Revision 1.16  2006/01/18 09:25:32  strk
 * Command completion inhibited in proxy addition and auth request prompts.
 * Avoided use of linphonec_readline's internal filename completion.
 *
 * Revision 1.15  2006/01/14 13:29:32  strk
 * Reworked commands interface to use a table structure,
 * used by command line parser and help function.
 * Implemented first level of completion (commands).
 * Added notification of invalid "answer" and "terminate"
 * commands (no incoming call, no active call).
 * Forbidden "call" intialization when a call is already active.
 * Cleaned up all commands, adding more feedback and error checks.
 *
 * Revision 1.14  2006/01/13 13:00:29  strk
 * Added linphonec.h. Code layout change (added comments, forward decl,
 * globals on top, copyright notices and Logs). Handled out-of-memory
 * condition on history management. Removed assumption on sizeof(char).
 * Fixed bug in authentication prompt (introduced by linphonec_readline).
 * Added support for multiple authentication requests (up to MAX_PENDING_AUTH).
 *
 *
 ****************************************************************************/<|MERGE_RESOLUTION|>--- conflicted
+++ resolved
@@ -78,14 +78,11 @@
 static int lpc_cmd_speak(LinphoneCore *lc, char *args);
 static int lpc_cmd_codec(LinphoneCore *lc, char *args);
 static int lpc_cmd_echocancellation(LinphoneCore *lc, char *args);
-<<<<<<< HEAD
 static int lpc_cmd_pause(LinphoneCore *lc, char *args);
 static int lpc_cmd_resume(LinphoneCore *lc, char *args);
-=======
 static int lpc_cmd_mute_mic(LinphoneCore *lc, char *args);
 static int lpc_cmd_unmute_mic(LinphoneCore *lc, char *args);
 static int lpc_cmd_rtp_no_xmit_on_audio_mute(LinphoneCore *lc, char *args);
->>>>>>> 1ddd33d7
 
 /* Command handler helpers */
 static void linphonec_proxy_add(LinphoneCore *lc);
@@ -227,32 +224,28 @@
 			"'speak <voice name> <sentence>'	: speak a text using the specified espeak voice.\n"
 			"Example for english voice: 'speak default Hello my friend !'"
 	},
-    { "codec", lpc_cmd_codec, "Codec configuration",
-            "'codec list' : list codecs\n"  
-            "'codec enable <index>' : enable available codec\n"  
-            "'codec disable <index>' : disable codecs" }, 
-    { "ec", lpc_cmd_echocancellation, "Echo cancellation",
-            "'ec on [<delay>] [<tail>] [<framesize>]' : turn EC on with given delay, tail length and framesize\n"
-            "'ec off' : turn echo cancellation (EC) off\n"
-            "'ec show' : show EC status" },
-<<<<<<< HEAD
-    { "pause", lpc_cmd_pause, "pause a call",
-    		"'pause' : pause the current call\n"},
-    { "resume", lpc_cmd_resume, "resume a call",
-    		"'resume' : resume the unique call\n"
-    		"'resume <sip:XXX@XXX.XXX.XXX.XXX>' : hold off the call with cid <cid>\n"},
-    { (char *)NULL, (lpc_cmd_handler)NULL, (char *)NULL, (char *)NULL }
-=======
+	{ "codec", lpc_cmd_codec, "Codec configuration",
+	    "'codec list' : list codecs\n"  
+	    "'codec enable <index>' : enable available codec\n"  
+	    "'codec disable <index>' : disable codecs" }, 
+	{ "ec", lpc_cmd_echocancellation, "Echo cancellation",
+	    "'ec on [<delay>] [<tail>] [<framesize>]' : turn EC on with given delay, tail length and framesize\n"
+	    "'ec off' : turn echo cancellation (EC) off\n"
+	    "'ec show' : show EC status" },
+	{ "pause", lpc_cmd_pause, "pause a call",
+		"'pause' : pause the current call\n"},
+	{ "resume", lpc_cmd_resume, "resume a call",
+		"'resume' : resume the unique call\n"
+		"'resume <sip:XXX@XXX.XXX.XXX.XXX>' : hold off the call with cid <cid>\n"},
 	{ "mute", lpc_cmd_mute_mic, 
 	  "Mute microphone and suspend voice transmission."},
 	{ "unmute", lpc_cmd_unmute_mic, 
-	  "Unmute microphone and resume voice transmission."},
+		  "Unmute microphone and resume voice transmission."},
 	{ "nortp-on-audio-mute", lpc_cmd_rtp_no_xmit_on_audio_mute,
-	  "Set the rtp_no_xmit_on_audio_mute configuration parameter",
-	  "   If set to 1 then rtp transmission will be muted when\n"
-	  "   audio is muted , otherwise rtp is always sent."}, 
-	{ (char *)NULL, (lpc_cmd_handler)NULL, (char *)NULL, (char *)NULL }
->>>>>>> 1ddd33d7
+		  "Set the rtp_no_xmit_on_audio_mute configuration parameter",
+		  "   If set to 1 then rtp transmission will be muted when\n"
+		  "   audio is muted , otherwise rtp is always sent."}, 
+    { (char *)NULL, (lpc_cmd_handler)NULL, (char *)NULL, (char *)NULL }
 };
 
 /***************************************************************************
@@ -2006,16 +1999,13 @@
 
 static int lpc_cmd_mute_mic(LinphoneCore *lc, char *args)
 {
-  if ( lc->call != NULL )
-    linphone_core_mute_mic(lc, 1);
-  return 1;
-}
-
-static int lpc_cmd_unmute_mic(LinphoneCore *lc, char *args)
-{
-  if ( lc->call != NULL )
-    linphone_core_mute_mic(lc, 0);
-  return 1;
+	linphone_core_mute_mic(lc, 1);
+	return 1;
+}
+
+static int lpc_cmd_unmute_mic(LinphoneCore *lc, char *args){
+	linphone_core_mute_mic(lc, 0);
+	return 1;
 }
 
 static int lpc_cmd_rtp_no_xmit_on_audio_mute(LinphoneCore *lc, char *args)
