--- conflicted
+++ resolved
@@ -65,19 +65,12 @@
 	linphonecore_utils.h \
 	localplayer.c \
 	lpc2xml.c \
-<<<<<<< HEAD
-	remote_provisioning.c \
 	lime.c \
-	quality_reporting.c quality_reporting.h\
-	call_log.c \
-	call_params.c \
-=======
 	lpconfig.c lpconfig.h \
 	lsd.c \
 	message_storage.c \
 	misc.c  \
 	offeranswer.c offeranswer.h\
->>>>>>> 1ed48fe5
 	player.c \
 	presence.c \
 	private.h \
