/***************************************************************************
 *            private.h
 *
 *  Mon Jun 13 14:23:23 2005
 *  Copyright  2005  Simon Morlat
 *  Email simon dot morlat at linphone dot org
 ****************************************************************************/

/*
 *  This program is free software; you can redistribute it and/or modify
 *  it under the terms of the GNU General Public License as published by
 *  the Free Software Foundation; either version 2 of the License, or
 *  (at your option) any later version.
 *
 *  This program is distributed in the hope that it will be useful,
 *  but WITHOUT ANY WARRANTY; without even the implied warranty of
 *  MERCHANTABILITY or FITNESS FOR A PARTICULAR PURPOSE.  See the
 *  GNU General Public License for more details.
 *
 *  You should have received a copy of the GNU General Public License
 *  along with this program; if not, write to the Free Software
 *  Foundation, Inc., 59 Temple Place - Suite 330, Boston, MA 02111-1307, USA.
 */

#ifndef _PRIVATE_H
#define _PRIVATE_H

#include <memory>

#include "linphone/core.h"
#include "linphone/friend.h"
#include "linphone/friendlist.h"
#include "linphone/tunnel.h"

#if __clang__ || ((__GNUC__ == 4 && __GNUC_MINOR__ >= 6) || __GNUC__ > 4)
#pragma GCC diagnostic push
#endif
#ifdef _MSC_VER
#pragma warning(disable : 4996)
#else
#pragma GCC diagnostic ignored "-Wdeprecated-declarations"
#endif
#include "linphone/core_utils.h"
#if __clang__ || ((__GNUC__ == 4 && __GNUC_MINOR__ >= 6) || __GNUC__ > 4)
#pragma GCC diagnostic pop
#endif

#include "linphone/conference.h"
<<<<<<< HEAD
#include "sal/sal.h"
#ifdef __cplusplus
#include "platform-helpers.h"
#endif
=======

#include "address/address.h"
#include "c-wrapper/internal/c-sal.h"
#include "sal/call-op.h"
#include "sal/event-op.h"
#include "sal/message-op.h"
#include "sal/presence-op.h"
#include "sal/register-op.h"

#ifdef __cplusplus
#include "core/platform-helpers/platform-helpers.h"
#endif

>>>>>>> 34c058c2
#include "linphone/sipsetup.h"
#include "quality_reporting.h"
#include "linphone/ringtoneplayer.h"
#include "vcard_private.h"
#include "carddav.h"
#include "linphone/player.h"
#include "account_creator_private.h"
#include "tester_utils.h"

#include "bctoolbox/port.h"
#include "bctoolbox/map.h"
#include "bctoolbox/vfs.h"
#include "belle-sip/belle-sip.h" /*we need this include for all http operations*/


#include <ctype.h>


#ifdef HAVE_CONFIG_H
#include "config.h"
#endif
#include "mediastreamer2/ice.h"
#include "mediastreamer2/mediastream.h"
#include "mediastreamer2/msconference.h"


#ifndef LIBLINPHONE_VERSION
#define LIBLINPHONE_VERSION LINPHONE_VERSION
#endif

#ifdef __ANDROID__
#include <jni.h>
#endif

#ifdef _WIN32
#if defined(__MINGW32__) || !defined(WINAPI_FAMILY_PARTITION) || !defined(WINAPI_PARTITION_DESKTOP)
#define LINPHONE_WINDOWS_DESKTOP 1
#elif defined(WINAPI_FAMILY_PARTITION)
#if defined(WINAPI_PARTITION_DESKTOP) && WINAPI_FAMILY_PARTITION(WINAPI_PARTITION_DESKTOP)
#define LINPHONE_WINDOWS_DESKTOP 1
#elif defined(WINAPI_PARTITION_PHONE_APP) && WINAPI_FAMILY_PARTITION(WINAPI_PARTITION_PHONE_APP)
#define LINPHONE_WINDOWS_PHONE 1
#elif defined(WINAPI_PARTITION_APP) && WINAPI_FAMILY_PARTITION(WINAPI_PARTITION_APP)
#define LINPHONE_WINDOWS_UNIVERSAL 1
#endif
#endif
#endif
#ifdef _MSC_VER
#if (_MSC_VER >= 1900)
#define LINPHONE_MSC_VER_GREATER_19
#endif
#endif


#ifdef SQLITE_STORAGE_ENABLED
#include <sqlite3.h>
#endif


#include "private_structs.h"
#include "private_functions.h"
#include "core_private.h"


#define STRING_RESET(field)	if (field) bctbx_free(field); (field) = NULL
#define STRING_SET(field, value)	do{ if (field){bctbx_free(field);field=NULL;}; field=bctbx_strdup(value); }while(0)
#define STRING_TRANSFER(field, newvalue)	do{ if (field){bctbx_free(field);field=NULL;}; field=newvalue; }while(0)

<<<<<<< HEAD
struct _LinphoneCallParams{
	belle_sip_object_t base;
	void *user_data;
	LinphoneCall *referer; /*in case this call creation is consecutive to an incoming transfer, this points to the original call */
	int audio_bw; /* bandwidth limit for audio stream */
	LinphoneMediaEncryption media_encryption;
	PayloadType *audio_codec; /*audio codec currently in use */
	PayloadType *video_codec; /*video codec currently in use */
	PayloadType *text_codec; /*text codec currently in use */
	MSVideoSize sent_vsize; /* DEPRECATED: Size of the video currently being sent */
	MSVideoSize recv_vsize; /* DEPRECATED: Size of the video currently being received */
	LinphoneVideoDefinition *sent_vdef; /* Definition of the video currently being sent */
	LinphoneVideoDefinition *recv_vdef; /* Definition of the video currrently being received */
	float received_fps,sent_fps;
	int down_bw;
	int up_bw;
	int down_ptime;
	int up_ptime;
	char *record_file;
	char *session_name;
	SalCustomHeader *custom_headers;
	SalCustomSdpAttribute *custom_sdp_attributes;
	SalCustomSdpAttribute *custom_sdp_media_attributes[LinphoneStreamTypeUnknown];
	LinphonePrivacyMask privacy;
	LinphoneMediaDirection audio_dir;
	LinphoneMediaDirection video_dir;
	bool_t has_audio;
	bool_t has_video;
	bool_t avpf_enabled; /* RTCP feedback messages are enabled */
	bool_t implicit_rtcp_fb;

	bool_t real_early_media; /*send real media even during early media (for outgoing calls)*/
	bool_t in_conference; /*in conference mode */
	bool_t low_bandwidth;
	bool_t no_user_consent;/*when set to TRUE an UPDATE request will be used instead of reINVITE*/

	uint16_t avpf_rr_interval; /*in milliseconds*/
	bool_t internal_call_update; /*use mark that call update was requested internally (might be by ice) - unused for the moment*/
	bool_t video_multicast_enabled;

	bool_t audio_multicast_enabled;
	bool_t realtimetext_enabled;
	bool_t update_call_when_ice_completed;
	bool_t encryption_mandatory;
};

BELLE_SIP_DECLARE_VPTR_NO_EXPORT(LinphoneCallParams);


struct _LinphoneQualityReporting{
	reporting_session_report_t * reports[3]; /**Store information on audio and video media streams (RFC 6035) */
	bool_t was_video_running; /*Keep video state since last check in order to detect its (de)activation*/
	LinphoneQualityReportingReportSendCb on_report_sent;
};

struct _LinphoneCallLog{
	belle_sip_object_t base;
	void *user_data;
	struct _LinphoneCore *lc;
	LinphoneCallDir dir; /**< The direction of the call*/
	LinphoneCallStatus status; /**< The status of the call*/
	LinphoneAddress *from; /**<Originator of the call as a LinphoneAddress object*/
	LinphoneAddress *to; /**<Destination of the call as a LinphoneAddress object*/
	char start_date[128]; /**<Human readable string containing the start date*/
	int duration; /**<Duration of the call starting in connected state in seconds*/
	char *refkey;
	rtp_stats_t local_stats;
	rtp_stats_t remote_stats;
	float quality;
	time_t start_date_time; /**Start date of the call in seconds as expressed in a time_t */
	time_t connected_date_time; /**Connecting date of the call in seconds as expressed in a time_t */
	char* call_id; /**unique id of a call*/
	struct _LinphoneQualityReporting reporting;
	unsigned int storage_id;
	LinphoneErrorInfo *error_info;
	bool_t video_enabled;
	bool_t was_conference; /**<That call was a call with a conference server */
};

BELLE_SIP_DECLARE_VPTR_NO_EXPORT(LinphoneCallLog);


typedef struct _CallCallbackObj
{
	LinphoneCallCbFunc _func;
	void * _user_data;
}CallCallbackObj;

struct _LinphoneChatMessageCbs {
	belle_sip_object_t base;
	void *user_data;
	LinphoneChatMessageCbsMsgStateChangedCb msg_state_changed;
	LinphoneChatMessageCbsFileTransferRecvCb file_transfer_recv; /**< Callback to store file received attached to a #LinphoneChatMessage */
	LinphoneChatMessageCbsFileTransferSendCb file_transfer_send; /**< Callback to collect file chunk to be sent for a #LinphoneChatMessage */
	LinphoneChatMessageCbsFileTransferProgressIndicationCb file_transfer_progress_indication; /**< Callback to indicate file transfer progress */
};

BELLE_SIP_DECLARE_VPTR_NO_EXPORT(LinphoneChatMessageCbs);

typedef enum _LinphoneChatMessageDir{
	LinphoneChatMessageIncoming,
	LinphoneChatMessageOutgoing
} LinphoneChatMessageDir;

struct _LinphoneChatMessage {
	belle_sip_object_t base;
	LinphoneChatRoom* chat_room;
	LinphoneChatMessageCbs *callbacks;
	LinphoneErrorInfo *ei;
	LinphoneChatMessageDir dir;
	char* message;
	char* locale_message;
	void* message_state_changed_user_data;
	void* message_userdata;
	char* appdata;
	char* external_body_url;
	LinphoneAddress *from;
	LinphoneAddress *to;
	time_t time;
	SalCustomHeader *custom_headers;
	LinphoneChatMessageState state;
	bool_t is_read;
	unsigned int storage_id;
	char *message_id;
	SalOp *op;
	LinphoneContent *file_transfer_information; /**< used to store file transfer information when the message is of file transfer type */
	char *content_type; /**< is used to specified the type of message to be sent, used only for file transfer message */
	bool_t to_be_stored;
	belle_http_request_t *http_request; /**< keep a reference to the http_request in case of file transfer in order to be able to cancel the transfer */
	belle_http_request_listener_t *http_listener; /* our listener, only owned by us*/
	char *file_transfer_filepath;
	unsigned long bg_task_id;
	bool_t is_secured;

#if defined(__clang__) || ((__GNUC__ == 4 && __GNUC_MINOR__ >= 6) || __GNUC__ > 4)
#pragma GCC diagnostic push
#endif
#if defined(__clang__) || defined(__GNUC__)
#pragma GCC diagnostic ignored "-Wdeprecated-declarations"
#endif
#ifdef _MSC_VER
#pragma deprecated(message_state_changed_cb)
#endif
	LinphoneChatMessageStateChangedCb message_state_changed_cb;
#if defined(__clang__) || ((__GNUC__ == 4 && __GNUC_MINOR__ >= 6) || __GNUC__ > 4)
#pragma GCC diagnostic pop
#endif
};

/*
 *Gets a Message with a given message id and direction.
 */
LINPHONE_PUBLIC LinphoneChatMessage * linphone_chat_room_find_message_with_dir(LinphoneChatRoom *cr, const char *message_id,LinphoneChatMessageDir dir);

BELLE_SIP_DECLARE_VPTR_NO_EXPORT(LinphoneChatMessage);

typedef struct StunCandidate{
	char addr[64];
	int port;
}StunCandidate;


typedef struct _PortConfig{
	char multicast_ip[LINPHONE_IPADDR_SIZE];
	char multicast_bind_ip[LINPHONE_IPADDR_SIZE];
	int rtp_port;
	int rtcp_port;
}PortConfig;

struct _LinphoneCallCbs {
	belle_sip_object_t base;
	void *user_data;
	LinphoneCallCbsDtmfReceivedCb dtmf_received_cb;
	LinphoneCallCbsEncryptionChangedCb encryption_changed_cb;
	LinphoneCallCbsInfoMessageReceivedCb info_message_received_cb;
	LinphoneCallCbsStateChangedCb state_changed_cb;
	LinphoneCallCbsStatsUpdatedCb stats_updated_cb;
	LinphoneCallCbsTransferStateChangedCb transfer_state_changed_cb;
	LinphoneCallCbsAckProcessingCb ack_processing;
	LinphoneCallCbsTmmbrReceivedCb tmmbr_received_cb;
	LinphoneCallCbsSnapshotTakenCb snapshot_taken_cb;
	LinphoneCallCbsNextVideoFrameDecodedCb next_video_frame_decoded_cb;
};

LinphoneCallCbs * _linphone_call_cbs_new(void);

struct _LinphoneCall{
	belle_sip_object_t base;
	void *user_data;
	struct _LinphoneCore *core;
	LinphoneErrorInfo *ei;
	int af; /*the address family to prefer for RTP path, guessed from signaling path*/
	LinphoneCallDir dir;
	SalMediaDescription *biggestdesc; /*media description with all already proposed streams, used to remember the mapping of streams*/
	SalMediaDescription *localdesc;
	SalMediaDescription *resultdesc;
	struct _RtpProfile *audio_profile;
	struct _RtpProfile *video_profile;
	struct _RtpProfile *text_profile;
	struct _RtpProfile *rtp_io_audio_profile;
	struct _RtpProfile *rtp_io_video_profile;
	struct _LinphoneCallLog *log;
	LinphoneAddress *me; /*Either from or to based on call dir*/
	LinphoneAddress *diversion_address;
	SalOp *op;
	SalOp *ping_op;
	char media_localip[LINPHONE_IPADDR_SIZE]; /* our best guess for local media ipaddress for this call */
	LinphoneCallState state;
	LinphoneCallState prevstate;
	LinphoneCallState transfer_state; /*idle if no transfer*/
	LinphoneProxyConfig *dest_proxy;
	int main_audio_stream_index, main_video_stream_index, main_text_stream_index;
	PortConfig media_ports[SAL_MEDIA_DESCRIPTION_MAX_STREAMS];
	MSMediaStreamSessions sessions[SAL_MEDIA_DESCRIPTION_MAX_STREAMS]; /*the rtp, srtp, zrtp contexts for each stream*/
	StunCandidate ac, vc, tc; /*audio video text ip/port discovered by STUN*/
	struct _AudioStream *audiostream;  /**/
	struct _VideoStream *videostream;
	struct _TextStream *textstream;
	void *video_window_id;
	MSAudioEndpoint *endpoint; /*used for conferencing*/
	char *refer_to;
	LinphoneCallParams *params;
	LinphoneCallParams *current_params;
	LinphoneCallParams *remote_params;
	int up_bw; /*upload bandwidth setting at the time the call is started. Used to detect if it changes during a call */
	int audio_bw;	/*upload bandwidth used by audio */
	OrtpEvQueue *audiostream_app_evq;
	char *auth_token;
	OrtpEvQueue *videostream_app_evq;
	OrtpEvQueue *textstream_app_evq;
	CallCallbackObj nextVideoFrameDecoded;
	LinphoneCallStats *audio_stats;
	LinphoneCallStats *video_stats;
	LinphoneCallStats *text_stats;
#ifdef BUILD_UPNP
	UpnpSession *upnp_session;
#endif //BUILD_UPNP
	IceSession *ice_session;
	int ping_time;
	unsigned int remote_session_id;
	unsigned int remote_session_ver;
	LinphoneCall *referer; /*when this call is the result of a transfer, referer is set to the original call that caused the transfer*/
	LinphoneCall *transfer_target;/*if this call received a transfer request, then transfer_target points to the new call created to the refer target */
	int localdesc_changed;/*not a boolean, contains a mask representing changes*/
	LinphonePlayer *player;
	unsigned long bg_task_id; /*used to prevent device to suspend app while a call is received in background*/
	unsigned int nb_media_starts;

	char *dtmf_sequence; /*DTMF sequence needed to be sent using #dtmfs_timer*/
	belle_sip_source_t *dtmfs_timer; /*DTMF timer needed to send a DTMF sequence*/

	char *dtls_certificate_fingerprint; /**> This fingerprint is computed during stream init and is stored in call to be used when making local media description */
	char *onhold_file; /*set if a on-hold file is to be played*/
	LinphoneChatRoom *chat_room;
	LinphoneConference *conf_ref; /**> Point on the associated conference if this call is part of a conference. NULL instead. */
	bool_t refer_pending;
	bool_t expect_media_in_ack;
	bool_t audio_muted;
	bool_t camera_enabled;

	bool_t all_muted; /*this flag is set during early medias*/
	bool_t playing_ringbacktone;
	bool_t ringing_beep; /* whether this call is ringing through an already existent current call*/
	bool_t auth_token_verified;

	bool_t defer_update;
	bool_t was_automatically_paused;
	bool_t ping_replied;
	bool_t record_active;

	bool_t paused_by_app;
	bool_t broken; /*set to TRUE when the call is in broken state due to network disconnection or transport */
	bool_t defer_notify_incoming;
	bool_t need_localip_refresh;

	bool_t reinvite_on_cancel_response_requested;
	bool_t non_op_error; /*set when the LinphoneErrorInfo was set at higher level than sal*/
	bool_t incoming_ice_reinvite_pending;

	bctbx_list_t *callbacks; /* A list of LinphoneCallCbs object */
	LinphoneCallCbs *current_cbs; /* The current LinphoneCallCbs object used to call a callback */
	LinphoneNatPolicy *nat_policy; /*nat policy for this call, either from proxy nor from core*/
};

BELLE_SIP_DECLARE_VPTR_NO_EXPORT(LinphoneCall);


void linphone_call_notify_state_changed(LinphoneCall *call, LinphoneCallState cstate, const char *message);
void linphone_call_notify_dtmf_received(LinphoneCall *call, int dtmf);
void linphone_call_notify_encryption_changed(LinphoneCall *call, bool_t on, const char *authentication_token);
void linphone_call_notify_transfer_state_changed(LinphoneCall *call, LinphoneCallState cstate);
void linphone_call_notify_stats_updated(LinphoneCall *call, const LinphoneCallStats *stats);
void linphone_call_notify_info_message_received(LinphoneCall *call, const LinphoneInfoMessage *msg);
void linphone_call_notify_ack_processing(LinphoneCall *call, LinphoneHeaders *msg, bool_t is_received);
void linphone_call_notify_tmmbr_received(LinphoneCall *call, int stream_index, int tmmbr);
void linphone_call_notify_snapshot_taken(LinphoneCall *call, const char *file_path);
void linphone_call_notify_next_video_frame_decoded(LinphoneCall *call);

LinphoneCall * linphone_call_new_outgoing(struct _LinphoneCore *lc, LinphoneAddress *from, LinphoneAddress *to, const LinphoneCallParams *params, LinphoneProxyConfig *cfg);
LinphoneCall * linphone_call_new_incoming(struct _LinphoneCore *lc, LinphoneAddress *from, LinphoneAddress *to, SalOp *op);
void _linphone_call_set_new_params(LinphoneCall *call, const LinphoneCallParams *params);
void linphone_call_set_state(LinphoneCall *call, LinphoneCallState cstate, const char *message);
void linphone_call_set_contact_op(LinphoneCall* call);
void linphone_call_set_compatible_incoming_call_parameters(LinphoneCall *call, SalMediaDescription *md);
void linphone_call_set_symmetric_rtp(LinphoneCall *call, bool_t val);
/* private: */
LinphoneCallLog * linphone_call_log_new(LinphoneCallDir dir, LinphoneAddress *from, LinphoneAddress * to);
void linphone_call_log_completed(LinphoneCall *call);
void linphone_call_set_transfer_state(LinphoneCall* call, LinphoneCallState state);
LinphonePlayer *linphone_call_build_player(LinphoneCall*call);
void linphone_call_refresh_sockets(LinphoneCall *call);
void linphone_call_replace_op(LinphoneCall *call, SalOp *op);
void linphone_call_reinvite_to_recover_from_connection_loss(LinphoneCall *call);

LinphoneCallParams * linphone_call_params_new(void);
SalMediaProto get_proto_from_call_params(const LinphoneCallParams *params);
SalStreamDir get_audio_dir_from_call_params(const LinphoneCallParams *params);
SalStreamDir get_video_dir_from_call_params(const LinphoneCallParams *params);
void linphone_call_params_set_custom_headers(LinphoneCallParams *params, const SalCustomHeader *ch);
void linphone_call_params_set_custom_sdp_attributes(LinphoneCallParams *params, const SalCustomSdpAttribute *csa);
void linphone_call_params_set_custom_sdp_media_attributes(LinphoneCallParams *params, LinphoneStreamType type, const SalCustomSdpAttribute *csa);

void linphone_auth_info_write_config(LinphoneConfig *config, LinphoneAuthInfo *obj, int pos);
LinphoneAuthInfo * linphone_auth_info_new_from_config_file(LpConfig *config, int pos);
void linphone_core_write_auth_info(LinphoneCore *lc, LinphoneAuthInfo *ai);
const LinphoneAuthInfo *_linphone_core_find_tls_auth_info(LinphoneCore *lc);
const LinphoneAuthInfo *_linphone_core_find_auth_info(LinphoneCore *lc, const char *realm, const char *username, const char *domain, bool_t ignore_realm);

void linphone_core_update_proxy_register(LinphoneCore *lc);
int linphone_call_abort(LinphoneCall *call, const char *error);
const char *linphone_core_get_nat_address_resolved(LinphoneCore *lc);

int linphone_proxy_config_send_publish(LinphoneProxyConfig *cfg, LinphonePresenceModel *presence);
void linphone_proxy_config_set_state(LinphoneProxyConfig *cfg, LinphoneRegistrationState rstate, const char *message);
void linphone_proxy_config_stop_refreshing(LinphoneProxyConfig *obj);
void linphone_proxy_config_write_all_to_config_file(LinphoneCore *lc);
void _linphone_proxy_config_release(LinphoneProxyConfig *cfg);
void _linphone_proxy_config_unpublish(LinphoneProxyConfig *obj);
void linphone_proxy_config_notify_publish_state_changed(LinphoneProxyConfig *cfg, LinphonePublishState state);
LinphoneEvent *linphone_proxy_config_create_publish(LinphoneProxyConfig *cfg, const char *event, int expires);
/*
 * returns service route as defined in as defined by rfc3608, might be a list instead of just one.
 * Can be NULL
 * */
const LinphoneAddress* linphone_proxy_config_get_service_route(const LinphoneProxyConfig* cfg);

void linphone_friend_list_invalidate_subscriptions(LinphoneFriendList *list);
void linphone_friend_list_notify_presence_received(LinphoneFriendList *list, LinphoneEvent *lev, const LinphoneContent *body);
void linphone_friend_list_subscription_state_changed(LinphoneCore *lc, LinphoneEvent *lev, LinphoneSubscriptionState state);
void _linphone_friend_list_release(LinphoneFriendList *list);
/*get rls either from list or core if any*/
const LinphoneAddress * _linphone_friend_list_get_rls_address(const LinphoneFriendList *list);

LINPHONE_PUBLIC void linphone_friend_invalidate_subscription(LinphoneFriend *lf);
void linphone_friend_close_subscriptions(LinphoneFriend *lf);
void _linphone_friend_release(LinphoneFriend *lf);
LINPHONE_PUBLIC void linphone_friend_update_subscribes(LinphoneFriend *fr, bool_t only_when_registered);
void linphone_friend_notify(LinphoneFriend *lf, LinphonePresenceModel *presence);
void linphone_friend_apply(LinphoneFriend *fr, LinphoneCore *lc);
void linphone_friend_add_incoming_subscription(LinphoneFriend *lf, SalOp *op);
void linphone_friend_remove_incoming_subscription(LinphoneFriend *lf, SalOp *op);
const char * linphone_friend_phone_number_to_sip_uri(LinphoneFriend *lf, const char *phone_number);
const char * linphone_friend_sip_uri_to_phone_number(LinphoneFriend *lf, const char *uri);
void linphone_friend_clear_presence_models(LinphoneFriend *lf);
LinphoneFriend *linphone_friend_list_find_friend_by_inc_subscribe(const LinphoneFriendList *list, SalOp *op);
LinphoneFriend *linphone_friend_list_find_friend_by_out_subscribe(const LinphoneFriendList *list, SalOp *op);
LinphoneFriend *linphone_core_find_friend_by_out_subscribe(const LinphoneCore *lc, SalOp *op);
LinphoneFriend *linphone_core_find_friend_by_inc_subscribe(const LinphoneCore *lc, SalOp *op);
MSList *linphone_find_friend_by_address(MSList *fl, const LinphoneAddress *addr, LinphoneFriend **lf);
bool_t linphone_core_should_subscribe_friends_only_when_registered(const LinphoneCore *lc);
void linphone_core_update_friends_subscriptions(LinphoneCore *lc);
void _linphone_friend_list_update_subscriptions(LinphoneFriendList *list, LinphoneProxyConfig *cfg, bool_t only_when_registered);
void linphone_core_friends_storage_init(LinphoneCore *lc);
void linphone_core_friends_storage_close(LinphoneCore *lc);
void linphone_core_store_friend_in_db(LinphoneCore *lc, LinphoneFriend *lf);
void linphone_core_remove_friend_from_db(LinphoneCore *lc, LinphoneFriend *lf);
void linphone_core_store_friends_list_in_db(LinphoneCore *lc, LinphoneFriendList *list);
void linphone_core_remove_friends_list_from_db(LinphoneCore *lc, LinphoneFriendList *list);
LINPHONE_PUBLIC MSList* linphone_core_fetch_friends_from_db(LinphoneCore *lc, LinphoneFriendList *list);
LINPHONE_PUBLIC MSList* linphone_core_fetch_friends_lists_from_db(LinphoneCore *lc);
LINPHONE_PUBLIC LinphoneFriendListStatus linphone_friend_list_import_friend(LinphoneFriendList *list, LinphoneFriend *lf, bool_t synchronize);

int linphone_parse_host_port(const char *input, char *host, size_t hostlen, int *port);
int parse_hostname_to_addr(const char *server, struct sockaddr_storage *ss, socklen_t *socklen, int default_port);

bool_t host_has_ipv6_network(void);
bool_t lp_spawn_command_line_sync(const char *command, char **result,int *command_ret);

static MS2_INLINE int get_min_bandwidth(int dbw, int ubw){
	if (dbw<=0) return ubw;
	if (ubw<=0) return dbw;
	return MIN(dbw,ubw);
}

static MS2_INLINE bool_t bandwidth_is_greater(int bw1, int bw2){
	if (bw1<=0) return TRUE;
	else if (bw2<=0) return FALSE;
	else return bw1>=bw2;
}

static MS2_INLINE int get_remaining_bandwidth_for_video(int total, int audio){
	int ret = total-audio-10;
	if (ret < 0) ret = 0;
	return ret;
}

static MS2_INLINE void set_string(char **dest, const char *src, bool_t lowercase){
	if (*dest){
		ms_free(*dest);
		*dest=NULL;
	}
	if (src) {
		*dest=ms_strdup(src);
		if (lowercase) {
			char *cur = *dest;
			for (; *cur; cur++) *cur = tolower(*cur);
		}
	}
}

#define PAYLOAD_TYPE_ENABLED	PAYLOAD_TYPE_USER_FLAG_0
#define PAYLOAD_TYPE_BITRATE_OVERRIDE PAYLOAD_TYPE_USER_FLAG_3
#define PAYLOAD_TYPE_FROZEN_NUMBER	PAYLOAD_TYPE_USER_FLAG_4

void linphone_process_authentication(LinphoneCore* lc, SalOp *op);
void linphone_authentication_ok(LinphoneCore *lc, SalOp *op);
void linphone_subscription_new(LinphoneCore *lc, SalOp *op, const char *from);
void linphone_core_send_presence(LinphoneCore *lc, LinphonePresenceModel *presence);
void linphone_notify_parse_presence(const char *content_type, const char *content_subtype, const char *body, SalPresenceModel **result);
void linphone_notify_convert_presence_to_xml(SalOp *op, SalPresenceModel *presence, const char *contact, char **content);
void linphone_notify_recv(LinphoneCore *lc, SalOp *op, SalSubscribeStatus ss, SalPresenceModel *model);
void linphone_proxy_config_process_authentication_failure(LinphoneCore *lc, SalOp *op);
void linphone_core_soundcard_hint_check(LinphoneCore* lc);


void linphone_subscription_answered(LinphoneCore *lc, SalOp *op);
void linphone_subscription_closed(LinphoneCore *lc, SalOp *op);

void linphone_core_update_allocated_audio_bandwidth(LinphoneCore *lc);
void linphone_core_update_allocated_audio_bandwidth_in_call(LinphoneCall *call, const PayloadType *pt, int maxbw);

LINPHONE_PUBLIC int linphone_core_run_stun_tests(LinphoneCore *lc, LinphoneCall *call);
void linphone_core_resolve_stun_server(LinphoneCore *lc);
LINPHONE_PUBLIC const struct addrinfo *linphone_core_get_stun_server_addrinfo(LinphoneCore *lc);
void linphone_core_adapt_to_network(LinphoneCore *lc, int ping_time_ms, LinphoneCallParams *params);
int linphone_core_gather_ice_candidates(LinphoneCore *lc, LinphoneCall *call);
LINPHONE_PUBLIC void linphone_core_enable_forced_ice_relay(LinphoneCore *lc, bool_t enable);
LINPHONE_PUBLIC void linphone_core_enable_short_turn_refresh(LinphoneCore *lc, bool_t enable);
void linphone_call_update_ice_state_in_call_stats(LinphoneCall *call);
LINPHONE_PUBLIC void linphone_call_stats_fill(LinphoneCallStats *stats, MediaStream *ms, OrtpEvent *ev);
void linphone_call_stop_ice_for_inactive_streams(LinphoneCall *call, SalMediaDescription *result);
void _update_local_media_description_from_ice(SalMediaDescription *desc, IceSession *session, bool_t use_nortpproxy);
void linphone_call_update_local_media_description_from_ice_or_upnp(LinphoneCall *call);
void linphone_call_update_ice_from_remote_media_description(LinphoneCall *call, const SalMediaDescription *md, bool_t is_offer);
void linphone_call_clear_unused_ice_candidates(LinphoneCall *call, const SalMediaDescription *md);
bool_t linphone_core_media_description_contains_video_stream(const SalMediaDescription *md);

void linphone_core_send_initial_subscribes(LinphoneCore *lc);
void linphone_core_write_friends_config(LinphoneCore* lc);
void linphone_friend_write_to_config_file(LinphoneConfig *config, LinphoneFriend *lf, int index);
LinphoneFriend * linphone_friend_new_from_config_file(struct _LinphoneCore *lc, int index);

void linphone_proxy_config_update(LinphoneProxyConfig *cfg);
LinphoneProxyConfig * linphone_core_lookup_known_proxy(LinphoneCore *lc, const LinphoneAddress *uri);
const char *linphone_core_find_best_identity(LinphoneCore *lc, const LinphoneAddress *to);
int linphone_core_get_local_ip_for(int type, const char *dest, char *result);
LINPHONE_PUBLIC void linphone_core_get_local_ip(LinphoneCore *lc, int af, const char *dest, char *result);

LinphoneProxyConfig *linphone_proxy_config_new_from_config_file(LinphoneCore *lc, int index);
void linphone_proxy_config_write_to_config_file(LinphoneConfig* config,LinphoneProxyConfig *obj, int index);

LinphoneReason linphone_core_message_received(LinphoneCore *lc, SalOp *op, const SalMessage *msg);
void linphone_core_real_time_text_received(LinphoneCore *lc, LinphoneChatRoom *cr, uint32_t character, LinphoneCall *call);

void linphone_call_init_stats(LinphoneCallStats *stats, LinphoneStreamType type);
void linphone_call_fix_call_parameters(LinphoneCall *call, SalMediaDescription *rmd);
void linphone_call_init_audio_stream(LinphoneCall *call);
void linphone_call_init_video_stream(LinphoneCall *call);
void linphone_call_init_text_stream(LinphoneCall *call);
void linphone_call_init_media_streams(LinphoneCall *call);
void linphone_call_start_media_streams(LinphoneCall *call, LinphoneCallState target_state);
void linphone_call_start_media_streams_for_ice_gathering(LinphoneCall *call);
void linphone_call_stop_media_streams(LinphoneCall *call);
void linphone_call_delete_ice_session(LinphoneCall *call);
void linphone_call_delete_upnp_session(LinphoneCall *call);
void linphone_call_stop_media_streams_for_ice_gathering(LinphoneCall *call);
void linphone_call_update_crypto_parameters(LinphoneCall *call, SalMediaDescription *old_md, SalMediaDescription *new_md);
void linphone_call_update_remote_session_id_and_ver(LinphoneCall *call);
int _linphone_core_apply_transports(LinphoneCore *lc);
const char * linphone_core_get_identity(LinphoneCore *lc);

void linphone_core_start_waiting(LinphoneCore *lc, const char *purpose);
void linphone_core_update_progress(LinphoneCore *lc, const char *purpose, float progresses);
void linphone_core_stop_waiting(LinphoneCore *lc);

int linphone_call_proceed_with_invite_if_ready(LinphoneCall *call, LinphoneProxyConfig *dest_proxy);
int linphone_call_start_invite(LinphoneCall *call, const LinphoneAddress *destination/* = NULL if to be taken from the call log */);
int linphone_call_restart_invite(LinphoneCall *call);
/*
 * param automatic_offering aims is to take into account previous answer for video in case of automatic re-invite.
 *  Purpose is to avoid to re-ask video previously declined */
int linphone_call_start_update(LinphoneCall *call);
int linphone_call_start_accept_update(LinphoneCall *call, LinphoneCallState next_state, const char *state_info);
void linphone_core_notify_incoming_call(LinphoneCore *lc, LinphoneCall *call);
bool_t linphone_core_incompatible_security(LinphoneCore *lc, SalMediaDescription *md);
extern SalCallbacks linphone_sal_callbacks;
LINPHONE_PUBLIC bool_t linphone_core_rtcp_enabled(const LinphoneCore *lc);
LINPHONE_PUBLIC bool_t linphone_core_symmetric_rtp_enabled(LinphoneCore*lc);

void linphone_core_queue_task(LinphoneCore *lc, belle_sip_source_func_t task_fun, void *data, const char *task_description);

typedef enum _LinphoneProxyConfigAddressComparisonResult{
	LinphoneProxyConfigAddressDifferent,
	LinphoneProxyConfigAddressEqual,
	LinphoneProxyConfigAddressWeakEqual
} LinphoneProxyConfigAddressComparisonResult;

LINPHONE_PUBLIC LinphoneProxyConfigAddressComparisonResult linphone_proxy_config_address_equal(const LinphoneAddress *a, const LinphoneAddress *b);
LINPHONE_PUBLIC LinphoneProxyConfigAddressComparisonResult linphone_proxy_config_is_server_config_changed(const LinphoneProxyConfig* obj);
/**
 * unregister without moving the register_enable flag
 */
void _linphone_proxy_config_unregister(LinphoneProxyConfig *obj);
void _linphone_proxy_config_release_ops(LinphoneProxyConfig *obj);

/*chat*/
void linphone_chat_room_release(LinphoneChatRoom *cr);
void linphone_chat_room_add_weak_message(LinphoneChatRoom *cr, LinphoneChatMessage *cm);
void linphone_chat_message_destroy(LinphoneChatMessage* msg);
void linphone_chat_message_update_state(LinphoneChatMessage *msg, LinphoneChatMessageState new_state);
void linphone_chat_message_set_state(LinphoneChatMessage *msg, LinphoneChatMessageState state);
void linphone_chat_message_set_is_secured(LinphoneChatMessage *msg, bool_t secured);
void linphone_chat_message_send_delivery_notification(LinphoneChatMessage *cm, LinphoneReason reason);
void linphone_chat_message_send_display_notification(LinphoneChatMessage *cm);
void _linphone_chat_message_cancel_file_transfer(LinphoneChatMessage *msg, bool_t unref);
int linphone_chat_room_upload_file(LinphoneChatMessage *msg);
void _linphone_chat_room_send_message(LinphoneChatRoom *cr, LinphoneChatMessage *msg);
LinphoneChatMessageCbs *linphone_chat_message_cbs_new(void);
LinphoneChatRoom *_linphone_core_create_chat_room_from_call(LinphoneCall *call);
void linphone_chat_room_add_transient_message(LinphoneChatRoom *cr, LinphoneChatMessage *msg);
void linphone_chat_room_remove_transient_message(LinphoneChatRoom *cr, LinphoneChatMessage *msg);
/**/

struct _LinphoneProxyConfig
{
	belle_sip_object_t base;
	void *user_data;
	struct _LinphoneCore *lc;
	LinphoneErrorInfo *ei;
	char *reg_proxy;
	char *reg_identity;
	LinphoneAddress* identity_address;
	char *reg_route;
	char *quality_reporting_collector;
	char *realm;
	char *contact_params;
	char *contact_uri_params;
	int expires;
	int publish_expires;
	SalOp *op;
	SalCustomHeader *sent_headers;
	char *type;
	struct _SipSetupContext *ssctx;
	int auth_failures;
	char *dial_prefix;
	LinphoneRegistrationState state;
	LinphoneAVPFMode avpf_mode;
	LinphoneNatPolicy *nat_policy;

	bool_t commit;
	bool_t reg_sendregister;
	bool_t publish;
	bool_t dial_escape_plus;

	bool_t send_publish;
	bool_t quality_reporting_enabled;
	uint8_t avpf_rr_interval;
	uint8_t quality_reporting_interval;

	time_t deletion_date;
	LinphonePrivacyMask privacy;
	/*use to check if server config has changed  between edit() and done()*/
	LinphoneAddress *saved_proxy;
	LinphoneAddress *saved_identity;
	bool_t register_changed;
	bool_t unused[3];
	/*---*/
	LinphoneAddress *pending_contact; /*use to store previous contact in case of network failure*/
	LinphoneEvent *presence_publish_event;
	unsigned long long previous_publish_config_hash[2];

	char *refkey;
	char *sip_etag; /*publish context*/
};

BELLE_SIP_DECLARE_VPTR_NO_EXPORT(LinphoneProxyConfig);

struct _LinphoneAuthInfo
{
	belle_sip_object_t base;
	char *username;
	char *realm;
	char *userid;
	char *passwd;
	char *ha1;
	char *domain;
	char *tls_cert;
	char *tls_key;
	char *tls_cert_path;
	char *tls_key_path;
};

typedef enum _LinphoneIsComposingState {
	LinphoneIsComposingIdle,
	LinphoneIsComposingActive
} LinphoneIsComposingState;

struct _LinphoneChatRoom{
	belle_sip_object_t base;
	void *user_data;
	struct _LinphoneCore *lc;
	char  *peer;
	LinphoneAddress *peer_url;
	MSList *messages_hist;
	MSList *transient_messages;
	bctbx_list_t *weak_messages;
	int unread_count;
	LinphoneIsComposingState remote_is_composing;
	LinphoneIsComposingState is_composing;
	belle_sip_source_t *remote_composing_refresh_timer;
	belle_sip_source_t *composing_idle_timer;
	belle_sip_source_t *composing_refresh_timer;
	LinphoneCall *call;
	LinphoneChatMessage *pending_message;
	MSList *received_rtt_characters;
};

typedef struct _LinphoneChatMessageCharacter {
	uint32_t value;
	bool_t has_been_read;
} LinphoneChatMessageCharacter;

BELLE_SIP_DECLARE_VPTR_NO_EXPORT(LinphoneChatRoom);


typedef struct _LinphoneFriendPresence {
	char *uri_or_tel;
	LinphonePresenceModel *presence;
} LinphoneFriendPresence;

typedef struct _LinphoneFriendPhoneNumberSipUri {
	char *number;
	char *uri;
} LinphoneFriendPhoneNumberSipUri;

struct _LinphoneFriend{
	belle_sip_object_t base;
	void *user_data;
	LinphoneAddress *uri;
	MSList *insubs; /*list of SalOp. There can be multiple instances of a same Friend that subscribe to our presence*/
	SalOp *outsub;
	LinphoneSubscribePolicy pol;
	MSList *presence_models; /* list of LinphoneFriendPresence. It associates SIP URIs and phone numbers with their respective presence models. */
	MSList *phone_number_sip_uri_map; /* list of LinphoneFriendPhoneNumberSipUri. It associates phone numbers with their corresponding SIP URIs. */
	struct _LinphoneCore *lc;
	BuddyInfo *info;
	char *refkey;
	bool_t subscribe;
	bool_t subscribe_active;
	bool_t inc_subscribe_pending;
	bool_t commit;
	bool_t initial_subscribes_sent; /*used to know if initial subscribe message was sent or not*/
	bool_t presence_received;
	LinphoneVcard *vcard;
	unsigned int storage_id;
	LinphoneFriendList *friend_list;
	LinphoneSubscriptionState out_sub_state;
};

BELLE_SIP_DECLARE_VPTR_NO_EXPORT(LinphoneFriend);

struct _LinphoneFriendListCbs {
	belle_sip_object_t base;
	void *user_data;
	LinphoneFriendListCbsContactCreatedCb contact_created_cb;
	LinphoneFriendListCbsContactDeletedCb contact_deleted_cb;
	LinphoneFriendListCbsContactUpdatedCb contact_updated_cb;
	LinphoneFriendListCbsSyncStateChangedCb sync_state_changed_cb;
};

BELLE_SIP_DECLARE_VPTR_NO_EXPORT(LinphoneFriendListCbs);

struct _LinphoneFriendList {
	belle_sip_object_t base;
	void *user_data;
	LinphoneCore *lc;
	LinphoneEvent *event;
	char *display_name;
	char *rls_uri; /*this field is take in sync with rls_addr*/
	LinphoneAddress *rls_addr;
	MSList *friends;
	bctbx_map_t *friends_map;
	bctbx_map_t *friends_map_uri;
	unsigned char *content_digest;
	int expected_notification_version;
	unsigned int storage_id;
	char *uri;
	MSList *dirty_friends_to_update;
	int revision;
	LinphoneFriendListCbs *cbs;
	bool_t enable_subscriptions;
};

BELLE_SIP_DECLARE_VPTR_NO_EXPORT(LinphoneFriendList);



typedef struct sip_config
{
	char *contact;
	char *guessed_contact;
	MSList *proxies;
	MSList *deleted_proxies;
	int inc_timeout;	/*timeout after an un-answered incoming call is rejected*/
	int in_call_timeout;	/*timeout after a call is hangup */
	int delayed_timeout; 	/*timeout after a delayed call is resumed */
	unsigned int keepalive_period; /* interval in ms between keep alive messages sent to the proxy server*/
	LinphoneSipTransports transports;
	bool_t guess_hostname;
	bool_t loopback_only;
	bool_t ipv6_enabled;
	bool_t sdp_200_ack;
	bool_t register_only_when_network_is_up;
	bool_t register_only_when_upnp_is_ok;
	bool_t ping_with_options;
	bool_t auto_net_state_mon;
	bool_t tcp_tls_keepalive;
	bool_t vfu_with_info; /*use to enable vfu request using sip info*/
	bool_t save_auth_info; // if true, auth infos will be write in the config file when they are added to the list
} sip_config_t;

typedef struct rtp_config
{
	int audio_rtp_min_port;
	int audio_rtp_max_port;
	int video_rtp_min_port;
	int video_rtp_max_port;
	int audio_jitt_comp;  /*jitter compensation*/
	int video_jitt_comp;  /*jitter compensation*/
	int nortp_timeout;
	int disable_upnp;
	MSCryptoSuite *srtp_suites;
	LinphoneAVPFMode avpf_mode;
	bool_t rtp_no_xmit_on_audio_mute;
							  /* stop rtp xmit when audio muted */
	bool_t audio_adaptive_jitt_comp_enabled;
	bool_t video_adaptive_jitt_comp_enabled;
	bool_t pad;
	char* audio_multicast_addr;
	bool_t audio_multicast_enabled;
	int audio_multicast_ttl;
	char* video_multicast_addr;
	int video_multicast_ttl;
	bool_t video_multicast_enabled;
	int text_rtp_min_port;
	int text_rtp_max_port;
}rtp_config_t;



typedef struct net_config
{
	char *nat_address; /* may be IP or host name */
	char *nat_address_ip; /* ip translated from nat_address */
	struct addrinfo *stun_addrinfo;
	int download_bw;
	int upload_bw;
	int mtu;
	OrtpNetworkSimulatorParams netsim_params;
	bool_t nat_sdp_only;
}net_config_t;


typedef struct sound_config
{
	struct _MSSndCard * ring_sndcard;	/* the playback sndcard currently used */
	struct _MSSndCard * play_sndcard;	/* the playback sndcard currently used */
	struct _MSSndCard * capt_sndcard; /* the capture sndcard currently used */
	struct _MSSndCard * lsd_card; /* dummy playback card for Linphone Sound Daemon extension */
	const char **cards;
	int latency;	/* latency in samples of the current used sound device */
	float soft_play_lev; /*playback gain in db.*/
	float soft_mic_lev; /*mic gain in db.*/
	char rec_lev;
	char play_lev;
	char ring_lev;
	char source;
	char *local_ring;
	char *remote_ring;
	char *ringback_tone;
	bool_t ec;
	bool_t ea;
	bool_t agc;
} sound_config_t;

typedef struct codecs_config
{
	MSList *audio_codecs;  /* list of audio codecs in order of preference*/
	MSList *video_codecs;
	MSList *text_codecs;
	int dyn_pt;
	int telephone_event_pt;
}codecs_config_t;

typedef struct video_config{
	struct _MSWebCam *device;
	const char **cams;
	MSVideoSize vsize;
	MSVideoSize preview_vsize; /*is 0,0 if no forced preview size is set, in which case vsize field above is used.*/
	LinphoneVideoDefinition *vdef;
	LinphoneVideoDefinition *preview_vdef;
	float fps;
	bool_t capture;
	bool_t show_local;
	bool_t display;
	bool_t selfview; /*during calls*/
	bool_t reuse_preview_source;
}video_config_t;

typedef struct text_config{
	bool_t enabled;
}text_config_t;

typedef struct ui_config
{
	int is_daemon;
	int is_applet;
	unsigned int timer_id;  /* the timer id for registration */
}ui_config_t;



typedef struct autoreplier_config
{
	int enabled;
	int after_seconds;		/* accept the call after x seconds*/
	int max_users;			/* maximum number of user that can call simultaneously */
	int max_rec_time;  	/* the max time of incoming voice recorded */
	int max_rec_msg;		/* maximum number of recorded messages */
	const char *message;		/* the path of the file to be played */
}autoreplier_config_t;


typedef struct _LinphoneToneDescription{
	LinphoneReason reason; /*the call error code*/
	LinphoneToneID toneid; /*A tone type to play when this error arrives. This is played using tone generator*/
	char *audiofile; /*An override audio file to play instead, when this error arrives*/
	/*Note that some tones are not affected to any error, in which case it is affected LinphoneReasonNone*/
}LinphoneToneDescription;

LinphoneToneDescription * linphone_tone_description_new(LinphoneReason reason, LinphoneToneID id, const char *audiofile);
void linphone_tone_description_destroy(LinphoneToneDescription *obj);
LinphoneToneDescription *linphone_core_get_call_error_tone(const LinphoneCore *lc, LinphoneReason reason);
void linphone_core_play_call_error_tone(LinphoneCore *lc, LinphoneReason reason);
void _linphone_core_set_tone(LinphoneCore *lc, LinphoneReason reason, LinphoneToneID id, const char *audiofile);
LINPHONE_PUBLIC const char *linphone_core_get_tone_file(const LinphoneCore *lc, LinphoneToneID id);
int _linphone_call_accept_update(LinphoneCall *call, const LinphoneCallParams *params, LinphoneCallState next_state, const char *state_info);

typedef struct _LinphoneTaskList{
	MSList *hooks;
}LinphoneTaskList;

void linphone_task_list_init(LinphoneTaskList *t);
void linphone_task_list_add(LinphoneTaskList *t, LinphoneCoreIterateHook hook, void *hook_data);
void linphone_task_list_remove(LinphoneTaskList *t, LinphoneCoreIterateHook hook, void *hook_data);
void linphone_task_list_run(LinphoneTaskList *t);
void linphone_task_list_free(LinphoneTaskList *t);


struct _LinphoneCoreCbs {
	belle_sip_object_t base;
	LinphoneCoreVTable *vtable;
	bool_t autorelease;
};

LinphoneCoreCbs * _linphone_core_cbs_new(void);
void _linphone_core_cbs_set_v_table(LinphoneCoreCbs *cbs, LinphoneCoreVTable *vtable, bool_t autorelease);

typedef struct _LCCallbackObj {
	LinphoneCoreCbFunc _func;
	void *_user_data;
} LCCallbackObj;

struct _LinphoneCore
{
	belle_sip_object_t base;
	MSFactory* factory;
	MSList* vtable_refs;
	int vtable_notify_recursion;
	Sal *sal;
	void *platform_helper; /*is a LinphonePrivate::PlatformHelpers but cannot be used as is because private.h is compiled as C in testers.*/
	LinphoneGlobalState state;
	struct _LpConfig *config;
	MSList *default_audio_codecs;
	MSList *default_video_codecs;
	MSList *default_text_codecs;
	net_config_t net_conf;
	sip_config_t sip_conf;
	rtp_config_t rtp_conf;
	sound_config_t sound_conf;
	video_config_t video_conf;
	text_config_t text_conf;
	codecs_config_t codecs_conf;
	ui_config_t ui_conf;
	autoreplier_config_t autoreplier_conf;
	LinphoneProxyConfig *default_proxy;
	MSList *friends_lists;
	MSList *auth_info;
	struct _RingStream *ringstream;
	time_t dmfs_playing_start_time;
	LCCallbackObj preview_finished_cb;
	LinphoneCall *current_call;   /* the current call */
	MSList *calls;				/* all the processed calls */
	MSList *queued_calls;	/* used by the autoreplier */
	MSList *call_logs;
	MSList *chatrooms;
	int max_call_logs;
	int missed_calls;
	VideoPreview *previewstream;
	struct _MSEventQueue *msevq;
	LinphoneRtpTransportFactories *rtptf;
	MSList *bl_reqs;
	MSList *subscribers;	/* unknown subscribers */
	int minutes_away;
	LinphonePresenceModel *presence_model;
	void *data;
	char *play_file;
	char *rec_file;
	uint64_t prevtime_ms;
	int audio_bw; /*IP bw consumed by audio codec, set as soon as used codec is known, its purpose is to know the remaining bw for video*/
	LinphoneCoreWaitingCallback wait_cb;
	void *wait_ctx;
	void *video_window_id;
	void *preview_window_id;
	time_t netup_time; /*time when network went reachable */
	struct _EcCalibrator *ecc;
	struct _EchoTester *ect;
	LinphoneTaskList hooks; /*tasks periodically executed in linphone_core_iterate()*/
	LinphoneConference *conf_ctx;
	char* zrtp_secrets_cache; /**< zrtp cache filename */
	char* user_certificates_path;
	LinphoneVideoPolicy video_policy;
	time_t network_last_check;
	LinphoneNatPolicy *nat_policy;
	LinphoneImNotifPolicy *im_notif_policy;

	bool_t use_files;
	bool_t apply_nat_settings;
	bool_t initial_subscribes_sent;
	bool_t bl_refresh;

	bool_t preview_finished;
	bool_t auto_net_state_mon;
	bool_t sip_network_reachable;
	bool_t media_network_reachable;

	bool_t network_reachable_to_be_notified; /*set to true when state must be notified in next iterate*/
	bool_t use_preview_window;
	bool_t network_last_status;
	bool_t ringstream_autorelease;

	bool_t vtables_running;
	bool_t send_call_stats_periodical_updates;
	bool_t forced_ice_relay;
	bool_t short_turn_refresh;

	char localip[LINPHONE_IPADDR_SIZE];
	int device_rotation;
	int max_calls;
	LinphoneTunnel *tunnel;
	char* device_id;
	char *chat_db_file;
	char *logs_db_file;
	char *friends_db_file;
#ifdef SQLITE_STORAGE_ENABLED
	sqlite3 *zrtp_cache_db; /**< zrtp sqlite cache, used by both zrtp and lime */
	sqlite3 *db;
	sqlite3 *logs_db;
	sqlite3 *friends_db;
	bool_t debug_storage;
#endif
#ifdef BUILD_UPNP
	UpnpContext *upnp;
#endif //BUILD_UPNP
	belle_http_provider_t *http_provider;
	belle_tls_crypto_config_t *http_crypto_config;
	belle_http_request_listener_t *provisioning_http_listener;
#ifdef ENABLE_UPDATE_CHECK
	belle_http_request_listener_t *update_check_http_listener;
	char *update_check_current_version;
#endif
	MSList *tones;
	LinphoneReason chat_deny_code;
	char *file_transfer_server;
	const char **supported_formats;
	LinphoneContent *log_collection_upload_information;
	LinphoneCoreCbs *current_cbs; // the latest LinphoneCoreCbs object to call a callback, see linphone_core_get_current_cbs()
	LinphoneRingtonePlayer *ringtoneplayer;
	LinphoneVcardContext *vcard_context;

	/*for tests only*/
	bool_t zrtp_not_available_simulation;

	/* string for TLS auth instead of path to files */
	char *tls_cert;
	char *tls_key;

	LinphoneAddress *default_rls_addr; /*default resource list server*/
	LinphoneImEncryptionEngine *im_encryption_engine;
	struct _LinphoneAccountCreatorService *default_ac_service;
	MSBandwidthController *bw_controller;
	bool_t dns_set_by_app;
};

#ifdef __cplusplus
#define getPlatformHelpers(lc) static_cast<LinphonePrivate::PlatformHelpers*>(lc->platform_helper)
#endif


struct _LinphoneEvent{
	belle_sip_object_t base;
	LinphoneErrorInfo *ei;
	LinphoneSubscriptionDir dir;
	LinphoneCore *lc;
	SalOp *op;
	SalCustomHeader *send_custom_headers;
	LinphoneSubscriptionState subscription_state;
	LinphonePublishState publish_state;
	void *userdata;
	char *name;
	int expires;
	bool_t terminating;
	bool_t is_out_of_dialog_op; /*used for out of dialog notify*/
	bool_t internal;
	bool_t oneshot;
};
=======
#ifdef __cplusplus
#define getPlatformHelpers(lc) static_cast<LinphonePrivate::PlatformHelpers*>(lc->platform_helper)
#endif
>>>>>>> 34c058c2


#define HOLD_OFF	(0)
#define HOLD_ON		(1)

#ifndef NB_MAX_CALLS
#define NB_MAX_CALLS	(10)
#endif

#define LINPHONE_MAX_CALL_HISTORY_UNLIMITED (-1)
#ifndef LINPHONE_MAX_CALL_HISTORY_SIZE
	#ifdef SQLITE_STORAGE_ENABLED
		#define LINPHONE_MAX_CALL_HISTORY_SIZE LINPHONE_MAX_CALL_HISTORY_UNLIMITED
	#else
		#define LINPHONE_MAX_CALL_HISTORY_SIZE 30
	#endif
#endif

<<<<<<< HEAD
LINPHONE_PUBLIC bctbx_list_t * call_logs_read_from_config_file(LinphoneCore *lc);
void call_logs_write_to_config_file(LinphoneCore *lc);
void linphone_core_call_log_storage_init(LinphoneCore *lc);
void linphone_core_call_log_storage_close(LinphoneCore *lc);
void linphone_core_store_call_log(LinphoneCore *lc, LinphoneCallLog *log);
LINPHONE_PUBLIC const MSList *linphone_core_get_call_history(LinphoneCore *lc);
LINPHONE_PUBLIC void linphone_core_delete_call_history(LinphoneCore *lc);
LINPHONE_PUBLIC void linphone_core_delete_call_log(LinphoneCore *lc, LinphoneCallLog *log);
LINPHONE_PUBLIC int linphone_core_get_call_history_size(LinphoneCore *lc);

int linphone_core_get_edge_bw(LinphoneCore *lc);
int linphone_core_get_edge_ptime(LinphoneCore *lc);

LinphoneCore *_linphone_core_new_with_config(LinphoneCoreCbs *cbs, struct _LpConfig *config, void *userdata, void *system_context);

int linphone_upnp_init(LinphoneCore *lc);
void linphone_upnp_destroy(LinphoneCore *lc);

#ifdef SQLITE_STORAGE_ENABLED
int _linphone_sqlite3_open(const char *db_file, sqlite3 **db);
sqlite3 * linphone_message_storage_init(void);
void linphone_message_storage_init_chat_rooms(LinphoneCore *lc);
#endif
void linphone_chat_message_store_update(LinphoneChatMessage *msg);
void linphone_chat_message_store_state(LinphoneChatMessage *msg);
void linphone_chat_message_store_appdata(LinphoneChatMessage* msg);
void linphone_core_message_storage_init(LinphoneCore *lc);
void linphone_core_message_storage_close(LinphoneCore *lc);
void linphone_core_message_storage_set_debug(LinphoneCore *lc, bool_t debug);

void linphone_core_play_named_tone(LinphoneCore *lc, LinphoneToneID id);
bool_t linphone_core_tone_indications_enabled(LinphoneCore*lc);
const char *linphone_core_create_uuid(LinphoneCore *lc);
void linphone_configure_op(LinphoneCore *lc, SalOp *op, const LinphoneAddress *dest, SalCustomHeader *headers, bool_t with_contact);
void linphone_configure_op_with_proxy(LinphoneCore *lc, SalOp *op, const LinphoneAddress *dest, SalCustomHeader *headers, bool_t with_contact, LinphoneProxyConfig *proxy);
void linphone_call_create_op_to(LinphoneCall *call, LinphoneAddress *to);
void linphone_call_create_op(LinphoneCall *call);
int linphone_call_prepare_ice(LinphoneCall *call, bool_t incoming_offer);
void linphone_core_notify_info_message(LinphoneCore* lc,SalOp *op, SalBodyHandler *body);
LinphoneContent * linphone_content_new(void);
LinphoneContent * linphone_content_copy(const LinphoneContent *ref);
SalBodyHandler *sal_body_handler_from_content(const LinphoneContent *content);
SalReason linphone_reason_to_sal(LinphoneReason reason);
LinphoneReason linphone_reason_from_sal(SalReason reason);
void linphone_error_info_to_sal(const LinphoneErrorInfo* ei, SalErrorInfo* sei);
LinphoneEvent *linphone_event_new(LinphoneCore *lc, LinphoneSubscriptionDir dir, const char *name, int expires);
LinphoneEvent *linphone_event_new_with_op(LinphoneCore *lc, SalOp *op, LinphoneSubscriptionDir dir, const char *name);
void linphone_event_unpublish(LinphoneEvent *lev);
/**
 * Useful for out of dialog notify
 * */
LinphoneEvent *linphone_event_new_with_out_of_dialog_op(LinphoneCore *lc, SalOp *op, LinphoneSubscriptionDir dir, const char *name);
void linphone_event_set_internal(LinphoneEvent *lev, bool_t internal);
bool_t linphone_event_is_internal(LinphoneEvent *lev);
void linphone_event_set_state(LinphoneEvent *lev, LinphoneSubscriptionState state);
void linphone_event_set_publish_state(LinphoneEvent *lev, LinphonePublishState state);
LinphoneSubscriptionState linphone_subscription_state_from_sal(SalSubscribeStatus ss);
LinphoneContent *linphone_content_from_sal_body_handler(SalBodyHandler *ref);
void linphone_core_invalidate_friend_subscriptions(LinphoneCore *lc);
void linphone_core_register_offer_answer_providers(LinphoneCore *lc);


struct _LinphoneContent {
	belle_sip_object_t base;
	void *user_data;
	SalBodyHandler *body_handler;
	char *name; /**< used by RCS File transfer messages to store the original filename of the file to be downloaded from server */
	char *key; /**< used by RCS File transfer messages to store the key to encrypt file if needed */
	size_t keyLength; /**< Length of key in bytes */
	void *cryptoContext; /**< crypto context used to encrypt file for RCS file transfer */
	bool_t owned_fields;
};

BELLE_SIP_DECLARE_VPTR_NO_EXPORT(LinphoneContent);

struct _LinphoneBuffer {
	belle_sip_object_t base;
	void *user_data;
	uint8_t *content;	/**< A pointer to the buffer content */
	size_t size;	/**< The size of the buffer content */
};

BELLE_SIP_DECLARE_VPTR_NO_EXPORT(LinphoneBuffer);

struct _LinphoneNatPolicy {
	belle_sip_object_t base;
	void *user_data;
	LinphoneCore *lc;
	belle_sip_resolver_context_t *stun_resolver_context;
	struct addrinfo *stun_addrinfo;
	char *stun_server;
	char *stun_server_username;
	char *ref;
	bool_t stun_enabled;
	bool_t turn_enabled;
	bool_t ice_enabled;
	bool_t upnp_enabled;
};

BELLE_SIP_DECLARE_VPTR_NO_EXPORT(LinphoneNatPolicy);

bool_t linphone_nat_policy_stun_server_activated(LinphoneNatPolicy *policy);
void linphone_nat_policy_save_to_config(const LinphoneNatPolicy *policy);

struct _LinphoneImNotifPolicy {
	belle_sip_object_t base;
	void *user_data;
	LinphoneCore *lc;
	bool_t send_is_composing;
	bool_t recv_is_composing;
	bool_t send_imdn_delivered;
	bool_t recv_imdn_delivered;
	bool_t send_imdn_displayed;
	bool_t recv_imdn_displayed;
};

BELLE_SIP_DECLARE_VPTR_NO_EXPORT(LinphoneImNotifPolicy);

void linphone_core_create_im_notif_policy(LinphoneCore *lc);


/*****************************************************************************
 * XML-RPC interface                                                         *
 ****************************************************************************/

typedef struct _LinphoneXmlRpcArg {
	LinphoneXmlRpcArgType type;
	union {
		int i;
		char *s;
	} data;
} LinphoneXmlRpcArg;

struct _LinphoneXmlRpcRequestCbs {
	belle_sip_object_t base;
	void *user_data;
	LinphoneXmlRpcRequestCbsResponseCb response;
};

BELLE_SIP_DECLARE_VPTR_NO_EXPORT(LinphoneXmlRpcRequestCbs);

struct _LinphoneXmlRpcRequest {
	belle_sip_object_t base;
	void *user_data;
	LinphoneXmlRpcRequestCbs *callbacks;
	belle_sip_list_t *arg_list;
	char *content;	/**< The string representation of the XML-RPC request */
	char *method;
	LinphoneXmlRpcStatus status;
	LinphoneXmlRpcArg response;
};

BELLE_SIP_DECLARE_VPTR_NO_EXPORT(LinphoneXmlRpcRequest);

struct _LinphoneXmlRpcSession {
	belle_sip_object_t base;
	void *user_data;
	LinphoneCore *core;
	char *url;
	bool_t released;
};

BELLE_SIP_DECLARE_VPTR_NO_EXPORT(LinphoneXmlRpcSession);


/*****************************************************************************
 * Account creator interface                                                 *
 ****************************************************************************/

struct _LinphoneAccountCreatorService {
	belle_sip_object_t base;
	void *user_data;

	LinphoneAccountCreatorRequestFunc account_creator_service_constructor_cb; /**< Constructor */
	LinphoneAccountCreatorRequestFunc account_creator_service_destructor_cb; /**< Destructor */

	LinphoneAccountCreatorRequestFunc create_account_request_cb; /**< Request to create account */
	LinphoneAccountCreatorRequestFunc is_account_exist_request_cb; /**< Request to know if account exist */

	LinphoneAccountCreatorRequestFunc activate_account_request_cb; /**< Request to activate account */
	LinphoneAccountCreatorRequestFunc is_account_activated_request_cb; /**< Request to know if account is activated */

	LinphoneAccountCreatorRequestFunc link_account_request_cb; /**< Request to link account with an alias */
	LinphoneAccountCreatorRequestFunc activate_alias_request_cb; /**< Request to activate the link of alias */
	LinphoneAccountCreatorRequestFunc is_alias_used_request_cb; /**< Request to know if alias is used */
	LinphoneAccountCreatorRequestFunc is_account_linked_request_cb; /**< Request to know if account is linked with an alias */

	LinphoneAccountCreatorRequestFunc recover_account_request_cb; /**< Request to recover account */
	LinphoneAccountCreatorRequestFunc update_account_request_cb; /**< Request to update account */
};

BELLE_SIP_DECLARE_VPTR_NO_EXPORT(LinphoneAccountCreatorService);

struct _LinphoneAccountCreatorCbs {
	belle_sip_object_t base;
	void *user_data;

	LinphoneAccountCreatorCbsStatusCb create_account_response_cb; /**< Response of create_account request */
	LinphoneAccountCreatorCbsStatusCb is_account_exist_response_cb; /**< Response of is_account_exist request */

	LinphoneAccountCreatorCbsStatusCb activate_account_response_cb; /**< Response of activate_account request */
	LinphoneAccountCreatorCbsStatusCb is_account_activated_response_cb; /**< Response of is_account_activated request */

	LinphoneAccountCreatorCbsStatusCb link_account_response_cb; /**< Response of link_account request */
	LinphoneAccountCreatorCbsStatusCb activate_alias_response_cb; /**< Response of activation alias */
	LinphoneAccountCreatorCbsStatusCb is_alias_used_response_cb; /**< Response of is_alias_used request */
	LinphoneAccountCreatorCbsStatusCb is_account_linked_response_cb; /**< Response of is_account_linked request */

	LinphoneAccountCreatorCbsStatusCb recover_account_response_cb; /**< Response of recover_account request */
	LinphoneAccountCreatorCbsStatusCb update_account_response_cb; /**< Response of update_account request */
};

BELLE_SIP_DECLARE_VPTR_NO_EXPORT(LinphoneAccountCreatorCbs);

struct _LinphoneAccountCreator {
	belle_sip_object_t base;
	void *user_data;
	LinphoneCore *core;

	/* AccountCreator */
	LinphoneAccountCreatorService *service; /**< Account creator service */
	LinphoneAccountCreatorCbs *cbs; /**< Account creator cbs */
	LinphoneXmlRpcSession *xmlrpc_session; /**< XML-RPC session */
	LinphoneProxyConfig *proxy_cfg; /**< Default proxy config */

	/* User */
	char *username; /**< Username */
	char *display_name; /**< Display name */
	/* Password */
	char *password; /**< Plain text password */
	char *ha1; /**< Hash password */
	/* Phone Number(Alias) */
	char *phone_number; /**< User phone number*/
	char *phone_country_code; /**< User phone number country code */
	/* Email(Alias) */
	char *email; /**< User email */
	/* Misc */
	char *language; /**< User language */
	char *activation_code; /**< Account validation code */
	char *domain; /**< Domain */
	LinphoneTransportType transport; /**< Transport used */

	/* Deprecated */
	char *route;
};

BELLE_SIP_DECLARE_VPTR_NO_EXPORT(LinphoneAccountCreator);

/**
 * Account creator custom to set Linphone default values
 * @param[in] creator LinphoneAccountCreator object
 * @return LinphoneAccountCreatorStatusRequestOk if the request has been sent, LinphoneAccountCreatorStatusRequestFailed otherwise
**/
LINPHONE_PUBLIC LinphoneAccountCreatorStatus linphone_account_creator_constructor_linphone(LinphoneAccountCreator *creator);

/**
 * Send an XML-RPC request to test the existence of a Linphone account.
 * @param[in] creator LinphoneAccountCreator object
 * @return LinphoneAccountCreatorStatusRequestOk if the request has been sent, LinphoneAccountCreatorStatusRequestFailed otherwise
**/
LINPHONE_PUBLIC LinphoneAccountCreatorStatus linphone_account_creator_is_account_exist_linphone(LinphoneAccountCreator *creator);

/**
 * Send an XML-RPC request to create a Linphone account.
 * @param[in] creator LinphoneAccountCreator object
 * @return LinphoneAccountCreatorStatusRequestOk if the request has been sent, LinphoneAccountCreatorStatusRequestFailed otherwise
**/
LINPHONE_PUBLIC LinphoneAccountCreatorStatus linphone_account_creator_create_account_linphone(LinphoneAccountCreator *creator);

/**
 * Send an XML-RPC request to activate a Linphone account with phone number.
 * @param[in] creator LinphoneAccountCreator object
 * @return LinphoneAccountCreatorStatusRequestOk if the request has been sent, LinphoneAccountCreatorStatusRequestFailed otherwise
**/
LINPHONE_PUBLIC LinphoneAccountCreatorStatus linphone_account_creator_activate_account_linphone(LinphoneAccountCreator *creator);

/**
 * Send an XML-RPC request to activate a Linphone account with email.
 * @param[in] creator LinphoneAccountCreator object
 * @return LinphoneAccountCreatorStatusRequestOk if the request has been sent, LinphoneAccountCreatorStatusRequestFailed otherwise
**/
LINPHONE_PUBLIC LinphoneAccountCreatorStatus linphone_account_creator_activate_email_account_linphone(LinphoneAccountCreator *creator);

/**
 * Send an XML-RPC request to test the validation of a Linphone account.
 * @param[in] creator LinphoneAccountCreator object
 * @return LinphoneAccountCreatorStatusRequestOk if the request has been sent, LinphoneAccountCreatorStatusRequestFailed otherwise
**/
LINPHONE_PUBLIC LinphoneAccountCreatorStatus linphone_account_creator_is_account_activated_linphone(LinphoneAccountCreator *creator);

/**
 * Send an XML-RPC request to test the existence a phone number with a Linphone account.
 * @param[in] creator LinphoneAccountCreator object
 * @return LinphoneAccountCreatorStatusRequestOk if the request has been sent, LinphoneAccountCreatorStatusRequestFailed otherwise
**/
LINPHONE_PUBLIC LinphoneAccountCreatorStatus linphone_account_creator_is_phone_number_used_linphone(LinphoneAccountCreator *creator);

/**
 * Send an XML-RPC request to link a phone number with a Linphone account.
 * @param[in] creator LinphoneAccountCreator object
 * @return LinphoneAccountCreatorStatusRequestOk if the request has been sent, LinphoneAccountCreatorStatusRequestFailed otherwise
**/
LINPHONE_PUBLIC LinphoneAccountCreatorStatus linphone_account_creator_link_phone_number_with_account_linphone(LinphoneAccountCreator *creator);

/**
 * Send an XML-RPC request to activate the link of a phone number with a Linphone account.
 * @param[in] creator LinphoneAccountCreator object
 * @return LinphoneAccountCreatorStatusRequestOk if the request has been sent, LinphoneAccountCreatorStatusRequestFailed otherwise
**/
LINPHONE_PUBLIC LinphoneAccountCreatorStatus linphone_account_creator_activate_phone_number_link_linphone(LinphoneAccountCreator *creator);

/**
 * Send an XML-RPC request to a Linphone account with the phone number.
 * @param[in] creator LinphoneAccountCreator object
 * @return LinphoneAccountCreatorStatusRequestOk if the request has been sent, LinphoneAccountCreatorStatusRequestFailed otherwise
**/
LINPHONE_PUBLIC LinphoneAccountCreatorStatus linphone_account_creator_recover_phone_account_linphone(LinphoneAccountCreator *creator);

/**
 * Send an XML-RPC request to ask if an account is linked with a phone number
 * @param[in] creator LinphoneAccountCreator object
 * @return if this account is linked with a phone number
**/
LINPHONE_PUBLIC LinphoneAccountCreatorStatus linphone_account_creator_is_account_linked_linphone(LinphoneAccountCreator *creator);

/**
 * Send an XML-RPC request to ask if an account is linked with a phone number
 * @param[in] creator LinphoneAccountCreator object
 * @param[in] new_pwd const char * : new password for the account creator
 * @return LinphoneAccountCreatorStatusRequestOk if everything is OK, or a specific error otherwise.
**/
LINPHONE_PUBLIC LinphoneAccountCreatorStatus linphone_account_creator_update_password_linphone(LinphoneAccountCreator *creator);


/*****************************************************************************
 * CardDAV interface                                                         *
 ****************************************************************************/

struct _LinphoneCardDavContext {
	LinphoneFriendList *friend_list;
	int ctag;
	void *user_data;
	LinphoneCardDavContactCreatedCb contact_created_cb;
	LinphoneCardDavContactUpdatedCb contact_updated_cb;
	LinphoneCardDavContactRemovedCb contact_removed_cb;
	LinphoneCardDavSynchronizationDoneCb sync_done_cb;
	LinphoneAuthInfo *auth_info;
};

struct _LinphoneCardDavQuery {
	LinphoneCardDavContext *context;
	char *url;
	const char *method;
	char *body;
	const char *depth;
	const char *ifmatch;
	belle_http_request_listener_t *http_request_listener;
	void *user_data;
	LinphoneCardDavQueryType type;
};

struct _LinphoneCardDavResponse {
	char *etag;
	char *url;
	char *vcard;
};

/*****************************************************************************
 * REMOTE PROVISIONING FUNCTIONS                                             *
 ****************************************************************************/

void linphone_configuring_terminated(LinphoneCore *lc, LinphoneConfiguringState state, const char *message);
int linphone_remote_provisioning_download_and_apply(LinphoneCore *lc, const char *remote_provisioning_uri);
LINPHONE_PUBLIC int linphone_remote_provisioning_load_file( LinphoneCore* lc, const char* file_path);

/*****************************************************************************
 * Player interface                                                          *
 ****************************************************************************/

struct _LinphonePlayerCbs {
	belle_sip_object_t base;
	void *user_data;
	LinphonePlayerCbsEofReachedCb eof;
};

BELLE_SIP_DECLARE_VPTR_NO_EXPORT(LinphonePlayerCbs);

LinphonePlayerCbs *linphone_player_cbs_new(void);

struct _LinphonePlayer{
	belle_sip_object_t base;
	void *user_data;
	int (*open)(LinphonePlayer* player, const char *filename);
	int (*start)(LinphonePlayer* player);
	int (*pause)(LinphonePlayer* player);
	int (*seek)(LinphonePlayer* player, int time_ms);
	MSPlayerState (*get_state)(LinphonePlayer* player);
	int (*get_duration)(LinphonePlayer *player);
	int (*get_position)(LinphonePlayer *player);
	void (*close)(LinphonePlayer* player);
	void (*destroy)(LinphonePlayer *player);
	void *impl;
	LinphonePlayerCbs *callbacks;
};

BELLE_SIP_DECLARE_VPTR_NO_EXPORT(LinphonePlayer);

LinphonePlayer * linphone_player_new(void);
void _linphone_player_destroy(LinphonePlayer *player);


/*****************************************************************************
 * XML UTILITY FUNCTIONS                                                     *
 ****************************************************************************/

#define XMLPARSING_BUFFER_LEN 2048
#define MAX_XPATH_LENGTH 256

typedef struct _xmlparsing_context {
	xmlDoc *doc;
	xmlXPathContextPtr xpath_ctx;
	char errorBuffer[XMLPARSING_BUFFER_LEN];
	char warningBuffer[XMLPARSING_BUFFER_LEN];
} xmlparsing_context_t;

xmlparsing_context_t * linphone_xmlparsing_context_new(void);
void linphone_xmlparsing_context_destroy(xmlparsing_context_t *ctx);
void linphone_xmlparsing_genericxml_error(void *ctx, const char *fmt, ...);
int linphone_create_xml_xpath_context(xmlparsing_context_t *xml_ctx);
void linphone_xml_xpath_context_set_node(xmlparsing_context_t *xml_ctx, xmlNodePtr node);
char * linphone_get_xml_text_content(xmlparsing_context_t *xml_ctx, const char *xpath_expression);
char * linphone_get_xml_attribute_text_content(xmlparsing_context_t *xml_ctx, const char *xpath_expression, const char *attribute_name);
void linphone_free_xml_text_content(char *text);
xmlXPathObjectPtr linphone_get_xml_xpath_object_for_node_list(xmlparsing_context_t *xml_ctx, const char *xpath_expression);
void linphone_xml_xpath_context_init_carddav_ns(xmlparsing_context_t *xml_ctx);

/*****************************************************************************
 * OTHER UTILITY FUNCTIONS                                                     *
 ****************************************************************************/
char * linphone_timestamp_to_rfc3339_string(time_t timestamp);


void linphone_error_info_from_sal_op(LinphoneErrorInfo *ei, const SalOp *op);

static MS2_INLINE void payload_type_set_enable(OrtpPayloadType *pt,int value)
{
	if ((value)!=0) payload_type_set_flag(pt,PAYLOAD_TYPE_ENABLED); \
	else payload_type_unset_flag(pt,PAYLOAD_TYPE_ENABLED);
}

static MS2_INLINE bool_t payload_type_enabled(const OrtpPayloadType *pt) {
	return (((pt)->flags & PAYLOAD_TYPE_ENABLED)!=0);
}

bool_t is_payload_type_number_available(const MSList *l, int number, const OrtpPayloadType *ignore);
int get_audio_payload_bandwidth(const LinphoneCore *lc, const PayloadType *pt, int maxbw);
LinphonePayloadType *linphone_payload_type_new(LinphoneCore *lc, OrtpPayloadType *ortp_pt);
bool_t _linphone_core_check_payload_type_usability(const LinphoneCore *lc, const OrtpPayloadType *pt);
OrtpPayloadType *linphone_payload_type_get_ortp_pt(const LinphonePayloadType *pt);


const MSCryptoSuite * linphone_core_get_srtp_crypto_suites(LinphoneCore *lc);
MsZrtpCryptoTypesCount linphone_core_get_zrtp_key_agreement_suites(LinphoneCore *lc, MSZrtpKeyAgreement keyAgreements[MS_MAX_ZRTP_CRYPTO_TYPES]);
MsZrtpCryptoTypesCount linphone_core_get_zrtp_cipher_suites(LinphoneCore *lc, MSZrtpCipher ciphers[MS_MAX_ZRTP_CRYPTO_TYPES]);
MsZrtpCryptoTypesCount linphone_core_get_zrtp_hash_suites(LinphoneCore *lc, MSZrtpHash hashes[MS_MAX_ZRTP_CRYPTO_TYPES]);
MsZrtpCryptoTypesCount linphone_core_get_zrtp_auth_suites(LinphoneCore *lc, MSZrtpAuthTag authTags[MS_MAX_ZRTP_CRYPTO_TYPES]);
MsZrtpCryptoTypesCount linphone_core_get_zrtp_sas_suites(LinphoneCore *lc, MSZrtpSasType sasTypes[MS_MAX_ZRTP_CRYPTO_TYPES]);

struct _LinphoneImEncryptionEngineCbs {
	belle_sip_object_t base;
	void *user_data;
	LinphoneImEncryptionEngineCbsIncomingMessageCb process_incoming_message;
	LinphoneImEncryptionEngineCbsOutgoingMessageCb process_outgoing_message;
	LinphoneImEncryptionEngineCbsIsEncryptionEnabledForFileTransferCb is_encryption_enabled_for_file_transfer;
	LinphoneImEncryptionEngineCbsGenerateFileTransferKeyCb generate_file_transfer_key;
	LinphoneImEncryptionEngineCbsDownloadingFileCb process_downlading_file;
	LinphoneImEncryptionEngineCbsUploadingFileCb process_uploading_file;
};

BELLE_SIP_DECLARE_VPTR_NO_EXPORT(LinphoneImEncryptionEngineCbs);

LinphoneImEncryptionEngineCbs * linphone_im_encryption_engine_cbs_new(void);

struct _LinphoneImEncryptionEngine {
	belle_sip_object_t base;
	void *user_data;
	LinphoneCore *lc;
	LinphoneImEncryptionEngineCbs *callbacks;
};

BELLE_SIP_DECLARE_VPTR_NO_EXPORT(LinphoneImEncryptionEngine);

struct _LinphoneRange {
	belle_sip_object_t base;
	void *user_data;
	int min;
	int max;
};

BELLE_SIP_DECLARE_VPTR_NO_EXPORT(LinphoneRange);

LinphoneRange *linphone_range_new(void);

struct _LinphoneTransports {
	belle_sip_object_t base;
	void *user_data;
	int udp_port; /**< SIP/UDP port */
	int tcp_port; /**< SIP/TCP port */
	int dtls_port; /**< SIP/DTLS port */
	int tls_port; /**< SIP/TLS port */
};

BELLE_SIP_DECLARE_VPTR_NO_EXPORT(LinphoneTransports);

LINPHONE_PUBLIC LinphoneTransports *linphone_transports_new(void);

struct _LinphoneVideoActivationPolicy {
	belle_sip_object_t base;
	void *user_data;
	bool_t automatically_initiate; /**<Whether video shall be automatically proposed for outgoing calls.*/
	bool_t automatically_accept; /**<Whether video shall be automatically accepted for incoming calls*/
};

BELLE_SIP_DECLARE_VPTR_NO_EXPORT(LinphoneVideoActivationPolicy);

LINPHONE_PUBLIC LinphoneVideoActivationPolicy *linphone_video_activation_policy_new(void);

/**
 * The LinphoneCallStats objects carries various statistic informations regarding quality of audio or video streams.
 *
 * To receive these informations periodically and as soon as they are computed, the application is invited to place a #LinphoneCoreCallStatsUpdatedCb callback in the LinphoneCoreVTable structure
 * it passes for instantiating the LinphoneCore object (see linphone_core_new() ).
 *
 * At any time, the application can access last computed statistics using linphone_call_get_audio_stats() or linphone_call_get_video_stats().
**/
struct _LinphoneCallStats {
	belle_sip_object_t base;
	void *user_data;
	LinphoneStreamType type; /**< Type of the stream which the stats refer to */
	jitter_stats_t jitter_stats; /**<jitter buffer statistics, see oRTP documentation for details */
	mblk_t *received_rtcp; /**<Last RTCP packet received, as a mblk_t structure. See oRTP documentation for details how to extract information from it*/
	mblk_t *sent_rtcp;/**<Last RTCP packet sent, as a mblk_t structure. See oRTP documentation for details how to extract information from it*/
	float round_trip_delay; /**<Round trip propagation time in seconds if known, -1 if unknown.*/
	LinphoneIceState ice_state; /**< State of ICE processing. */
	LinphoneUpnpState upnp_state; /**< State of uPnP processing. */
	float download_bandwidth; /**<Download bandwidth measurement of received stream, expressed in kbit/s, including IP/UDP/RTP headers*/
	float upload_bandwidth; /**<Download bandwidth measurement of sent stream, expressed in kbit/s, including IP/UDP/RTP headers*/
	float estimated_download_bandwidth; /**<Estimated download bandwidth measurement of received stream, expressed in kbit/s, including IP/UDP/RTP headers*/
	float local_late_rate; /**<percentage of packet received too late over last second*/
	float local_loss_rate; /**<percentage of lost packet over last second*/
	int updated; /**< Tell which RTCP packet has been updated (received_rtcp or sent_rtcp). Can be either LINPHONE_CALL_STATS_RECEIVED_RTCP_UPDATE or LINPHONE_CALL_STATS_SENT_RTCP_UPDATE */
	float rtcp_download_bandwidth; /**<RTCP download bandwidth measurement of received stream, expressed in kbit/s, including IP/UDP/RTP headers*/
	float rtcp_upload_bandwidth; /**<RTCP download bandwidth measurement of sent stream, expressed in kbit/s, including IP/UDP/RTP headers*/
	rtp_stats_t rtp_stats; /**< RTP stats */
	int rtp_remote_family; /**< Ip adress family of the remote destination */
	int clockrate;  /*RTP clockrate of the stream, provided here for easily converting timestamp units expressed in RTCP packets in milliseconds*/
	bool_t rtcp_received_via_mux; /*private flag, for non-regression test only*/
};

BELLE_SIP_DECLARE_VPTR_NO_EXPORT(LinphoneCallStats);

LinphoneCallStats *linphone_call_stats_new(void);

/** Belle Sip-based objects need unique ids
  */

BELLE_SIP_DECLARE_TYPES_BEGIN(linphone,10000)
BELLE_SIP_TYPE_ID(LinphoneAccountCreator),
BELLE_SIP_TYPE_ID(LinphoneAccountCreatorCbs),
BELLE_SIP_TYPE_ID(LinphoneAccountCreatorService),
BELLE_SIP_TYPE_ID(LinphoneBuffer),
BELLE_SIP_TYPE_ID(LinphoneContactProvider),
BELLE_SIP_TYPE_ID(LinphoneContactSearch),
BELLE_SIP_TYPE_ID(LinphoneCall),
BELLE_SIP_TYPE_ID(LinphoneCallCbs),
BELLE_SIP_TYPE_ID(LinphoneCallLog),
BELLE_SIP_TYPE_ID(LinphoneCallParams),
BELLE_SIP_TYPE_ID(LinphoneChatMessage),
BELLE_SIP_TYPE_ID(LinphoneChatMessageCbs),
BELLE_SIP_TYPE_ID(LinphoneChatRoom),
BELLE_SIP_TYPE_ID(LinphoneContent),
BELLE_SIP_TYPE_ID(LinphoneImEncryptionEngine),
BELLE_SIP_TYPE_ID(LinphoneImEncryptionEngineCbs),
BELLE_SIP_TYPE_ID(LinphoneImNotifPolicy),
BELLE_SIP_TYPE_ID(LinphoneLDAPContactProvider),
BELLE_SIP_TYPE_ID(LinphoneLDAPContactSearch),
BELLE_SIP_TYPE_ID(LinphoneProxyConfig),
BELLE_SIP_TYPE_ID(LinphoneFriend),
BELLE_SIP_TYPE_ID(LinphoneFriendList),
BELLE_SIP_TYPE_ID(LinphoneXmlRpcRequest),
BELLE_SIP_TYPE_ID(LinphoneXmlRpcRequestCbs),
BELLE_SIP_TYPE_ID(LinphoneXmlRpcSession),
BELLE_SIP_TYPE_ID(LinphoneTunnel),
BELLE_SIP_TYPE_ID(LinphoneTunnelConfig),
BELLE_SIP_TYPE_ID(LinphoneFriendListCbs),
BELLE_SIP_TYPE_ID(LinphoneEvent),
BELLE_SIP_TYPE_ID(LinphoneNatPolicy),
BELLE_SIP_TYPE_ID(LinphoneCore),
BELLE_SIP_TYPE_ID(LinphoneCoreCbs),
BELLE_SIP_TYPE_ID(LinphoneFactory),
BELLE_SIP_TYPE_ID(LinphoneAuthInfo),
BELLE_SIP_TYPE_ID(LinphoneVcard),
BELLE_SIP_TYPE_ID(LinphoneConfig),
BELLE_SIP_TYPE_ID(LinphonePresenceModel),
BELLE_SIP_TYPE_ID(LinphonePresenceService),
BELLE_SIP_TYPE_ID(LinphonePresencePerson),
BELLE_SIP_TYPE_ID(LinphonePresenceActivity),
BELLE_SIP_TYPE_ID(LinphonePresenceNote),
BELLE_SIP_TYPE_ID(LinphoneErrorInfo),
BELLE_SIP_TYPE_ID(LinphoneConferenceParams),
BELLE_SIP_TYPE_ID(LinphoneConference),
BELLE_SIP_TYPE_ID(LinphoneInfoMessage),
BELLE_SIP_TYPE_ID(LinphonePayloadType),
BELLE_SIP_TYPE_ID(LinphoneRange),
BELLE_SIP_TYPE_ID(LinphoneVideoDefinition),
BELLE_SIP_TYPE_ID(LinphoneTransports),
BELLE_SIP_TYPE_ID(LinphoneVideoActivationPolicy),
BELLE_SIP_TYPE_ID(LinphoneCallStats),
BELLE_SIP_TYPE_ID(LinphonePlayer),
BELLE_SIP_TYPE_ID(LinphonePlayerCbs),
BELLE_SIP_TYPE_ID(LinphoneEventLog),
BELLE_SIP_TYPE_ID(LinphoneMessage),
BELLE_SIP_TYPE_ID(LinphoneMessageEvent),
BELLE_SIP_TYPE_ID(LinphoneLoggingService),
BELLE_SIP_TYPE_ID(LinphoneLoggingServiceCbs),
BELLE_SIP_DECLARE_TYPES_END



void linphone_core_notify_global_state_changed(LinphoneCore *lc, LinphoneGlobalState gstate, const char *message);
void linphone_core_notify_call_state_changed(LinphoneCore *lc, LinphoneCall *call, LinphoneCallState cstate, const char *message);
void linphone_core_notify_call_encryption_changed(LinphoneCore *lc, LinphoneCall *call, bool_t on, const char *authentication_token);
void linphone_core_notify_registration_state_changed(LinphoneCore *lc, LinphoneProxyConfig *cfg, LinphoneRegistrationState cstate, const char *message);
void linphone_core_notify_show_interface(LinphoneCore *lc);
void linphone_core_notify_display_status(LinphoneCore *lc, const char *message);
void linphone_core_notify_display_message(LinphoneCore *lc, const char *message);
void linphone_core_notify_display_warning(LinphoneCore *lc, const char *message);
void linphone_core_notify_display_url(LinphoneCore *lc, const char *message, const char *url);
void linphone_core_notify_new_subscription_requested(LinphoneCore *lc, LinphoneFriend *lf, const char *url);
void linphone_core_notify_auth_info_requested(LinphoneCore *lc, const char *realm, const char *username, const char *domain);
void linphone_core_notify_authentication_requested(LinphoneCore *lc, LinphoneAuthInfo *auth_info, LinphoneAuthMethod method);
void linphone_core_notify_call_log_updated(LinphoneCore *lc, LinphoneCallLog *newcl);
void linphone_core_notify_text_message_received(LinphoneCore *lc, LinphoneChatRoom *room, const LinphoneAddress *from, const char *message);
void linphone_core_notify_message_received(LinphoneCore *lc, LinphoneChatRoom *room, LinphoneChatMessage *message);
void linphone_core_notify_message_received_unable_decrypt(LinphoneCore *lc, LinphoneChatRoom *room, LinphoneChatMessage *message);
void linphone_core_notify_file_transfer_recv(LinphoneCore *lc, LinphoneChatMessage *message, const LinphoneContent* content, const char* buff, size_t size);
void linphone_core_notify_file_transfer_send(LinphoneCore *lc, LinphoneChatMessage *message,  const LinphoneContent* content, char* buff, size_t* size);
void linphone_core_notify_file_transfer_progress_indication(LinphoneCore *lc, LinphoneChatMessage *message, const LinphoneContent* content, size_t offset, size_t total);
void linphone_core_notify_is_composing_received(LinphoneCore *lc, LinphoneChatRoom *room);
void linphone_core_notify_dtmf_received(LinphoneCore* lc, LinphoneCall *call, int dtmf);
/*
 * return true if at least a registered vtable has a cb for dtmf received*/
bool_t linphone_core_dtmf_received_has_listener(const LinphoneCore* lc);
void linphone_core_notify_refer_received(LinphoneCore *lc, const char *refer_to);
void linphone_core_notify_buddy_info_updated(LinphoneCore *lc, LinphoneFriend *lf);
void linphone_core_notify_transfer_state_changed(LinphoneCore *lc, LinphoneCall *transfered, LinphoneCallState new_call_state);
void linphone_core_notify_call_stats_updated(LinphoneCore *lc, LinphoneCall *call, const LinphoneCallStats *stats);
void linphone_core_notify_info_received(LinphoneCore *lc, LinphoneCall *call, const LinphoneInfoMessage *msg);
void linphone_core_notify_configuring_status(LinphoneCore *lc, LinphoneConfiguringState status, const char *message);
void linphone_core_notify_network_reachable(LinphoneCore *lc, bool_t reachable);

void linphone_core_notify_notify_received(LinphoneCore *lc, LinphoneEvent *lev, const char *notified_event, const LinphoneContent *body);
void linphone_core_notify_subscription_state_changed(LinphoneCore *lc, LinphoneEvent *lev, LinphoneSubscriptionState state);
void linphone_core_notify_publish_state_changed(LinphoneCore *lc, LinphoneEvent *lev, LinphonePublishState state);
void linphone_core_notify_log_collection_upload_state_changed(LinphoneCore *lc, LinphoneCoreLogCollectionUploadState state, const char *info);
void linphone_core_notify_log_collection_upload_progress_indication(LinphoneCore *lc, size_t offset, size_t total);
void linphone_core_notify_friend_list_created(LinphoneCore *lc, LinphoneFriendList *list);
void linphone_core_notify_friend_list_removed(LinphoneCore *lc, LinphoneFriendList *list);
void linphone_core_notify_call_created(LinphoneCore *lc, LinphoneCall *call);
void linphone_core_notify_version_update_check_result_received(LinphoneCore *lc, LinphoneVersionUpdateCheckResult result, const char *version, const char *url);

void set_mic_gain_db(AudioStream *st, float gain);
void set_playback_gain_db(AudioStream *st, float gain);

LinphoneMediaDirection media_direction_from_sal_stream_dir(SalStreamDir dir);
SalStreamDir sal_dir_from_call_params_dir(LinphoneMediaDirection cpdir);

/*****************************************************************************
 * LINPHONE CONTENT PRIVATE ACCESSORS                                        *
 ****************************************************************************/

/**
 * Get the address of the crypto context associated with a RCS file transfer message if encrypted
 * @param[in] content LinphoneContent object.
 * @return The address of the pointer to the crypto context. Crypto context is managed(alloc/free)
 *         by the encryption/decryption functions, so we give the address to store/retrieve the pointer
 */
void ** linphone_content_get_cryptoContext_address(LinphoneContent *content);


struct _VTableReference{
	LinphoneCoreCbs *cbs;
	bool_t valid;
	bool_t autorelease;
	bool_t internal;
};

typedef struct _VTableReference  VTableReference;

void v_table_reference_destroy(VTableReference *ref);

LINPHONE_PUBLIC void _linphone_core_add_callbacks(LinphoneCore *lc, LinphoneCoreCbs *vtable, bool_t internal);

#ifdef VIDEO_ENABLED
LINPHONE_PUBLIC MSWebCam *linphone_call_get_video_device(const LinphoneCall *call);
MSWebCam *get_nowebcam_device(MSFactory *f);
#endif
LinphoneLimeState linphone_core_lime_for_file_sharing_enabled(const LinphoneCore *lc);

BELLE_SIP_DECLARE_VPTR_NO_EXPORT(LinphoneTunnelConfig);

int linphone_core_get_default_proxy_config_index(LinphoneCore *lc);

char *linphone_presence_model_to_xml(LinphonePresenceModel *model) ;

#define LINPHONE_SQLITE3_VFS "sqlite3bctbx_vfs"

void linphone_call_check_ice_session(LinphoneCall *call, IceRole role, bool_t is_reinvite);
bool_t check_ice_reinvite_needs_defered_response(LinphoneCall *call);

bool_t linphone_call_state_is_early(LinphoneCallState state);

struct _LinphoneErrorInfo{
	belle_sip_object_t base;
	LinphoneReason reason;
	char *protocol; /* */
	int protocol_code; /*from SIP response*/
	char *phrase; /*from SIP response*/
	char *warnings; /*from SIP response*/
	char *full_string; /*concatenation of status_string + warnings*/
	struct _LinphoneErrorInfo *sub_ei;
};
BELLE_SIP_DECLARE_VPTR_NO_EXPORT(LinphoneErrorInfo);

void linphone_core_report_call_log(LinphoneCore *lc, LinphoneCallLog *call_log);
void linphone_core_report_early_failed_call(LinphoneCore *lc, LinphoneCallDir dir, LinphoneAddress *from, LinphoneAddress *to, LinphoneErrorInfo *ei);

struct _LinphoneVideoDefinition {
	belle_sip_object_t base;
	void *user_data;
	unsigned int width; /**< The width of the video */
	unsigned int height; /**< The height of the video */
	char *name; /** The name of the video definition */
};

BELLE_SIP_DECLARE_VPTR_NO_EXPORT(LinphoneVideoDefinition);

LinphoneVideoDefinition * linphone_video_definition_new(unsigned int width, unsigned int height, const char *name);

LinphoneVideoDefinition * linphone_factory_find_supported_video_definition(const LinphoneFactory *factory, unsigned int width, unsigned int height);
LinphoneVideoDefinition * linphone_factory_find_supported_video_definition_by_name(const LinphoneFactory *factory, const char *name);

const char* _linphone_config_load_from_xml_string(LpConfig *lpc, const char *buffer);
LinphoneNatPolicy * linphone_config_create_nat_policy_from_section(const LinphoneConfig *config, const char* section);

void _linphone_core_set_log_handler(OrtpLogFunc logfunc);


#ifdef __cplusplus
}
#endif

=======
#define LINPHONE_SQLITE3_VFS "sqlite3bctbx_vfs"

>>>>>>> 34c058c2
#endif /* _PRIVATE_H */<|MERGE_RESOLUTION|>--- conflicted
+++ resolved
@@ -46,12 +46,6 @@
 #endif
 
 #include "linphone/conference.h"
-<<<<<<< HEAD
-#include "sal/sal.h"
-#ifdef __cplusplus
-#include "platform-helpers.h"
-#endif
-=======
 
 #include "address/address.h"
 #include "c-wrapper/internal/c-sal.h"
@@ -65,7 +59,6 @@
 #include "core/platform-helpers/platform-helpers.h"
 #endif
 
->>>>>>> 34c058c2
 #include "linphone/sipsetup.h"
 #include "quality_reporting.h"
 #include "linphone/ringtoneplayer.h"
@@ -134,1058 +127,9 @@
 #define STRING_SET(field, value)	do{ if (field){bctbx_free(field);field=NULL;}; field=bctbx_strdup(value); }while(0)
 #define STRING_TRANSFER(field, newvalue)	do{ if (field){bctbx_free(field);field=NULL;}; field=newvalue; }while(0)
 
-<<<<<<< HEAD
-struct _LinphoneCallParams{
-	belle_sip_object_t base;
-	void *user_data;
-	LinphoneCall *referer; /*in case this call creation is consecutive to an incoming transfer, this points to the original call */
-	int audio_bw; /* bandwidth limit for audio stream */
-	LinphoneMediaEncryption media_encryption;
-	PayloadType *audio_codec; /*audio codec currently in use */
-	PayloadType *video_codec; /*video codec currently in use */
-	PayloadType *text_codec; /*text codec currently in use */
-	MSVideoSize sent_vsize; /* DEPRECATED: Size of the video currently being sent */
-	MSVideoSize recv_vsize; /* DEPRECATED: Size of the video currently being received */
-	LinphoneVideoDefinition *sent_vdef; /* Definition of the video currently being sent */
-	LinphoneVideoDefinition *recv_vdef; /* Definition of the video currrently being received */
-	float received_fps,sent_fps;
-	int down_bw;
-	int up_bw;
-	int down_ptime;
-	int up_ptime;
-	char *record_file;
-	char *session_name;
-	SalCustomHeader *custom_headers;
-	SalCustomSdpAttribute *custom_sdp_attributes;
-	SalCustomSdpAttribute *custom_sdp_media_attributes[LinphoneStreamTypeUnknown];
-	LinphonePrivacyMask privacy;
-	LinphoneMediaDirection audio_dir;
-	LinphoneMediaDirection video_dir;
-	bool_t has_audio;
-	bool_t has_video;
-	bool_t avpf_enabled; /* RTCP feedback messages are enabled */
-	bool_t implicit_rtcp_fb;
-
-	bool_t real_early_media; /*send real media even during early media (for outgoing calls)*/
-	bool_t in_conference; /*in conference mode */
-	bool_t low_bandwidth;
-	bool_t no_user_consent;/*when set to TRUE an UPDATE request will be used instead of reINVITE*/
-
-	uint16_t avpf_rr_interval; /*in milliseconds*/
-	bool_t internal_call_update; /*use mark that call update was requested internally (might be by ice) - unused for the moment*/
-	bool_t video_multicast_enabled;
-
-	bool_t audio_multicast_enabled;
-	bool_t realtimetext_enabled;
-	bool_t update_call_when_ice_completed;
-	bool_t encryption_mandatory;
-};
-
-BELLE_SIP_DECLARE_VPTR_NO_EXPORT(LinphoneCallParams);
-
-
-struct _LinphoneQualityReporting{
-	reporting_session_report_t * reports[3]; /**Store information on audio and video media streams (RFC 6035) */
-	bool_t was_video_running; /*Keep video state since last check in order to detect its (de)activation*/
-	LinphoneQualityReportingReportSendCb on_report_sent;
-};
-
-struct _LinphoneCallLog{
-	belle_sip_object_t base;
-	void *user_data;
-	struct _LinphoneCore *lc;
-	LinphoneCallDir dir; /**< The direction of the call*/
-	LinphoneCallStatus status; /**< The status of the call*/
-	LinphoneAddress *from; /**<Originator of the call as a LinphoneAddress object*/
-	LinphoneAddress *to; /**<Destination of the call as a LinphoneAddress object*/
-	char start_date[128]; /**<Human readable string containing the start date*/
-	int duration; /**<Duration of the call starting in connected state in seconds*/
-	char *refkey;
-	rtp_stats_t local_stats;
-	rtp_stats_t remote_stats;
-	float quality;
-	time_t start_date_time; /**Start date of the call in seconds as expressed in a time_t */
-	time_t connected_date_time; /**Connecting date of the call in seconds as expressed in a time_t */
-	char* call_id; /**unique id of a call*/
-	struct _LinphoneQualityReporting reporting;
-	unsigned int storage_id;
-	LinphoneErrorInfo *error_info;
-	bool_t video_enabled;
-	bool_t was_conference; /**<That call was a call with a conference server */
-};
-
-BELLE_SIP_DECLARE_VPTR_NO_EXPORT(LinphoneCallLog);
-
-
-typedef struct _CallCallbackObj
-{
-	LinphoneCallCbFunc _func;
-	void * _user_data;
-}CallCallbackObj;
-
-struct _LinphoneChatMessageCbs {
-	belle_sip_object_t base;
-	void *user_data;
-	LinphoneChatMessageCbsMsgStateChangedCb msg_state_changed;
-	LinphoneChatMessageCbsFileTransferRecvCb file_transfer_recv; /**< Callback to store file received attached to a #LinphoneChatMessage */
-	LinphoneChatMessageCbsFileTransferSendCb file_transfer_send; /**< Callback to collect file chunk to be sent for a #LinphoneChatMessage */
-	LinphoneChatMessageCbsFileTransferProgressIndicationCb file_transfer_progress_indication; /**< Callback to indicate file transfer progress */
-};
-
-BELLE_SIP_DECLARE_VPTR_NO_EXPORT(LinphoneChatMessageCbs);
-
-typedef enum _LinphoneChatMessageDir{
-	LinphoneChatMessageIncoming,
-	LinphoneChatMessageOutgoing
-} LinphoneChatMessageDir;
-
-struct _LinphoneChatMessage {
-	belle_sip_object_t base;
-	LinphoneChatRoom* chat_room;
-	LinphoneChatMessageCbs *callbacks;
-	LinphoneErrorInfo *ei;
-	LinphoneChatMessageDir dir;
-	char* message;
-	char* locale_message;
-	void* message_state_changed_user_data;
-	void* message_userdata;
-	char* appdata;
-	char* external_body_url;
-	LinphoneAddress *from;
-	LinphoneAddress *to;
-	time_t time;
-	SalCustomHeader *custom_headers;
-	LinphoneChatMessageState state;
-	bool_t is_read;
-	unsigned int storage_id;
-	char *message_id;
-	SalOp *op;
-	LinphoneContent *file_transfer_information; /**< used to store file transfer information when the message is of file transfer type */
-	char *content_type; /**< is used to specified the type of message to be sent, used only for file transfer message */
-	bool_t to_be_stored;
-	belle_http_request_t *http_request; /**< keep a reference to the http_request in case of file transfer in order to be able to cancel the transfer */
-	belle_http_request_listener_t *http_listener; /* our listener, only owned by us*/
-	char *file_transfer_filepath;
-	unsigned long bg_task_id;
-	bool_t is_secured;
-
-#if defined(__clang__) || ((__GNUC__ == 4 && __GNUC_MINOR__ >= 6) || __GNUC__ > 4)
-#pragma GCC diagnostic push
-#endif
-#if defined(__clang__) || defined(__GNUC__)
-#pragma GCC diagnostic ignored "-Wdeprecated-declarations"
-#endif
-#ifdef _MSC_VER
-#pragma deprecated(message_state_changed_cb)
-#endif
-	LinphoneChatMessageStateChangedCb message_state_changed_cb;
-#if defined(__clang__) || ((__GNUC__ == 4 && __GNUC_MINOR__ >= 6) || __GNUC__ > 4)
-#pragma GCC diagnostic pop
-#endif
-};
-
-/*
- *Gets a Message with a given message id and direction.
- */
-LINPHONE_PUBLIC LinphoneChatMessage * linphone_chat_room_find_message_with_dir(LinphoneChatRoom *cr, const char *message_id,LinphoneChatMessageDir dir);
-
-BELLE_SIP_DECLARE_VPTR_NO_EXPORT(LinphoneChatMessage);
-
-typedef struct StunCandidate{
-	char addr[64];
-	int port;
-}StunCandidate;
-
-
-typedef struct _PortConfig{
-	char multicast_ip[LINPHONE_IPADDR_SIZE];
-	char multicast_bind_ip[LINPHONE_IPADDR_SIZE];
-	int rtp_port;
-	int rtcp_port;
-}PortConfig;
-
-struct _LinphoneCallCbs {
-	belle_sip_object_t base;
-	void *user_data;
-	LinphoneCallCbsDtmfReceivedCb dtmf_received_cb;
-	LinphoneCallCbsEncryptionChangedCb encryption_changed_cb;
-	LinphoneCallCbsInfoMessageReceivedCb info_message_received_cb;
-	LinphoneCallCbsStateChangedCb state_changed_cb;
-	LinphoneCallCbsStatsUpdatedCb stats_updated_cb;
-	LinphoneCallCbsTransferStateChangedCb transfer_state_changed_cb;
-	LinphoneCallCbsAckProcessingCb ack_processing;
-	LinphoneCallCbsTmmbrReceivedCb tmmbr_received_cb;
-	LinphoneCallCbsSnapshotTakenCb snapshot_taken_cb;
-	LinphoneCallCbsNextVideoFrameDecodedCb next_video_frame_decoded_cb;
-};
-
-LinphoneCallCbs * _linphone_call_cbs_new(void);
-
-struct _LinphoneCall{
-	belle_sip_object_t base;
-	void *user_data;
-	struct _LinphoneCore *core;
-	LinphoneErrorInfo *ei;
-	int af; /*the address family to prefer for RTP path, guessed from signaling path*/
-	LinphoneCallDir dir;
-	SalMediaDescription *biggestdesc; /*media description with all already proposed streams, used to remember the mapping of streams*/
-	SalMediaDescription *localdesc;
-	SalMediaDescription *resultdesc;
-	struct _RtpProfile *audio_profile;
-	struct _RtpProfile *video_profile;
-	struct _RtpProfile *text_profile;
-	struct _RtpProfile *rtp_io_audio_profile;
-	struct _RtpProfile *rtp_io_video_profile;
-	struct _LinphoneCallLog *log;
-	LinphoneAddress *me; /*Either from or to based on call dir*/
-	LinphoneAddress *diversion_address;
-	SalOp *op;
-	SalOp *ping_op;
-	char media_localip[LINPHONE_IPADDR_SIZE]; /* our best guess for local media ipaddress for this call */
-	LinphoneCallState state;
-	LinphoneCallState prevstate;
-	LinphoneCallState transfer_state; /*idle if no transfer*/
-	LinphoneProxyConfig *dest_proxy;
-	int main_audio_stream_index, main_video_stream_index, main_text_stream_index;
-	PortConfig media_ports[SAL_MEDIA_DESCRIPTION_MAX_STREAMS];
-	MSMediaStreamSessions sessions[SAL_MEDIA_DESCRIPTION_MAX_STREAMS]; /*the rtp, srtp, zrtp contexts for each stream*/
-	StunCandidate ac, vc, tc; /*audio video text ip/port discovered by STUN*/
-	struct _AudioStream *audiostream;  /**/
-	struct _VideoStream *videostream;
-	struct _TextStream *textstream;
-	void *video_window_id;
-	MSAudioEndpoint *endpoint; /*used for conferencing*/
-	char *refer_to;
-	LinphoneCallParams *params;
-	LinphoneCallParams *current_params;
-	LinphoneCallParams *remote_params;
-	int up_bw; /*upload bandwidth setting at the time the call is started. Used to detect if it changes during a call */
-	int audio_bw;	/*upload bandwidth used by audio */
-	OrtpEvQueue *audiostream_app_evq;
-	char *auth_token;
-	OrtpEvQueue *videostream_app_evq;
-	OrtpEvQueue *textstream_app_evq;
-	CallCallbackObj nextVideoFrameDecoded;
-	LinphoneCallStats *audio_stats;
-	LinphoneCallStats *video_stats;
-	LinphoneCallStats *text_stats;
-#ifdef BUILD_UPNP
-	UpnpSession *upnp_session;
-#endif //BUILD_UPNP
-	IceSession *ice_session;
-	int ping_time;
-	unsigned int remote_session_id;
-	unsigned int remote_session_ver;
-	LinphoneCall *referer; /*when this call is the result of a transfer, referer is set to the original call that caused the transfer*/
-	LinphoneCall *transfer_target;/*if this call received a transfer request, then transfer_target points to the new call created to the refer target */
-	int localdesc_changed;/*not a boolean, contains a mask representing changes*/
-	LinphonePlayer *player;
-	unsigned long bg_task_id; /*used to prevent device to suspend app while a call is received in background*/
-	unsigned int nb_media_starts;
-
-	char *dtmf_sequence; /*DTMF sequence needed to be sent using #dtmfs_timer*/
-	belle_sip_source_t *dtmfs_timer; /*DTMF timer needed to send a DTMF sequence*/
-
-	char *dtls_certificate_fingerprint; /**> This fingerprint is computed during stream init and is stored in call to be used when making local media description */
-	char *onhold_file; /*set if a on-hold file is to be played*/
-	LinphoneChatRoom *chat_room;
-	LinphoneConference *conf_ref; /**> Point on the associated conference if this call is part of a conference. NULL instead. */
-	bool_t refer_pending;
-	bool_t expect_media_in_ack;
-	bool_t audio_muted;
-	bool_t camera_enabled;
-
-	bool_t all_muted; /*this flag is set during early medias*/
-	bool_t playing_ringbacktone;
-	bool_t ringing_beep; /* whether this call is ringing through an already existent current call*/
-	bool_t auth_token_verified;
-
-	bool_t defer_update;
-	bool_t was_automatically_paused;
-	bool_t ping_replied;
-	bool_t record_active;
-
-	bool_t paused_by_app;
-	bool_t broken; /*set to TRUE when the call is in broken state due to network disconnection or transport */
-	bool_t defer_notify_incoming;
-	bool_t need_localip_refresh;
-
-	bool_t reinvite_on_cancel_response_requested;
-	bool_t non_op_error; /*set when the LinphoneErrorInfo was set at higher level than sal*/
-	bool_t incoming_ice_reinvite_pending;
-
-	bctbx_list_t *callbacks; /* A list of LinphoneCallCbs object */
-	LinphoneCallCbs *current_cbs; /* The current LinphoneCallCbs object used to call a callback */
-	LinphoneNatPolicy *nat_policy; /*nat policy for this call, either from proxy nor from core*/
-};
-
-BELLE_SIP_DECLARE_VPTR_NO_EXPORT(LinphoneCall);
-
-
-void linphone_call_notify_state_changed(LinphoneCall *call, LinphoneCallState cstate, const char *message);
-void linphone_call_notify_dtmf_received(LinphoneCall *call, int dtmf);
-void linphone_call_notify_encryption_changed(LinphoneCall *call, bool_t on, const char *authentication_token);
-void linphone_call_notify_transfer_state_changed(LinphoneCall *call, LinphoneCallState cstate);
-void linphone_call_notify_stats_updated(LinphoneCall *call, const LinphoneCallStats *stats);
-void linphone_call_notify_info_message_received(LinphoneCall *call, const LinphoneInfoMessage *msg);
-void linphone_call_notify_ack_processing(LinphoneCall *call, LinphoneHeaders *msg, bool_t is_received);
-void linphone_call_notify_tmmbr_received(LinphoneCall *call, int stream_index, int tmmbr);
-void linphone_call_notify_snapshot_taken(LinphoneCall *call, const char *file_path);
-void linphone_call_notify_next_video_frame_decoded(LinphoneCall *call);
-
-LinphoneCall * linphone_call_new_outgoing(struct _LinphoneCore *lc, LinphoneAddress *from, LinphoneAddress *to, const LinphoneCallParams *params, LinphoneProxyConfig *cfg);
-LinphoneCall * linphone_call_new_incoming(struct _LinphoneCore *lc, LinphoneAddress *from, LinphoneAddress *to, SalOp *op);
-void _linphone_call_set_new_params(LinphoneCall *call, const LinphoneCallParams *params);
-void linphone_call_set_state(LinphoneCall *call, LinphoneCallState cstate, const char *message);
-void linphone_call_set_contact_op(LinphoneCall* call);
-void linphone_call_set_compatible_incoming_call_parameters(LinphoneCall *call, SalMediaDescription *md);
-void linphone_call_set_symmetric_rtp(LinphoneCall *call, bool_t val);
-/* private: */
-LinphoneCallLog * linphone_call_log_new(LinphoneCallDir dir, LinphoneAddress *from, LinphoneAddress * to);
-void linphone_call_log_completed(LinphoneCall *call);
-void linphone_call_set_transfer_state(LinphoneCall* call, LinphoneCallState state);
-LinphonePlayer *linphone_call_build_player(LinphoneCall*call);
-void linphone_call_refresh_sockets(LinphoneCall *call);
-void linphone_call_replace_op(LinphoneCall *call, SalOp *op);
-void linphone_call_reinvite_to_recover_from_connection_loss(LinphoneCall *call);
-
-LinphoneCallParams * linphone_call_params_new(void);
-SalMediaProto get_proto_from_call_params(const LinphoneCallParams *params);
-SalStreamDir get_audio_dir_from_call_params(const LinphoneCallParams *params);
-SalStreamDir get_video_dir_from_call_params(const LinphoneCallParams *params);
-void linphone_call_params_set_custom_headers(LinphoneCallParams *params, const SalCustomHeader *ch);
-void linphone_call_params_set_custom_sdp_attributes(LinphoneCallParams *params, const SalCustomSdpAttribute *csa);
-void linphone_call_params_set_custom_sdp_media_attributes(LinphoneCallParams *params, LinphoneStreamType type, const SalCustomSdpAttribute *csa);
-
-void linphone_auth_info_write_config(LinphoneConfig *config, LinphoneAuthInfo *obj, int pos);
-LinphoneAuthInfo * linphone_auth_info_new_from_config_file(LpConfig *config, int pos);
-void linphone_core_write_auth_info(LinphoneCore *lc, LinphoneAuthInfo *ai);
-const LinphoneAuthInfo *_linphone_core_find_tls_auth_info(LinphoneCore *lc);
-const LinphoneAuthInfo *_linphone_core_find_auth_info(LinphoneCore *lc, const char *realm, const char *username, const char *domain, bool_t ignore_realm);
-
-void linphone_core_update_proxy_register(LinphoneCore *lc);
-int linphone_call_abort(LinphoneCall *call, const char *error);
-const char *linphone_core_get_nat_address_resolved(LinphoneCore *lc);
-
-int linphone_proxy_config_send_publish(LinphoneProxyConfig *cfg, LinphonePresenceModel *presence);
-void linphone_proxy_config_set_state(LinphoneProxyConfig *cfg, LinphoneRegistrationState rstate, const char *message);
-void linphone_proxy_config_stop_refreshing(LinphoneProxyConfig *obj);
-void linphone_proxy_config_write_all_to_config_file(LinphoneCore *lc);
-void _linphone_proxy_config_release(LinphoneProxyConfig *cfg);
-void _linphone_proxy_config_unpublish(LinphoneProxyConfig *obj);
-void linphone_proxy_config_notify_publish_state_changed(LinphoneProxyConfig *cfg, LinphonePublishState state);
-LinphoneEvent *linphone_proxy_config_create_publish(LinphoneProxyConfig *cfg, const char *event, int expires);
-/*
- * returns service route as defined in as defined by rfc3608, might be a list instead of just one.
- * Can be NULL
- * */
-const LinphoneAddress* linphone_proxy_config_get_service_route(const LinphoneProxyConfig* cfg);
-
-void linphone_friend_list_invalidate_subscriptions(LinphoneFriendList *list);
-void linphone_friend_list_notify_presence_received(LinphoneFriendList *list, LinphoneEvent *lev, const LinphoneContent *body);
-void linphone_friend_list_subscription_state_changed(LinphoneCore *lc, LinphoneEvent *lev, LinphoneSubscriptionState state);
-void _linphone_friend_list_release(LinphoneFriendList *list);
-/*get rls either from list or core if any*/
-const LinphoneAddress * _linphone_friend_list_get_rls_address(const LinphoneFriendList *list);
-
-LINPHONE_PUBLIC void linphone_friend_invalidate_subscription(LinphoneFriend *lf);
-void linphone_friend_close_subscriptions(LinphoneFriend *lf);
-void _linphone_friend_release(LinphoneFriend *lf);
-LINPHONE_PUBLIC void linphone_friend_update_subscribes(LinphoneFriend *fr, bool_t only_when_registered);
-void linphone_friend_notify(LinphoneFriend *lf, LinphonePresenceModel *presence);
-void linphone_friend_apply(LinphoneFriend *fr, LinphoneCore *lc);
-void linphone_friend_add_incoming_subscription(LinphoneFriend *lf, SalOp *op);
-void linphone_friend_remove_incoming_subscription(LinphoneFriend *lf, SalOp *op);
-const char * linphone_friend_phone_number_to_sip_uri(LinphoneFriend *lf, const char *phone_number);
-const char * linphone_friend_sip_uri_to_phone_number(LinphoneFriend *lf, const char *uri);
-void linphone_friend_clear_presence_models(LinphoneFriend *lf);
-LinphoneFriend *linphone_friend_list_find_friend_by_inc_subscribe(const LinphoneFriendList *list, SalOp *op);
-LinphoneFriend *linphone_friend_list_find_friend_by_out_subscribe(const LinphoneFriendList *list, SalOp *op);
-LinphoneFriend *linphone_core_find_friend_by_out_subscribe(const LinphoneCore *lc, SalOp *op);
-LinphoneFriend *linphone_core_find_friend_by_inc_subscribe(const LinphoneCore *lc, SalOp *op);
-MSList *linphone_find_friend_by_address(MSList *fl, const LinphoneAddress *addr, LinphoneFriend **lf);
-bool_t linphone_core_should_subscribe_friends_only_when_registered(const LinphoneCore *lc);
-void linphone_core_update_friends_subscriptions(LinphoneCore *lc);
-void _linphone_friend_list_update_subscriptions(LinphoneFriendList *list, LinphoneProxyConfig *cfg, bool_t only_when_registered);
-void linphone_core_friends_storage_init(LinphoneCore *lc);
-void linphone_core_friends_storage_close(LinphoneCore *lc);
-void linphone_core_store_friend_in_db(LinphoneCore *lc, LinphoneFriend *lf);
-void linphone_core_remove_friend_from_db(LinphoneCore *lc, LinphoneFriend *lf);
-void linphone_core_store_friends_list_in_db(LinphoneCore *lc, LinphoneFriendList *list);
-void linphone_core_remove_friends_list_from_db(LinphoneCore *lc, LinphoneFriendList *list);
-LINPHONE_PUBLIC MSList* linphone_core_fetch_friends_from_db(LinphoneCore *lc, LinphoneFriendList *list);
-LINPHONE_PUBLIC MSList* linphone_core_fetch_friends_lists_from_db(LinphoneCore *lc);
-LINPHONE_PUBLIC LinphoneFriendListStatus linphone_friend_list_import_friend(LinphoneFriendList *list, LinphoneFriend *lf, bool_t synchronize);
-
-int linphone_parse_host_port(const char *input, char *host, size_t hostlen, int *port);
-int parse_hostname_to_addr(const char *server, struct sockaddr_storage *ss, socklen_t *socklen, int default_port);
-
-bool_t host_has_ipv6_network(void);
-bool_t lp_spawn_command_line_sync(const char *command, char **result,int *command_ret);
-
-static MS2_INLINE int get_min_bandwidth(int dbw, int ubw){
-	if (dbw<=0) return ubw;
-	if (ubw<=0) return dbw;
-	return MIN(dbw,ubw);
-}
-
-static MS2_INLINE bool_t bandwidth_is_greater(int bw1, int bw2){
-	if (bw1<=0) return TRUE;
-	else if (bw2<=0) return FALSE;
-	else return bw1>=bw2;
-}
-
-static MS2_INLINE int get_remaining_bandwidth_for_video(int total, int audio){
-	int ret = total-audio-10;
-	if (ret < 0) ret = 0;
-	return ret;
-}
-
-static MS2_INLINE void set_string(char **dest, const char *src, bool_t lowercase){
-	if (*dest){
-		ms_free(*dest);
-		*dest=NULL;
-	}
-	if (src) {
-		*dest=ms_strdup(src);
-		if (lowercase) {
-			char *cur = *dest;
-			for (; *cur; cur++) *cur = tolower(*cur);
-		}
-	}
-}
-
-#define PAYLOAD_TYPE_ENABLED	PAYLOAD_TYPE_USER_FLAG_0
-#define PAYLOAD_TYPE_BITRATE_OVERRIDE PAYLOAD_TYPE_USER_FLAG_3
-#define PAYLOAD_TYPE_FROZEN_NUMBER	PAYLOAD_TYPE_USER_FLAG_4
-
-void linphone_process_authentication(LinphoneCore* lc, SalOp *op);
-void linphone_authentication_ok(LinphoneCore *lc, SalOp *op);
-void linphone_subscription_new(LinphoneCore *lc, SalOp *op, const char *from);
-void linphone_core_send_presence(LinphoneCore *lc, LinphonePresenceModel *presence);
-void linphone_notify_parse_presence(const char *content_type, const char *content_subtype, const char *body, SalPresenceModel **result);
-void linphone_notify_convert_presence_to_xml(SalOp *op, SalPresenceModel *presence, const char *contact, char **content);
-void linphone_notify_recv(LinphoneCore *lc, SalOp *op, SalSubscribeStatus ss, SalPresenceModel *model);
-void linphone_proxy_config_process_authentication_failure(LinphoneCore *lc, SalOp *op);
-void linphone_core_soundcard_hint_check(LinphoneCore* lc);
-
-
-void linphone_subscription_answered(LinphoneCore *lc, SalOp *op);
-void linphone_subscription_closed(LinphoneCore *lc, SalOp *op);
-
-void linphone_core_update_allocated_audio_bandwidth(LinphoneCore *lc);
-void linphone_core_update_allocated_audio_bandwidth_in_call(LinphoneCall *call, const PayloadType *pt, int maxbw);
-
-LINPHONE_PUBLIC int linphone_core_run_stun_tests(LinphoneCore *lc, LinphoneCall *call);
-void linphone_core_resolve_stun_server(LinphoneCore *lc);
-LINPHONE_PUBLIC const struct addrinfo *linphone_core_get_stun_server_addrinfo(LinphoneCore *lc);
-void linphone_core_adapt_to_network(LinphoneCore *lc, int ping_time_ms, LinphoneCallParams *params);
-int linphone_core_gather_ice_candidates(LinphoneCore *lc, LinphoneCall *call);
-LINPHONE_PUBLIC void linphone_core_enable_forced_ice_relay(LinphoneCore *lc, bool_t enable);
-LINPHONE_PUBLIC void linphone_core_enable_short_turn_refresh(LinphoneCore *lc, bool_t enable);
-void linphone_call_update_ice_state_in_call_stats(LinphoneCall *call);
-LINPHONE_PUBLIC void linphone_call_stats_fill(LinphoneCallStats *stats, MediaStream *ms, OrtpEvent *ev);
-void linphone_call_stop_ice_for_inactive_streams(LinphoneCall *call, SalMediaDescription *result);
-void _update_local_media_description_from_ice(SalMediaDescription *desc, IceSession *session, bool_t use_nortpproxy);
-void linphone_call_update_local_media_description_from_ice_or_upnp(LinphoneCall *call);
-void linphone_call_update_ice_from_remote_media_description(LinphoneCall *call, const SalMediaDescription *md, bool_t is_offer);
-void linphone_call_clear_unused_ice_candidates(LinphoneCall *call, const SalMediaDescription *md);
-bool_t linphone_core_media_description_contains_video_stream(const SalMediaDescription *md);
-
-void linphone_core_send_initial_subscribes(LinphoneCore *lc);
-void linphone_core_write_friends_config(LinphoneCore* lc);
-void linphone_friend_write_to_config_file(LinphoneConfig *config, LinphoneFriend *lf, int index);
-LinphoneFriend * linphone_friend_new_from_config_file(struct _LinphoneCore *lc, int index);
-
-void linphone_proxy_config_update(LinphoneProxyConfig *cfg);
-LinphoneProxyConfig * linphone_core_lookup_known_proxy(LinphoneCore *lc, const LinphoneAddress *uri);
-const char *linphone_core_find_best_identity(LinphoneCore *lc, const LinphoneAddress *to);
-int linphone_core_get_local_ip_for(int type, const char *dest, char *result);
-LINPHONE_PUBLIC void linphone_core_get_local_ip(LinphoneCore *lc, int af, const char *dest, char *result);
-
-LinphoneProxyConfig *linphone_proxy_config_new_from_config_file(LinphoneCore *lc, int index);
-void linphone_proxy_config_write_to_config_file(LinphoneConfig* config,LinphoneProxyConfig *obj, int index);
-
-LinphoneReason linphone_core_message_received(LinphoneCore *lc, SalOp *op, const SalMessage *msg);
-void linphone_core_real_time_text_received(LinphoneCore *lc, LinphoneChatRoom *cr, uint32_t character, LinphoneCall *call);
-
-void linphone_call_init_stats(LinphoneCallStats *stats, LinphoneStreamType type);
-void linphone_call_fix_call_parameters(LinphoneCall *call, SalMediaDescription *rmd);
-void linphone_call_init_audio_stream(LinphoneCall *call);
-void linphone_call_init_video_stream(LinphoneCall *call);
-void linphone_call_init_text_stream(LinphoneCall *call);
-void linphone_call_init_media_streams(LinphoneCall *call);
-void linphone_call_start_media_streams(LinphoneCall *call, LinphoneCallState target_state);
-void linphone_call_start_media_streams_for_ice_gathering(LinphoneCall *call);
-void linphone_call_stop_media_streams(LinphoneCall *call);
-void linphone_call_delete_ice_session(LinphoneCall *call);
-void linphone_call_delete_upnp_session(LinphoneCall *call);
-void linphone_call_stop_media_streams_for_ice_gathering(LinphoneCall *call);
-void linphone_call_update_crypto_parameters(LinphoneCall *call, SalMediaDescription *old_md, SalMediaDescription *new_md);
-void linphone_call_update_remote_session_id_and_ver(LinphoneCall *call);
-int _linphone_core_apply_transports(LinphoneCore *lc);
-const char * linphone_core_get_identity(LinphoneCore *lc);
-
-void linphone_core_start_waiting(LinphoneCore *lc, const char *purpose);
-void linphone_core_update_progress(LinphoneCore *lc, const char *purpose, float progresses);
-void linphone_core_stop_waiting(LinphoneCore *lc);
-
-int linphone_call_proceed_with_invite_if_ready(LinphoneCall *call, LinphoneProxyConfig *dest_proxy);
-int linphone_call_start_invite(LinphoneCall *call, const LinphoneAddress *destination/* = NULL if to be taken from the call log */);
-int linphone_call_restart_invite(LinphoneCall *call);
-/*
- * param automatic_offering aims is to take into account previous answer for video in case of automatic re-invite.
- *  Purpose is to avoid to re-ask video previously declined */
-int linphone_call_start_update(LinphoneCall *call);
-int linphone_call_start_accept_update(LinphoneCall *call, LinphoneCallState next_state, const char *state_info);
-void linphone_core_notify_incoming_call(LinphoneCore *lc, LinphoneCall *call);
-bool_t linphone_core_incompatible_security(LinphoneCore *lc, SalMediaDescription *md);
-extern SalCallbacks linphone_sal_callbacks;
-LINPHONE_PUBLIC bool_t linphone_core_rtcp_enabled(const LinphoneCore *lc);
-LINPHONE_PUBLIC bool_t linphone_core_symmetric_rtp_enabled(LinphoneCore*lc);
-
-void linphone_core_queue_task(LinphoneCore *lc, belle_sip_source_func_t task_fun, void *data, const char *task_description);
-
-typedef enum _LinphoneProxyConfigAddressComparisonResult{
-	LinphoneProxyConfigAddressDifferent,
-	LinphoneProxyConfigAddressEqual,
-	LinphoneProxyConfigAddressWeakEqual
-} LinphoneProxyConfigAddressComparisonResult;
-
-LINPHONE_PUBLIC LinphoneProxyConfigAddressComparisonResult linphone_proxy_config_address_equal(const LinphoneAddress *a, const LinphoneAddress *b);
-LINPHONE_PUBLIC LinphoneProxyConfigAddressComparisonResult linphone_proxy_config_is_server_config_changed(const LinphoneProxyConfig* obj);
-/**
- * unregister without moving the register_enable flag
- */
-void _linphone_proxy_config_unregister(LinphoneProxyConfig *obj);
-void _linphone_proxy_config_release_ops(LinphoneProxyConfig *obj);
-
-/*chat*/
-void linphone_chat_room_release(LinphoneChatRoom *cr);
-void linphone_chat_room_add_weak_message(LinphoneChatRoom *cr, LinphoneChatMessage *cm);
-void linphone_chat_message_destroy(LinphoneChatMessage* msg);
-void linphone_chat_message_update_state(LinphoneChatMessage *msg, LinphoneChatMessageState new_state);
-void linphone_chat_message_set_state(LinphoneChatMessage *msg, LinphoneChatMessageState state);
-void linphone_chat_message_set_is_secured(LinphoneChatMessage *msg, bool_t secured);
-void linphone_chat_message_send_delivery_notification(LinphoneChatMessage *cm, LinphoneReason reason);
-void linphone_chat_message_send_display_notification(LinphoneChatMessage *cm);
-void _linphone_chat_message_cancel_file_transfer(LinphoneChatMessage *msg, bool_t unref);
-int linphone_chat_room_upload_file(LinphoneChatMessage *msg);
-void _linphone_chat_room_send_message(LinphoneChatRoom *cr, LinphoneChatMessage *msg);
-LinphoneChatMessageCbs *linphone_chat_message_cbs_new(void);
-LinphoneChatRoom *_linphone_core_create_chat_room_from_call(LinphoneCall *call);
-void linphone_chat_room_add_transient_message(LinphoneChatRoom *cr, LinphoneChatMessage *msg);
-void linphone_chat_room_remove_transient_message(LinphoneChatRoom *cr, LinphoneChatMessage *msg);
-/**/
-
-struct _LinphoneProxyConfig
-{
-	belle_sip_object_t base;
-	void *user_data;
-	struct _LinphoneCore *lc;
-	LinphoneErrorInfo *ei;
-	char *reg_proxy;
-	char *reg_identity;
-	LinphoneAddress* identity_address;
-	char *reg_route;
-	char *quality_reporting_collector;
-	char *realm;
-	char *contact_params;
-	char *contact_uri_params;
-	int expires;
-	int publish_expires;
-	SalOp *op;
-	SalCustomHeader *sent_headers;
-	char *type;
-	struct _SipSetupContext *ssctx;
-	int auth_failures;
-	char *dial_prefix;
-	LinphoneRegistrationState state;
-	LinphoneAVPFMode avpf_mode;
-	LinphoneNatPolicy *nat_policy;
-
-	bool_t commit;
-	bool_t reg_sendregister;
-	bool_t publish;
-	bool_t dial_escape_plus;
-
-	bool_t send_publish;
-	bool_t quality_reporting_enabled;
-	uint8_t avpf_rr_interval;
-	uint8_t quality_reporting_interval;
-
-	time_t deletion_date;
-	LinphonePrivacyMask privacy;
-	/*use to check if server config has changed  between edit() and done()*/
-	LinphoneAddress *saved_proxy;
-	LinphoneAddress *saved_identity;
-	bool_t register_changed;
-	bool_t unused[3];
-	/*---*/
-	LinphoneAddress *pending_contact; /*use to store previous contact in case of network failure*/
-	LinphoneEvent *presence_publish_event;
-	unsigned long long previous_publish_config_hash[2];
-
-	char *refkey;
-	char *sip_etag; /*publish context*/
-};
-
-BELLE_SIP_DECLARE_VPTR_NO_EXPORT(LinphoneProxyConfig);
-
-struct _LinphoneAuthInfo
-{
-	belle_sip_object_t base;
-	char *username;
-	char *realm;
-	char *userid;
-	char *passwd;
-	char *ha1;
-	char *domain;
-	char *tls_cert;
-	char *tls_key;
-	char *tls_cert_path;
-	char *tls_key_path;
-};
-
-typedef enum _LinphoneIsComposingState {
-	LinphoneIsComposingIdle,
-	LinphoneIsComposingActive
-} LinphoneIsComposingState;
-
-struct _LinphoneChatRoom{
-	belle_sip_object_t base;
-	void *user_data;
-	struct _LinphoneCore *lc;
-	char  *peer;
-	LinphoneAddress *peer_url;
-	MSList *messages_hist;
-	MSList *transient_messages;
-	bctbx_list_t *weak_messages;
-	int unread_count;
-	LinphoneIsComposingState remote_is_composing;
-	LinphoneIsComposingState is_composing;
-	belle_sip_source_t *remote_composing_refresh_timer;
-	belle_sip_source_t *composing_idle_timer;
-	belle_sip_source_t *composing_refresh_timer;
-	LinphoneCall *call;
-	LinphoneChatMessage *pending_message;
-	MSList *received_rtt_characters;
-};
-
-typedef struct _LinphoneChatMessageCharacter {
-	uint32_t value;
-	bool_t has_been_read;
-} LinphoneChatMessageCharacter;
-
-BELLE_SIP_DECLARE_VPTR_NO_EXPORT(LinphoneChatRoom);
-
-
-typedef struct _LinphoneFriendPresence {
-	char *uri_or_tel;
-	LinphonePresenceModel *presence;
-} LinphoneFriendPresence;
-
-typedef struct _LinphoneFriendPhoneNumberSipUri {
-	char *number;
-	char *uri;
-} LinphoneFriendPhoneNumberSipUri;
-
-struct _LinphoneFriend{
-	belle_sip_object_t base;
-	void *user_data;
-	LinphoneAddress *uri;
-	MSList *insubs; /*list of SalOp. There can be multiple instances of a same Friend that subscribe to our presence*/
-	SalOp *outsub;
-	LinphoneSubscribePolicy pol;
-	MSList *presence_models; /* list of LinphoneFriendPresence. It associates SIP URIs and phone numbers with their respective presence models. */
-	MSList *phone_number_sip_uri_map; /* list of LinphoneFriendPhoneNumberSipUri. It associates phone numbers with their corresponding SIP URIs. */
-	struct _LinphoneCore *lc;
-	BuddyInfo *info;
-	char *refkey;
-	bool_t subscribe;
-	bool_t subscribe_active;
-	bool_t inc_subscribe_pending;
-	bool_t commit;
-	bool_t initial_subscribes_sent; /*used to know if initial subscribe message was sent or not*/
-	bool_t presence_received;
-	LinphoneVcard *vcard;
-	unsigned int storage_id;
-	LinphoneFriendList *friend_list;
-	LinphoneSubscriptionState out_sub_state;
-};
-
-BELLE_SIP_DECLARE_VPTR_NO_EXPORT(LinphoneFriend);
-
-struct _LinphoneFriendListCbs {
-	belle_sip_object_t base;
-	void *user_data;
-	LinphoneFriendListCbsContactCreatedCb contact_created_cb;
-	LinphoneFriendListCbsContactDeletedCb contact_deleted_cb;
-	LinphoneFriendListCbsContactUpdatedCb contact_updated_cb;
-	LinphoneFriendListCbsSyncStateChangedCb sync_state_changed_cb;
-};
-
-BELLE_SIP_DECLARE_VPTR_NO_EXPORT(LinphoneFriendListCbs);
-
-struct _LinphoneFriendList {
-	belle_sip_object_t base;
-	void *user_data;
-	LinphoneCore *lc;
-	LinphoneEvent *event;
-	char *display_name;
-	char *rls_uri; /*this field is take in sync with rls_addr*/
-	LinphoneAddress *rls_addr;
-	MSList *friends;
-	bctbx_map_t *friends_map;
-	bctbx_map_t *friends_map_uri;
-	unsigned char *content_digest;
-	int expected_notification_version;
-	unsigned int storage_id;
-	char *uri;
-	MSList *dirty_friends_to_update;
-	int revision;
-	LinphoneFriendListCbs *cbs;
-	bool_t enable_subscriptions;
-};
-
-BELLE_SIP_DECLARE_VPTR_NO_EXPORT(LinphoneFriendList);
-
-
-
-typedef struct sip_config
-{
-	char *contact;
-	char *guessed_contact;
-	MSList *proxies;
-	MSList *deleted_proxies;
-	int inc_timeout;	/*timeout after an un-answered incoming call is rejected*/
-	int in_call_timeout;	/*timeout after a call is hangup */
-	int delayed_timeout; 	/*timeout after a delayed call is resumed */
-	unsigned int keepalive_period; /* interval in ms between keep alive messages sent to the proxy server*/
-	LinphoneSipTransports transports;
-	bool_t guess_hostname;
-	bool_t loopback_only;
-	bool_t ipv6_enabled;
-	bool_t sdp_200_ack;
-	bool_t register_only_when_network_is_up;
-	bool_t register_only_when_upnp_is_ok;
-	bool_t ping_with_options;
-	bool_t auto_net_state_mon;
-	bool_t tcp_tls_keepalive;
-	bool_t vfu_with_info; /*use to enable vfu request using sip info*/
-	bool_t save_auth_info; // if true, auth infos will be write in the config file when they are added to the list
-} sip_config_t;
-
-typedef struct rtp_config
-{
-	int audio_rtp_min_port;
-	int audio_rtp_max_port;
-	int video_rtp_min_port;
-	int video_rtp_max_port;
-	int audio_jitt_comp;  /*jitter compensation*/
-	int video_jitt_comp;  /*jitter compensation*/
-	int nortp_timeout;
-	int disable_upnp;
-	MSCryptoSuite *srtp_suites;
-	LinphoneAVPFMode avpf_mode;
-	bool_t rtp_no_xmit_on_audio_mute;
-							  /* stop rtp xmit when audio muted */
-	bool_t audio_adaptive_jitt_comp_enabled;
-	bool_t video_adaptive_jitt_comp_enabled;
-	bool_t pad;
-	char* audio_multicast_addr;
-	bool_t audio_multicast_enabled;
-	int audio_multicast_ttl;
-	char* video_multicast_addr;
-	int video_multicast_ttl;
-	bool_t video_multicast_enabled;
-	int text_rtp_min_port;
-	int text_rtp_max_port;
-}rtp_config_t;
-
-
-
-typedef struct net_config
-{
-	char *nat_address; /* may be IP or host name */
-	char *nat_address_ip; /* ip translated from nat_address */
-	struct addrinfo *stun_addrinfo;
-	int download_bw;
-	int upload_bw;
-	int mtu;
-	OrtpNetworkSimulatorParams netsim_params;
-	bool_t nat_sdp_only;
-}net_config_t;
-
-
-typedef struct sound_config
-{
-	struct _MSSndCard * ring_sndcard;	/* the playback sndcard currently used */
-	struct _MSSndCard * play_sndcard;	/* the playback sndcard currently used */
-	struct _MSSndCard * capt_sndcard; /* the capture sndcard currently used */
-	struct _MSSndCard * lsd_card; /* dummy playback card for Linphone Sound Daemon extension */
-	const char **cards;
-	int latency;	/* latency in samples of the current used sound device */
-	float soft_play_lev; /*playback gain in db.*/
-	float soft_mic_lev; /*mic gain in db.*/
-	char rec_lev;
-	char play_lev;
-	char ring_lev;
-	char source;
-	char *local_ring;
-	char *remote_ring;
-	char *ringback_tone;
-	bool_t ec;
-	bool_t ea;
-	bool_t agc;
-} sound_config_t;
-
-typedef struct codecs_config
-{
-	MSList *audio_codecs;  /* list of audio codecs in order of preference*/
-	MSList *video_codecs;
-	MSList *text_codecs;
-	int dyn_pt;
-	int telephone_event_pt;
-}codecs_config_t;
-
-typedef struct video_config{
-	struct _MSWebCam *device;
-	const char **cams;
-	MSVideoSize vsize;
-	MSVideoSize preview_vsize; /*is 0,0 if no forced preview size is set, in which case vsize field above is used.*/
-	LinphoneVideoDefinition *vdef;
-	LinphoneVideoDefinition *preview_vdef;
-	float fps;
-	bool_t capture;
-	bool_t show_local;
-	bool_t display;
-	bool_t selfview; /*during calls*/
-	bool_t reuse_preview_source;
-}video_config_t;
-
-typedef struct text_config{
-	bool_t enabled;
-}text_config_t;
-
-typedef struct ui_config
-{
-	int is_daemon;
-	int is_applet;
-	unsigned int timer_id;  /* the timer id for registration */
-}ui_config_t;
-
-
-
-typedef struct autoreplier_config
-{
-	int enabled;
-	int after_seconds;		/* accept the call after x seconds*/
-	int max_users;			/* maximum number of user that can call simultaneously */
-	int max_rec_time;  	/* the max time of incoming voice recorded */
-	int max_rec_msg;		/* maximum number of recorded messages */
-	const char *message;		/* the path of the file to be played */
-}autoreplier_config_t;
-
-
-typedef struct _LinphoneToneDescription{
-	LinphoneReason reason; /*the call error code*/
-	LinphoneToneID toneid; /*A tone type to play when this error arrives. This is played using tone generator*/
-	char *audiofile; /*An override audio file to play instead, when this error arrives*/
-	/*Note that some tones are not affected to any error, in which case it is affected LinphoneReasonNone*/
-}LinphoneToneDescription;
-
-LinphoneToneDescription * linphone_tone_description_new(LinphoneReason reason, LinphoneToneID id, const char *audiofile);
-void linphone_tone_description_destroy(LinphoneToneDescription *obj);
-LinphoneToneDescription *linphone_core_get_call_error_tone(const LinphoneCore *lc, LinphoneReason reason);
-void linphone_core_play_call_error_tone(LinphoneCore *lc, LinphoneReason reason);
-void _linphone_core_set_tone(LinphoneCore *lc, LinphoneReason reason, LinphoneToneID id, const char *audiofile);
-LINPHONE_PUBLIC const char *linphone_core_get_tone_file(const LinphoneCore *lc, LinphoneToneID id);
-int _linphone_call_accept_update(LinphoneCall *call, const LinphoneCallParams *params, LinphoneCallState next_state, const char *state_info);
-
-typedef struct _LinphoneTaskList{
-	MSList *hooks;
-}LinphoneTaskList;
-
-void linphone_task_list_init(LinphoneTaskList *t);
-void linphone_task_list_add(LinphoneTaskList *t, LinphoneCoreIterateHook hook, void *hook_data);
-void linphone_task_list_remove(LinphoneTaskList *t, LinphoneCoreIterateHook hook, void *hook_data);
-void linphone_task_list_run(LinphoneTaskList *t);
-void linphone_task_list_free(LinphoneTaskList *t);
-
-
-struct _LinphoneCoreCbs {
-	belle_sip_object_t base;
-	LinphoneCoreVTable *vtable;
-	bool_t autorelease;
-};
-
-LinphoneCoreCbs * _linphone_core_cbs_new(void);
-void _linphone_core_cbs_set_v_table(LinphoneCoreCbs *cbs, LinphoneCoreVTable *vtable, bool_t autorelease);
-
-typedef struct _LCCallbackObj {
-	LinphoneCoreCbFunc _func;
-	void *_user_data;
-} LCCallbackObj;
-
-struct _LinphoneCore
-{
-	belle_sip_object_t base;
-	MSFactory* factory;
-	MSList* vtable_refs;
-	int vtable_notify_recursion;
-	Sal *sal;
-	void *platform_helper; /*is a LinphonePrivate::PlatformHelpers but cannot be used as is because private.h is compiled as C in testers.*/
-	LinphoneGlobalState state;
-	struct _LpConfig *config;
-	MSList *default_audio_codecs;
-	MSList *default_video_codecs;
-	MSList *default_text_codecs;
-	net_config_t net_conf;
-	sip_config_t sip_conf;
-	rtp_config_t rtp_conf;
-	sound_config_t sound_conf;
-	video_config_t video_conf;
-	text_config_t text_conf;
-	codecs_config_t codecs_conf;
-	ui_config_t ui_conf;
-	autoreplier_config_t autoreplier_conf;
-	LinphoneProxyConfig *default_proxy;
-	MSList *friends_lists;
-	MSList *auth_info;
-	struct _RingStream *ringstream;
-	time_t dmfs_playing_start_time;
-	LCCallbackObj preview_finished_cb;
-	LinphoneCall *current_call;   /* the current call */
-	MSList *calls;				/* all the processed calls */
-	MSList *queued_calls;	/* used by the autoreplier */
-	MSList *call_logs;
-	MSList *chatrooms;
-	int max_call_logs;
-	int missed_calls;
-	VideoPreview *previewstream;
-	struct _MSEventQueue *msevq;
-	LinphoneRtpTransportFactories *rtptf;
-	MSList *bl_reqs;
-	MSList *subscribers;	/* unknown subscribers */
-	int minutes_away;
-	LinphonePresenceModel *presence_model;
-	void *data;
-	char *play_file;
-	char *rec_file;
-	uint64_t prevtime_ms;
-	int audio_bw; /*IP bw consumed by audio codec, set as soon as used codec is known, its purpose is to know the remaining bw for video*/
-	LinphoneCoreWaitingCallback wait_cb;
-	void *wait_ctx;
-	void *video_window_id;
-	void *preview_window_id;
-	time_t netup_time; /*time when network went reachable */
-	struct _EcCalibrator *ecc;
-	struct _EchoTester *ect;
-	LinphoneTaskList hooks; /*tasks periodically executed in linphone_core_iterate()*/
-	LinphoneConference *conf_ctx;
-	char* zrtp_secrets_cache; /**< zrtp cache filename */
-	char* user_certificates_path;
-	LinphoneVideoPolicy video_policy;
-	time_t network_last_check;
-	LinphoneNatPolicy *nat_policy;
-	LinphoneImNotifPolicy *im_notif_policy;
-
-	bool_t use_files;
-	bool_t apply_nat_settings;
-	bool_t initial_subscribes_sent;
-	bool_t bl_refresh;
-
-	bool_t preview_finished;
-	bool_t auto_net_state_mon;
-	bool_t sip_network_reachable;
-	bool_t media_network_reachable;
-
-	bool_t network_reachable_to_be_notified; /*set to true when state must be notified in next iterate*/
-	bool_t use_preview_window;
-	bool_t network_last_status;
-	bool_t ringstream_autorelease;
-
-	bool_t vtables_running;
-	bool_t send_call_stats_periodical_updates;
-	bool_t forced_ice_relay;
-	bool_t short_turn_refresh;
-
-	char localip[LINPHONE_IPADDR_SIZE];
-	int device_rotation;
-	int max_calls;
-	LinphoneTunnel *tunnel;
-	char* device_id;
-	char *chat_db_file;
-	char *logs_db_file;
-	char *friends_db_file;
-#ifdef SQLITE_STORAGE_ENABLED
-	sqlite3 *zrtp_cache_db; /**< zrtp sqlite cache, used by both zrtp and lime */
-	sqlite3 *db;
-	sqlite3 *logs_db;
-	sqlite3 *friends_db;
-	bool_t debug_storage;
-#endif
-#ifdef BUILD_UPNP
-	UpnpContext *upnp;
-#endif //BUILD_UPNP
-	belle_http_provider_t *http_provider;
-	belle_tls_crypto_config_t *http_crypto_config;
-	belle_http_request_listener_t *provisioning_http_listener;
-#ifdef ENABLE_UPDATE_CHECK
-	belle_http_request_listener_t *update_check_http_listener;
-	char *update_check_current_version;
-#endif
-	MSList *tones;
-	LinphoneReason chat_deny_code;
-	char *file_transfer_server;
-	const char **supported_formats;
-	LinphoneContent *log_collection_upload_information;
-	LinphoneCoreCbs *current_cbs; // the latest LinphoneCoreCbs object to call a callback, see linphone_core_get_current_cbs()
-	LinphoneRingtonePlayer *ringtoneplayer;
-	LinphoneVcardContext *vcard_context;
-
-	/*for tests only*/
-	bool_t zrtp_not_available_simulation;
-
-	/* string for TLS auth instead of path to files */
-	char *tls_cert;
-	char *tls_key;
-
-	LinphoneAddress *default_rls_addr; /*default resource list server*/
-	LinphoneImEncryptionEngine *im_encryption_engine;
-	struct _LinphoneAccountCreatorService *default_ac_service;
-	MSBandwidthController *bw_controller;
-	bool_t dns_set_by_app;
-};
-
 #ifdef __cplusplus
 #define getPlatformHelpers(lc) static_cast<LinphonePrivate::PlatformHelpers*>(lc->platform_helper)
 #endif
-
-
-struct _LinphoneEvent{
-	belle_sip_object_t base;
-	LinphoneErrorInfo *ei;
-	LinphoneSubscriptionDir dir;
-	LinphoneCore *lc;
-	SalOp *op;
-	SalCustomHeader *send_custom_headers;
-	LinphoneSubscriptionState subscription_state;
-	LinphonePublishState publish_state;
-	void *userdata;
-	char *name;
-	int expires;
-	bool_t terminating;
-	bool_t is_out_of_dialog_op; /*used for out of dialog notify*/
-	bool_t internal;
-	bool_t oneshot;
-};
-=======
-#ifdef __cplusplus
-#define getPlatformHelpers(lc) static_cast<LinphonePrivate::PlatformHelpers*>(lc->platform_helper)
-#endif
->>>>>>> 34c058c2
 
 
 #define HOLD_OFF	(0)
@@ -1204,771 +148,6 @@
 	#endif
 #endif
 
-<<<<<<< HEAD
-LINPHONE_PUBLIC bctbx_list_t * call_logs_read_from_config_file(LinphoneCore *lc);
-void call_logs_write_to_config_file(LinphoneCore *lc);
-void linphone_core_call_log_storage_init(LinphoneCore *lc);
-void linphone_core_call_log_storage_close(LinphoneCore *lc);
-void linphone_core_store_call_log(LinphoneCore *lc, LinphoneCallLog *log);
-LINPHONE_PUBLIC const MSList *linphone_core_get_call_history(LinphoneCore *lc);
-LINPHONE_PUBLIC void linphone_core_delete_call_history(LinphoneCore *lc);
-LINPHONE_PUBLIC void linphone_core_delete_call_log(LinphoneCore *lc, LinphoneCallLog *log);
-LINPHONE_PUBLIC int linphone_core_get_call_history_size(LinphoneCore *lc);
-
-int linphone_core_get_edge_bw(LinphoneCore *lc);
-int linphone_core_get_edge_ptime(LinphoneCore *lc);
-
-LinphoneCore *_linphone_core_new_with_config(LinphoneCoreCbs *cbs, struct _LpConfig *config, void *userdata, void *system_context);
-
-int linphone_upnp_init(LinphoneCore *lc);
-void linphone_upnp_destroy(LinphoneCore *lc);
-
-#ifdef SQLITE_STORAGE_ENABLED
-int _linphone_sqlite3_open(const char *db_file, sqlite3 **db);
-sqlite3 * linphone_message_storage_init(void);
-void linphone_message_storage_init_chat_rooms(LinphoneCore *lc);
-#endif
-void linphone_chat_message_store_update(LinphoneChatMessage *msg);
-void linphone_chat_message_store_state(LinphoneChatMessage *msg);
-void linphone_chat_message_store_appdata(LinphoneChatMessage* msg);
-void linphone_core_message_storage_init(LinphoneCore *lc);
-void linphone_core_message_storage_close(LinphoneCore *lc);
-void linphone_core_message_storage_set_debug(LinphoneCore *lc, bool_t debug);
-
-void linphone_core_play_named_tone(LinphoneCore *lc, LinphoneToneID id);
-bool_t linphone_core_tone_indications_enabled(LinphoneCore*lc);
-const char *linphone_core_create_uuid(LinphoneCore *lc);
-void linphone_configure_op(LinphoneCore *lc, SalOp *op, const LinphoneAddress *dest, SalCustomHeader *headers, bool_t with_contact);
-void linphone_configure_op_with_proxy(LinphoneCore *lc, SalOp *op, const LinphoneAddress *dest, SalCustomHeader *headers, bool_t with_contact, LinphoneProxyConfig *proxy);
-void linphone_call_create_op_to(LinphoneCall *call, LinphoneAddress *to);
-void linphone_call_create_op(LinphoneCall *call);
-int linphone_call_prepare_ice(LinphoneCall *call, bool_t incoming_offer);
-void linphone_core_notify_info_message(LinphoneCore* lc,SalOp *op, SalBodyHandler *body);
-LinphoneContent * linphone_content_new(void);
-LinphoneContent * linphone_content_copy(const LinphoneContent *ref);
-SalBodyHandler *sal_body_handler_from_content(const LinphoneContent *content);
-SalReason linphone_reason_to_sal(LinphoneReason reason);
-LinphoneReason linphone_reason_from_sal(SalReason reason);
-void linphone_error_info_to_sal(const LinphoneErrorInfo* ei, SalErrorInfo* sei);
-LinphoneEvent *linphone_event_new(LinphoneCore *lc, LinphoneSubscriptionDir dir, const char *name, int expires);
-LinphoneEvent *linphone_event_new_with_op(LinphoneCore *lc, SalOp *op, LinphoneSubscriptionDir dir, const char *name);
-void linphone_event_unpublish(LinphoneEvent *lev);
-/**
- * Useful for out of dialog notify
- * */
-LinphoneEvent *linphone_event_new_with_out_of_dialog_op(LinphoneCore *lc, SalOp *op, LinphoneSubscriptionDir dir, const char *name);
-void linphone_event_set_internal(LinphoneEvent *lev, bool_t internal);
-bool_t linphone_event_is_internal(LinphoneEvent *lev);
-void linphone_event_set_state(LinphoneEvent *lev, LinphoneSubscriptionState state);
-void linphone_event_set_publish_state(LinphoneEvent *lev, LinphonePublishState state);
-LinphoneSubscriptionState linphone_subscription_state_from_sal(SalSubscribeStatus ss);
-LinphoneContent *linphone_content_from_sal_body_handler(SalBodyHandler *ref);
-void linphone_core_invalidate_friend_subscriptions(LinphoneCore *lc);
-void linphone_core_register_offer_answer_providers(LinphoneCore *lc);
-
-
-struct _LinphoneContent {
-	belle_sip_object_t base;
-	void *user_data;
-	SalBodyHandler *body_handler;
-	char *name; /**< used by RCS File transfer messages to store the original filename of the file to be downloaded from server */
-	char *key; /**< used by RCS File transfer messages to store the key to encrypt file if needed */
-	size_t keyLength; /**< Length of key in bytes */
-	void *cryptoContext; /**< crypto context used to encrypt file for RCS file transfer */
-	bool_t owned_fields;
-};
-
-BELLE_SIP_DECLARE_VPTR_NO_EXPORT(LinphoneContent);
-
-struct _LinphoneBuffer {
-	belle_sip_object_t base;
-	void *user_data;
-	uint8_t *content;	/**< A pointer to the buffer content */
-	size_t size;	/**< The size of the buffer content */
-};
-
-BELLE_SIP_DECLARE_VPTR_NO_EXPORT(LinphoneBuffer);
-
-struct _LinphoneNatPolicy {
-	belle_sip_object_t base;
-	void *user_data;
-	LinphoneCore *lc;
-	belle_sip_resolver_context_t *stun_resolver_context;
-	struct addrinfo *stun_addrinfo;
-	char *stun_server;
-	char *stun_server_username;
-	char *ref;
-	bool_t stun_enabled;
-	bool_t turn_enabled;
-	bool_t ice_enabled;
-	bool_t upnp_enabled;
-};
-
-BELLE_SIP_DECLARE_VPTR_NO_EXPORT(LinphoneNatPolicy);
-
-bool_t linphone_nat_policy_stun_server_activated(LinphoneNatPolicy *policy);
-void linphone_nat_policy_save_to_config(const LinphoneNatPolicy *policy);
-
-struct _LinphoneImNotifPolicy {
-	belle_sip_object_t base;
-	void *user_data;
-	LinphoneCore *lc;
-	bool_t send_is_composing;
-	bool_t recv_is_composing;
-	bool_t send_imdn_delivered;
-	bool_t recv_imdn_delivered;
-	bool_t send_imdn_displayed;
-	bool_t recv_imdn_displayed;
-};
-
-BELLE_SIP_DECLARE_VPTR_NO_EXPORT(LinphoneImNotifPolicy);
-
-void linphone_core_create_im_notif_policy(LinphoneCore *lc);
-
-
-/*****************************************************************************
- * XML-RPC interface                                                         *
- ****************************************************************************/
-
-typedef struct _LinphoneXmlRpcArg {
-	LinphoneXmlRpcArgType type;
-	union {
-		int i;
-		char *s;
-	} data;
-} LinphoneXmlRpcArg;
-
-struct _LinphoneXmlRpcRequestCbs {
-	belle_sip_object_t base;
-	void *user_data;
-	LinphoneXmlRpcRequestCbsResponseCb response;
-};
-
-BELLE_SIP_DECLARE_VPTR_NO_EXPORT(LinphoneXmlRpcRequestCbs);
-
-struct _LinphoneXmlRpcRequest {
-	belle_sip_object_t base;
-	void *user_data;
-	LinphoneXmlRpcRequestCbs *callbacks;
-	belle_sip_list_t *arg_list;
-	char *content;	/**< The string representation of the XML-RPC request */
-	char *method;
-	LinphoneXmlRpcStatus status;
-	LinphoneXmlRpcArg response;
-};
-
-BELLE_SIP_DECLARE_VPTR_NO_EXPORT(LinphoneXmlRpcRequest);
-
-struct _LinphoneXmlRpcSession {
-	belle_sip_object_t base;
-	void *user_data;
-	LinphoneCore *core;
-	char *url;
-	bool_t released;
-};
-
-BELLE_SIP_DECLARE_VPTR_NO_EXPORT(LinphoneXmlRpcSession);
-
-
-/*****************************************************************************
- * Account creator interface                                                 *
- ****************************************************************************/
-
-struct _LinphoneAccountCreatorService {
-	belle_sip_object_t base;
-	void *user_data;
-
-	LinphoneAccountCreatorRequestFunc account_creator_service_constructor_cb; /**< Constructor */
-	LinphoneAccountCreatorRequestFunc account_creator_service_destructor_cb; /**< Destructor */
-
-	LinphoneAccountCreatorRequestFunc create_account_request_cb; /**< Request to create account */
-	LinphoneAccountCreatorRequestFunc is_account_exist_request_cb; /**< Request to know if account exist */
-
-	LinphoneAccountCreatorRequestFunc activate_account_request_cb; /**< Request to activate account */
-	LinphoneAccountCreatorRequestFunc is_account_activated_request_cb; /**< Request to know if account is activated */
-
-	LinphoneAccountCreatorRequestFunc link_account_request_cb; /**< Request to link account with an alias */
-	LinphoneAccountCreatorRequestFunc activate_alias_request_cb; /**< Request to activate the link of alias */
-	LinphoneAccountCreatorRequestFunc is_alias_used_request_cb; /**< Request to know if alias is used */
-	LinphoneAccountCreatorRequestFunc is_account_linked_request_cb; /**< Request to know if account is linked with an alias */
-
-	LinphoneAccountCreatorRequestFunc recover_account_request_cb; /**< Request to recover account */
-	LinphoneAccountCreatorRequestFunc update_account_request_cb; /**< Request to update account */
-};
-
-BELLE_SIP_DECLARE_VPTR_NO_EXPORT(LinphoneAccountCreatorService);
-
-struct _LinphoneAccountCreatorCbs {
-	belle_sip_object_t base;
-	void *user_data;
-
-	LinphoneAccountCreatorCbsStatusCb create_account_response_cb; /**< Response of create_account request */
-	LinphoneAccountCreatorCbsStatusCb is_account_exist_response_cb; /**< Response of is_account_exist request */
-
-	LinphoneAccountCreatorCbsStatusCb activate_account_response_cb; /**< Response of activate_account request */
-	LinphoneAccountCreatorCbsStatusCb is_account_activated_response_cb; /**< Response of is_account_activated request */
-
-	LinphoneAccountCreatorCbsStatusCb link_account_response_cb; /**< Response of link_account request */
-	LinphoneAccountCreatorCbsStatusCb activate_alias_response_cb; /**< Response of activation alias */
-	LinphoneAccountCreatorCbsStatusCb is_alias_used_response_cb; /**< Response of is_alias_used request */
-	LinphoneAccountCreatorCbsStatusCb is_account_linked_response_cb; /**< Response of is_account_linked request */
-
-	LinphoneAccountCreatorCbsStatusCb recover_account_response_cb; /**< Response of recover_account request */
-	LinphoneAccountCreatorCbsStatusCb update_account_response_cb; /**< Response of update_account request */
-};
-
-BELLE_SIP_DECLARE_VPTR_NO_EXPORT(LinphoneAccountCreatorCbs);
-
-struct _LinphoneAccountCreator {
-	belle_sip_object_t base;
-	void *user_data;
-	LinphoneCore *core;
-
-	/* AccountCreator */
-	LinphoneAccountCreatorService *service; /**< Account creator service */
-	LinphoneAccountCreatorCbs *cbs; /**< Account creator cbs */
-	LinphoneXmlRpcSession *xmlrpc_session; /**< XML-RPC session */
-	LinphoneProxyConfig *proxy_cfg; /**< Default proxy config */
-
-	/* User */
-	char *username; /**< Username */
-	char *display_name; /**< Display name */
-	/* Password */
-	char *password; /**< Plain text password */
-	char *ha1; /**< Hash password */
-	/* Phone Number(Alias) */
-	char *phone_number; /**< User phone number*/
-	char *phone_country_code; /**< User phone number country code */
-	/* Email(Alias) */
-	char *email; /**< User email */
-	/* Misc */
-	char *language; /**< User language */
-	char *activation_code; /**< Account validation code */
-	char *domain; /**< Domain */
-	LinphoneTransportType transport; /**< Transport used */
-
-	/* Deprecated */
-	char *route;
-};
-
-BELLE_SIP_DECLARE_VPTR_NO_EXPORT(LinphoneAccountCreator);
-
-/**
- * Account creator custom to set Linphone default values
- * @param[in] creator LinphoneAccountCreator object
- * @return LinphoneAccountCreatorStatusRequestOk if the request has been sent, LinphoneAccountCreatorStatusRequestFailed otherwise
-**/
-LINPHONE_PUBLIC LinphoneAccountCreatorStatus linphone_account_creator_constructor_linphone(LinphoneAccountCreator *creator);
-
-/**
- * Send an XML-RPC request to test the existence of a Linphone account.
- * @param[in] creator LinphoneAccountCreator object
- * @return LinphoneAccountCreatorStatusRequestOk if the request has been sent, LinphoneAccountCreatorStatusRequestFailed otherwise
-**/
-LINPHONE_PUBLIC LinphoneAccountCreatorStatus linphone_account_creator_is_account_exist_linphone(LinphoneAccountCreator *creator);
-
-/**
- * Send an XML-RPC request to create a Linphone account.
- * @param[in] creator LinphoneAccountCreator object
- * @return LinphoneAccountCreatorStatusRequestOk if the request has been sent, LinphoneAccountCreatorStatusRequestFailed otherwise
-**/
-LINPHONE_PUBLIC LinphoneAccountCreatorStatus linphone_account_creator_create_account_linphone(LinphoneAccountCreator *creator);
-
-/**
- * Send an XML-RPC request to activate a Linphone account with phone number.
- * @param[in] creator LinphoneAccountCreator object
- * @return LinphoneAccountCreatorStatusRequestOk if the request has been sent, LinphoneAccountCreatorStatusRequestFailed otherwise
-**/
-LINPHONE_PUBLIC LinphoneAccountCreatorStatus linphone_account_creator_activate_account_linphone(LinphoneAccountCreator *creator);
-
-/**
- * Send an XML-RPC request to activate a Linphone account with email.
- * @param[in] creator LinphoneAccountCreator object
- * @return LinphoneAccountCreatorStatusRequestOk if the request has been sent, LinphoneAccountCreatorStatusRequestFailed otherwise
-**/
-LINPHONE_PUBLIC LinphoneAccountCreatorStatus linphone_account_creator_activate_email_account_linphone(LinphoneAccountCreator *creator);
-
-/**
- * Send an XML-RPC request to test the validation of a Linphone account.
- * @param[in] creator LinphoneAccountCreator object
- * @return LinphoneAccountCreatorStatusRequestOk if the request has been sent, LinphoneAccountCreatorStatusRequestFailed otherwise
-**/
-LINPHONE_PUBLIC LinphoneAccountCreatorStatus linphone_account_creator_is_account_activated_linphone(LinphoneAccountCreator *creator);
-
-/**
- * Send an XML-RPC request to test the existence a phone number with a Linphone account.
- * @param[in] creator LinphoneAccountCreator object
- * @return LinphoneAccountCreatorStatusRequestOk if the request has been sent, LinphoneAccountCreatorStatusRequestFailed otherwise
-**/
-LINPHONE_PUBLIC LinphoneAccountCreatorStatus linphone_account_creator_is_phone_number_used_linphone(LinphoneAccountCreator *creator);
-
-/**
- * Send an XML-RPC request to link a phone number with a Linphone account.
- * @param[in] creator LinphoneAccountCreator object
- * @return LinphoneAccountCreatorStatusRequestOk if the request has been sent, LinphoneAccountCreatorStatusRequestFailed otherwise
-**/
-LINPHONE_PUBLIC LinphoneAccountCreatorStatus linphone_account_creator_link_phone_number_with_account_linphone(LinphoneAccountCreator *creator);
-
-/**
- * Send an XML-RPC request to activate the link of a phone number with a Linphone account.
- * @param[in] creator LinphoneAccountCreator object
- * @return LinphoneAccountCreatorStatusRequestOk if the request has been sent, LinphoneAccountCreatorStatusRequestFailed otherwise
-**/
-LINPHONE_PUBLIC LinphoneAccountCreatorStatus linphone_account_creator_activate_phone_number_link_linphone(LinphoneAccountCreator *creator);
-
-/**
- * Send an XML-RPC request to a Linphone account with the phone number.
- * @param[in] creator LinphoneAccountCreator object
- * @return LinphoneAccountCreatorStatusRequestOk if the request has been sent, LinphoneAccountCreatorStatusRequestFailed otherwise
-**/
-LINPHONE_PUBLIC LinphoneAccountCreatorStatus linphone_account_creator_recover_phone_account_linphone(LinphoneAccountCreator *creator);
-
-/**
- * Send an XML-RPC request to ask if an account is linked with a phone number
- * @param[in] creator LinphoneAccountCreator object
- * @return if this account is linked with a phone number
-**/
-LINPHONE_PUBLIC LinphoneAccountCreatorStatus linphone_account_creator_is_account_linked_linphone(LinphoneAccountCreator *creator);
-
-/**
- * Send an XML-RPC request to ask if an account is linked with a phone number
- * @param[in] creator LinphoneAccountCreator object
- * @param[in] new_pwd const char * : new password for the account creator
- * @return LinphoneAccountCreatorStatusRequestOk if everything is OK, or a specific error otherwise.
-**/
-LINPHONE_PUBLIC LinphoneAccountCreatorStatus linphone_account_creator_update_password_linphone(LinphoneAccountCreator *creator);
-
-
-/*****************************************************************************
- * CardDAV interface                                                         *
- ****************************************************************************/
-
-struct _LinphoneCardDavContext {
-	LinphoneFriendList *friend_list;
-	int ctag;
-	void *user_data;
-	LinphoneCardDavContactCreatedCb contact_created_cb;
-	LinphoneCardDavContactUpdatedCb contact_updated_cb;
-	LinphoneCardDavContactRemovedCb contact_removed_cb;
-	LinphoneCardDavSynchronizationDoneCb sync_done_cb;
-	LinphoneAuthInfo *auth_info;
-};
-
-struct _LinphoneCardDavQuery {
-	LinphoneCardDavContext *context;
-	char *url;
-	const char *method;
-	char *body;
-	const char *depth;
-	const char *ifmatch;
-	belle_http_request_listener_t *http_request_listener;
-	void *user_data;
-	LinphoneCardDavQueryType type;
-};
-
-struct _LinphoneCardDavResponse {
-	char *etag;
-	char *url;
-	char *vcard;
-};
-
-/*****************************************************************************
- * REMOTE PROVISIONING FUNCTIONS                                             *
- ****************************************************************************/
-
-void linphone_configuring_terminated(LinphoneCore *lc, LinphoneConfiguringState state, const char *message);
-int linphone_remote_provisioning_download_and_apply(LinphoneCore *lc, const char *remote_provisioning_uri);
-LINPHONE_PUBLIC int linphone_remote_provisioning_load_file( LinphoneCore* lc, const char* file_path);
-
-/*****************************************************************************
- * Player interface                                                          *
- ****************************************************************************/
-
-struct _LinphonePlayerCbs {
-	belle_sip_object_t base;
-	void *user_data;
-	LinphonePlayerCbsEofReachedCb eof;
-};
-
-BELLE_SIP_DECLARE_VPTR_NO_EXPORT(LinphonePlayerCbs);
-
-LinphonePlayerCbs *linphone_player_cbs_new(void);
-
-struct _LinphonePlayer{
-	belle_sip_object_t base;
-	void *user_data;
-	int (*open)(LinphonePlayer* player, const char *filename);
-	int (*start)(LinphonePlayer* player);
-	int (*pause)(LinphonePlayer* player);
-	int (*seek)(LinphonePlayer* player, int time_ms);
-	MSPlayerState (*get_state)(LinphonePlayer* player);
-	int (*get_duration)(LinphonePlayer *player);
-	int (*get_position)(LinphonePlayer *player);
-	void (*close)(LinphonePlayer* player);
-	void (*destroy)(LinphonePlayer *player);
-	void *impl;
-	LinphonePlayerCbs *callbacks;
-};
-
-BELLE_SIP_DECLARE_VPTR_NO_EXPORT(LinphonePlayer);
-
-LinphonePlayer * linphone_player_new(void);
-void _linphone_player_destroy(LinphonePlayer *player);
-
-
-/*****************************************************************************
- * XML UTILITY FUNCTIONS                                                     *
- ****************************************************************************/
-
-#define XMLPARSING_BUFFER_LEN 2048
-#define MAX_XPATH_LENGTH 256
-
-typedef struct _xmlparsing_context {
-	xmlDoc *doc;
-	xmlXPathContextPtr xpath_ctx;
-	char errorBuffer[XMLPARSING_BUFFER_LEN];
-	char warningBuffer[XMLPARSING_BUFFER_LEN];
-} xmlparsing_context_t;
-
-xmlparsing_context_t * linphone_xmlparsing_context_new(void);
-void linphone_xmlparsing_context_destroy(xmlparsing_context_t *ctx);
-void linphone_xmlparsing_genericxml_error(void *ctx, const char *fmt, ...);
-int linphone_create_xml_xpath_context(xmlparsing_context_t *xml_ctx);
-void linphone_xml_xpath_context_set_node(xmlparsing_context_t *xml_ctx, xmlNodePtr node);
-char * linphone_get_xml_text_content(xmlparsing_context_t *xml_ctx, const char *xpath_expression);
-char * linphone_get_xml_attribute_text_content(xmlparsing_context_t *xml_ctx, const char *xpath_expression, const char *attribute_name);
-void linphone_free_xml_text_content(char *text);
-xmlXPathObjectPtr linphone_get_xml_xpath_object_for_node_list(xmlparsing_context_t *xml_ctx, const char *xpath_expression);
-void linphone_xml_xpath_context_init_carddav_ns(xmlparsing_context_t *xml_ctx);
-
-/*****************************************************************************
- * OTHER UTILITY FUNCTIONS                                                     *
- ****************************************************************************/
-char * linphone_timestamp_to_rfc3339_string(time_t timestamp);
-
-
-void linphone_error_info_from_sal_op(LinphoneErrorInfo *ei, const SalOp *op);
-
-static MS2_INLINE void payload_type_set_enable(OrtpPayloadType *pt,int value)
-{
-	if ((value)!=0) payload_type_set_flag(pt,PAYLOAD_TYPE_ENABLED); \
-	else payload_type_unset_flag(pt,PAYLOAD_TYPE_ENABLED);
-}
-
-static MS2_INLINE bool_t payload_type_enabled(const OrtpPayloadType *pt) {
-	return (((pt)->flags & PAYLOAD_TYPE_ENABLED)!=0);
-}
-
-bool_t is_payload_type_number_available(const MSList *l, int number, const OrtpPayloadType *ignore);
-int get_audio_payload_bandwidth(const LinphoneCore *lc, const PayloadType *pt, int maxbw);
-LinphonePayloadType *linphone_payload_type_new(LinphoneCore *lc, OrtpPayloadType *ortp_pt);
-bool_t _linphone_core_check_payload_type_usability(const LinphoneCore *lc, const OrtpPayloadType *pt);
-OrtpPayloadType *linphone_payload_type_get_ortp_pt(const LinphonePayloadType *pt);
-
-
-const MSCryptoSuite * linphone_core_get_srtp_crypto_suites(LinphoneCore *lc);
-MsZrtpCryptoTypesCount linphone_core_get_zrtp_key_agreement_suites(LinphoneCore *lc, MSZrtpKeyAgreement keyAgreements[MS_MAX_ZRTP_CRYPTO_TYPES]);
-MsZrtpCryptoTypesCount linphone_core_get_zrtp_cipher_suites(LinphoneCore *lc, MSZrtpCipher ciphers[MS_MAX_ZRTP_CRYPTO_TYPES]);
-MsZrtpCryptoTypesCount linphone_core_get_zrtp_hash_suites(LinphoneCore *lc, MSZrtpHash hashes[MS_MAX_ZRTP_CRYPTO_TYPES]);
-MsZrtpCryptoTypesCount linphone_core_get_zrtp_auth_suites(LinphoneCore *lc, MSZrtpAuthTag authTags[MS_MAX_ZRTP_CRYPTO_TYPES]);
-MsZrtpCryptoTypesCount linphone_core_get_zrtp_sas_suites(LinphoneCore *lc, MSZrtpSasType sasTypes[MS_MAX_ZRTP_CRYPTO_TYPES]);
-
-struct _LinphoneImEncryptionEngineCbs {
-	belle_sip_object_t base;
-	void *user_data;
-	LinphoneImEncryptionEngineCbsIncomingMessageCb process_incoming_message;
-	LinphoneImEncryptionEngineCbsOutgoingMessageCb process_outgoing_message;
-	LinphoneImEncryptionEngineCbsIsEncryptionEnabledForFileTransferCb is_encryption_enabled_for_file_transfer;
-	LinphoneImEncryptionEngineCbsGenerateFileTransferKeyCb generate_file_transfer_key;
-	LinphoneImEncryptionEngineCbsDownloadingFileCb process_downlading_file;
-	LinphoneImEncryptionEngineCbsUploadingFileCb process_uploading_file;
-};
-
-BELLE_SIP_DECLARE_VPTR_NO_EXPORT(LinphoneImEncryptionEngineCbs);
-
-LinphoneImEncryptionEngineCbs * linphone_im_encryption_engine_cbs_new(void);
-
-struct _LinphoneImEncryptionEngine {
-	belle_sip_object_t base;
-	void *user_data;
-	LinphoneCore *lc;
-	LinphoneImEncryptionEngineCbs *callbacks;
-};
-
-BELLE_SIP_DECLARE_VPTR_NO_EXPORT(LinphoneImEncryptionEngine);
-
-struct _LinphoneRange {
-	belle_sip_object_t base;
-	void *user_data;
-	int min;
-	int max;
-};
-
-BELLE_SIP_DECLARE_VPTR_NO_EXPORT(LinphoneRange);
-
-LinphoneRange *linphone_range_new(void);
-
-struct _LinphoneTransports {
-	belle_sip_object_t base;
-	void *user_data;
-	int udp_port; /**< SIP/UDP port */
-	int tcp_port; /**< SIP/TCP port */
-	int dtls_port; /**< SIP/DTLS port */
-	int tls_port; /**< SIP/TLS port */
-};
-
-BELLE_SIP_DECLARE_VPTR_NO_EXPORT(LinphoneTransports);
-
-LINPHONE_PUBLIC LinphoneTransports *linphone_transports_new(void);
-
-struct _LinphoneVideoActivationPolicy {
-	belle_sip_object_t base;
-	void *user_data;
-	bool_t automatically_initiate; /**<Whether video shall be automatically proposed for outgoing calls.*/
-	bool_t automatically_accept; /**<Whether video shall be automatically accepted for incoming calls*/
-};
-
-BELLE_SIP_DECLARE_VPTR_NO_EXPORT(LinphoneVideoActivationPolicy);
-
-LINPHONE_PUBLIC LinphoneVideoActivationPolicy *linphone_video_activation_policy_new(void);
-
-/**
- * The LinphoneCallStats objects carries various statistic informations regarding quality of audio or video streams.
- *
- * To receive these informations periodically and as soon as they are computed, the application is invited to place a #LinphoneCoreCallStatsUpdatedCb callback in the LinphoneCoreVTable structure
- * it passes for instantiating the LinphoneCore object (see linphone_core_new() ).
- *
- * At any time, the application can access last computed statistics using linphone_call_get_audio_stats() or linphone_call_get_video_stats().
-**/
-struct _LinphoneCallStats {
-	belle_sip_object_t base;
-	void *user_data;
-	LinphoneStreamType type; /**< Type of the stream which the stats refer to */
-	jitter_stats_t jitter_stats; /**<jitter buffer statistics, see oRTP documentation for details */
-	mblk_t *received_rtcp; /**<Last RTCP packet received, as a mblk_t structure. See oRTP documentation for details how to extract information from it*/
-	mblk_t *sent_rtcp;/**<Last RTCP packet sent, as a mblk_t structure. See oRTP documentation for details how to extract information from it*/
-	float round_trip_delay; /**<Round trip propagation time in seconds if known, -1 if unknown.*/
-	LinphoneIceState ice_state; /**< State of ICE processing. */
-	LinphoneUpnpState upnp_state; /**< State of uPnP processing. */
-	float download_bandwidth; /**<Download bandwidth measurement of received stream, expressed in kbit/s, including IP/UDP/RTP headers*/
-	float upload_bandwidth; /**<Download bandwidth measurement of sent stream, expressed in kbit/s, including IP/UDP/RTP headers*/
-	float estimated_download_bandwidth; /**<Estimated download bandwidth measurement of received stream, expressed in kbit/s, including IP/UDP/RTP headers*/
-	float local_late_rate; /**<percentage of packet received too late over last second*/
-	float local_loss_rate; /**<percentage of lost packet over last second*/
-	int updated; /**< Tell which RTCP packet has been updated (received_rtcp or sent_rtcp). Can be either LINPHONE_CALL_STATS_RECEIVED_RTCP_UPDATE or LINPHONE_CALL_STATS_SENT_RTCP_UPDATE */
-	float rtcp_download_bandwidth; /**<RTCP download bandwidth measurement of received stream, expressed in kbit/s, including IP/UDP/RTP headers*/
-	float rtcp_upload_bandwidth; /**<RTCP download bandwidth measurement of sent stream, expressed in kbit/s, including IP/UDP/RTP headers*/
-	rtp_stats_t rtp_stats; /**< RTP stats */
-	int rtp_remote_family; /**< Ip adress family of the remote destination */
-	int clockrate;  /*RTP clockrate of the stream, provided here for easily converting timestamp units expressed in RTCP packets in milliseconds*/
-	bool_t rtcp_received_via_mux; /*private flag, for non-regression test only*/
-};
-
-BELLE_SIP_DECLARE_VPTR_NO_EXPORT(LinphoneCallStats);
-
-LinphoneCallStats *linphone_call_stats_new(void);
-
-/** Belle Sip-based objects need unique ids
-  */
-
-BELLE_SIP_DECLARE_TYPES_BEGIN(linphone,10000)
-BELLE_SIP_TYPE_ID(LinphoneAccountCreator),
-BELLE_SIP_TYPE_ID(LinphoneAccountCreatorCbs),
-BELLE_SIP_TYPE_ID(LinphoneAccountCreatorService),
-BELLE_SIP_TYPE_ID(LinphoneBuffer),
-BELLE_SIP_TYPE_ID(LinphoneContactProvider),
-BELLE_SIP_TYPE_ID(LinphoneContactSearch),
-BELLE_SIP_TYPE_ID(LinphoneCall),
-BELLE_SIP_TYPE_ID(LinphoneCallCbs),
-BELLE_SIP_TYPE_ID(LinphoneCallLog),
-BELLE_SIP_TYPE_ID(LinphoneCallParams),
-BELLE_SIP_TYPE_ID(LinphoneChatMessage),
-BELLE_SIP_TYPE_ID(LinphoneChatMessageCbs),
-BELLE_SIP_TYPE_ID(LinphoneChatRoom),
-BELLE_SIP_TYPE_ID(LinphoneContent),
-BELLE_SIP_TYPE_ID(LinphoneImEncryptionEngine),
-BELLE_SIP_TYPE_ID(LinphoneImEncryptionEngineCbs),
-BELLE_SIP_TYPE_ID(LinphoneImNotifPolicy),
-BELLE_SIP_TYPE_ID(LinphoneLDAPContactProvider),
-BELLE_SIP_TYPE_ID(LinphoneLDAPContactSearch),
-BELLE_SIP_TYPE_ID(LinphoneProxyConfig),
-BELLE_SIP_TYPE_ID(LinphoneFriend),
-BELLE_SIP_TYPE_ID(LinphoneFriendList),
-BELLE_SIP_TYPE_ID(LinphoneXmlRpcRequest),
-BELLE_SIP_TYPE_ID(LinphoneXmlRpcRequestCbs),
-BELLE_SIP_TYPE_ID(LinphoneXmlRpcSession),
-BELLE_SIP_TYPE_ID(LinphoneTunnel),
-BELLE_SIP_TYPE_ID(LinphoneTunnelConfig),
-BELLE_SIP_TYPE_ID(LinphoneFriendListCbs),
-BELLE_SIP_TYPE_ID(LinphoneEvent),
-BELLE_SIP_TYPE_ID(LinphoneNatPolicy),
-BELLE_SIP_TYPE_ID(LinphoneCore),
-BELLE_SIP_TYPE_ID(LinphoneCoreCbs),
-BELLE_SIP_TYPE_ID(LinphoneFactory),
-BELLE_SIP_TYPE_ID(LinphoneAuthInfo),
-BELLE_SIP_TYPE_ID(LinphoneVcard),
-BELLE_SIP_TYPE_ID(LinphoneConfig),
-BELLE_SIP_TYPE_ID(LinphonePresenceModel),
-BELLE_SIP_TYPE_ID(LinphonePresenceService),
-BELLE_SIP_TYPE_ID(LinphonePresencePerson),
-BELLE_SIP_TYPE_ID(LinphonePresenceActivity),
-BELLE_SIP_TYPE_ID(LinphonePresenceNote),
-BELLE_SIP_TYPE_ID(LinphoneErrorInfo),
-BELLE_SIP_TYPE_ID(LinphoneConferenceParams),
-BELLE_SIP_TYPE_ID(LinphoneConference),
-BELLE_SIP_TYPE_ID(LinphoneInfoMessage),
-BELLE_SIP_TYPE_ID(LinphonePayloadType),
-BELLE_SIP_TYPE_ID(LinphoneRange),
-BELLE_SIP_TYPE_ID(LinphoneVideoDefinition),
-BELLE_SIP_TYPE_ID(LinphoneTransports),
-BELLE_SIP_TYPE_ID(LinphoneVideoActivationPolicy),
-BELLE_SIP_TYPE_ID(LinphoneCallStats),
-BELLE_SIP_TYPE_ID(LinphonePlayer),
-BELLE_SIP_TYPE_ID(LinphonePlayerCbs),
-BELLE_SIP_TYPE_ID(LinphoneEventLog),
-BELLE_SIP_TYPE_ID(LinphoneMessage),
-BELLE_SIP_TYPE_ID(LinphoneMessageEvent),
-BELLE_SIP_TYPE_ID(LinphoneLoggingService),
-BELLE_SIP_TYPE_ID(LinphoneLoggingServiceCbs),
-BELLE_SIP_DECLARE_TYPES_END
-
-
-
-void linphone_core_notify_global_state_changed(LinphoneCore *lc, LinphoneGlobalState gstate, const char *message);
-void linphone_core_notify_call_state_changed(LinphoneCore *lc, LinphoneCall *call, LinphoneCallState cstate, const char *message);
-void linphone_core_notify_call_encryption_changed(LinphoneCore *lc, LinphoneCall *call, bool_t on, const char *authentication_token);
-void linphone_core_notify_registration_state_changed(LinphoneCore *lc, LinphoneProxyConfig *cfg, LinphoneRegistrationState cstate, const char *message);
-void linphone_core_notify_show_interface(LinphoneCore *lc);
-void linphone_core_notify_display_status(LinphoneCore *lc, const char *message);
-void linphone_core_notify_display_message(LinphoneCore *lc, const char *message);
-void linphone_core_notify_display_warning(LinphoneCore *lc, const char *message);
-void linphone_core_notify_display_url(LinphoneCore *lc, const char *message, const char *url);
-void linphone_core_notify_new_subscription_requested(LinphoneCore *lc, LinphoneFriend *lf, const char *url);
-void linphone_core_notify_auth_info_requested(LinphoneCore *lc, const char *realm, const char *username, const char *domain);
-void linphone_core_notify_authentication_requested(LinphoneCore *lc, LinphoneAuthInfo *auth_info, LinphoneAuthMethod method);
-void linphone_core_notify_call_log_updated(LinphoneCore *lc, LinphoneCallLog *newcl);
-void linphone_core_notify_text_message_received(LinphoneCore *lc, LinphoneChatRoom *room, const LinphoneAddress *from, const char *message);
-void linphone_core_notify_message_received(LinphoneCore *lc, LinphoneChatRoom *room, LinphoneChatMessage *message);
-void linphone_core_notify_message_received_unable_decrypt(LinphoneCore *lc, LinphoneChatRoom *room, LinphoneChatMessage *message);
-void linphone_core_notify_file_transfer_recv(LinphoneCore *lc, LinphoneChatMessage *message, const LinphoneContent* content, const char* buff, size_t size);
-void linphone_core_notify_file_transfer_send(LinphoneCore *lc, LinphoneChatMessage *message,  const LinphoneContent* content, char* buff, size_t* size);
-void linphone_core_notify_file_transfer_progress_indication(LinphoneCore *lc, LinphoneChatMessage *message, const LinphoneContent* content, size_t offset, size_t total);
-void linphone_core_notify_is_composing_received(LinphoneCore *lc, LinphoneChatRoom *room);
-void linphone_core_notify_dtmf_received(LinphoneCore* lc, LinphoneCall *call, int dtmf);
-/*
- * return true if at least a registered vtable has a cb for dtmf received*/
-bool_t linphone_core_dtmf_received_has_listener(const LinphoneCore* lc);
-void linphone_core_notify_refer_received(LinphoneCore *lc, const char *refer_to);
-void linphone_core_notify_buddy_info_updated(LinphoneCore *lc, LinphoneFriend *lf);
-void linphone_core_notify_transfer_state_changed(LinphoneCore *lc, LinphoneCall *transfered, LinphoneCallState new_call_state);
-void linphone_core_notify_call_stats_updated(LinphoneCore *lc, LinphoneCall *call, const LinphoneCallStats *stats);
-void linphone_core_notify_info_received(LinphoneCore *lc, LinphoneCall *call, const LinphoneInfoMessage *msg);
-void linphone_core_notify_configuring_status(LinphoneCore *lc, LinphoneConfiguringState status, const char *message);
-void linphone_core_notify_network_reachable(LinphoneCore *lc, bool_t reachable);
-
-void linphone_core_notify_notify_received(LinphoneCore *lc, LinphoneEvent *lev, const char *notified_event, const LinphoneContent *body);
-void linphone_core_notify_subscription_state_changed(LinphoneCore *lc, LinphoneEvent *lev, LinphoneSubscriptionState state);
-void linphone_core_notify_publish_state_changed(LinphoneCore *lc, LinphoneEvent *lev, LinphonePublishState state);
-void linphone_core_notify_log_collection_upload_state_changed(LinphoneCore *lc, LinphoneCoreLogCollectionUploadState state, const char *info);
-void linphone_core_notify_log_collection_upload_progress_indication(LinphoneCore *lc, size_t offset, size_t total);
-void linphone_core_notify_friend_list_created(LinphoneCore *lc, LinphoneFriendList *list);
-void linphone_core_notify_friend_list_removed(LinphoneCore *lc, LinphoneFriendList *list);
-void linphone_core_notify_call_created(LinphoneCore *lc, LinphoneCall *call);
-void linphone_core_notify_version_update_check_result_received(LinphoneCore *lc, LinphoneVersionUpdateCheckResult result, const char *version, const char *url);
-
-void set_mic_gain_db(AudioStream *st, float gain);
-void set_playback_gain_db(AudioStream *st, float gain);
-
-LinphoneMediaDirection media_direction_from_sal_stream_dir(SalStreamDir dir);
-SalStreamDir sal_dir_from_call_params_dir(LinphoneMediaDirection cpdir);
-
-/*****************************************************************************
- * LINPHONE CONTENT PRIVATE ACCESSORS                                        *
- ****************************************************************************/
-
-/**
- * Get the address of the crypto context associated with a RCS file transfer message if encrypted
- * @param[in] content LinphoneContent object.
- * @return The address of the pointer to the crypto context. Crypto context is managed(alloc/free)
- *         by the encryption/decryption functions, so we give the address to store/retrieve the pointer
- */
-void ** linphone_content_get_cryptoContext_address(LinphoneContent *content);
-
-
-struct _VTableReference{
-	LinphoneCoreCbs *cbs;
-	bool_t valid;
-	bool_t autorelease;
-	bool_t internal;
-};
-
-typedef struct _VTableReference  VTableReference;
-
-void v_table_reference_destroy(VTableReference *ref);
-
-LINPHONE_PUBLIC void _linphone_core_add_callbacks(LinphoneCore *lc, LinphoneCoreCbs *vtable, bool_t internal);
-
-#ifdef VIDEO_ENABLED
-LINPHONE_PUBLIC MSWebCam *linphone_call_get_video_device(const LinphoneCall *call);
-MSWebCam *get_nowebcam_device(MSFactory *f);
-#endif
-LinphoneLimeState linphone_core_lime_for_file_sharing_enabled(const LinphoneCore *lc);
-
-BELLE_SIP_DECLARE_VPTR_NO_EXPORT(LinphoneTunnelConfig);
-
-int linphone_core_get_default_proxy_config_index(LinphoneCore *lc);
-
-char *linphone_presence_model_to_xml(LinphonePresenceModel *model) ;
-
 #define LINPHONE_SQLITE3_VFS "sqlite3bctbx_vfs"
 
-void linphone_call_check_ice_session(LinphoneCall *call, IceRole role, bool_t is_reinvite);
-bool_t check_ice_reinvite_needs_defered_response(LinphoneCall *call);
-
-bool_t linphone_call_state_is_early(LinphoneCallState state);
-
-struct _LinphoneErrorInfo{
-	belle_sip_object_t base;
-	LinphoneReason reason;
-	char *protocol; /* */
-	int protocol_code; /*from SIP response*/
-	char *phrase; /*from SIP response*/
-	char *warnings; /*from SIP response*/
-	char *full_string; /*concatenation of status_string + warnings*/
-	struct _LinphoneErrorInfo *sub_ei;
-};
-BELLE_SIP_DECLARE_VPTR_NO_EXPORT(LinphoneErrorInfo);
-
-void linphone_core_report_call_log(LinphoneCore *lc, LinphoneCallLog *call_log);
-void linphone_core_report_early_failed_call(LinphoneCore *lc, LinphoneCallDir dir, LinphoneAddress *from, LinphoneAddress *to, LinphoneErrorInfo *ei);
-
-struct _LinphoneVideoDefinition {
-	belle_sip_object_t base;
-	void *user_data;
-	unsigned int width; /**< The width of the video */
-	unsigned int height; /**< The height of the video */
-	char *name; /** The name of the video definition */
-};
-
-BELLE_SIP_DECLARE_VPTR_NO_EXPORT(LinphoneVideoDefinition);
-
-LinphoneVideoDefinition * linphone_video_definition_new(unsigned int width, unsigned int height, const char *name);
-
-LinphoneVideoDefinition * linphone_factory_find_supported_video_definition(const LinphoneFactory *factory, unsigned int width, unsigned int height);
-LinphoneVideoDefinition * linphone_factory_find_supported_video_definition_by_name(const LinphoneFactory *factory, const char *name);
-
-const char* _linphone_config_load_from_xml_string(LpConfig *lpc, const char *buffer);
-LinphoneNatPolicy * linphone_config_create_nat_policy_from_section(const LinphoneConfig *config, const char* section);
-
-void _linphone_core_set_log_handler(OrtpLogFunc logfunc);
-
-
-#ifdef __cplusplus
-}
-#endif
-
-=======
-#define LINPHONE_SQLITE3_VFS "sqlite3bctbx_vfs"
-
->>>>>>> 34c058c2
 #endif /* _PRIVATE_H */