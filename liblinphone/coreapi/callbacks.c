--- conflicted
+++ resolved
@@ -218,261 +218,6 @@
 	LinphoneCore *lc = reinterpret_cast<LinphoneCore *>(h->getSal()->getUserPointer());
 	LinphoneErrorInfo *ei = linphone_error_info_new();
 	linphone_error_info_from_sal_op(ei, h);
-<<<<<<< HEAD
-	linphone_core_report_early_failed_call(lc, LinphoneCallIncoming, linphone_address_new(sal_op_get_from(h)), linphone_address_new(sal_op_get_to(h)), ei);
-}
-
-static void try_early_media_forking(LinphoneCall *call, SalMediaDescription *md){
-	SalMediaDescription *cur_md=call->resultdesc;
-	int i;
-	SalStreamDescription *ref_stream,*new_stream;
-	ms_message("Early media response received from another branch, checking if media can be forked to this new destination.");
-
-	for (i=0;i<SAL_MEDIA_DESCRIPTION_MAX_STREAMS;++i){
-		if (!sal_stream_description_active(&cur_md->streams[i])) continue;
-		ref_stream=&cur_md->streams[i];
-		new_stream=&md->streams[i];
-		if (ref_stream->type==new_stream->type && ref_stream->payloads && new_stream->payloads){
-			PayloadType *refpt, *newpt;
-			refpt=(PayloadType*)ref_stream->payloads->data;
-			newpt=(PayloadType*)new_stream->payloads->data;
-			if (strcmp(refpt->mime_type,newpt->mime_type)==0 && refpt->clock_rate==newpt->clock_rate
-				&& payload_type_get_number(refpt)==payload_type_get_number(newpt)){
-				MediaStream *ms=NULL;
-				if (ref_stream->type==SalAudio){
-					ms=(MediaStream*)call->audiostream;
-				}else if (ref_stream->type==SalVideo){
-					ms=(MediaStream*)call->videostream;
-				}
-				if (ms){
-					RtpSession *session=ms->sessions.rtp_session;
-					const char *rtp_addr=new_stream->rtp_addr[0]!='\0' ? new_stream->rtp_addr : md->addr;
-					const char *rtcp_addr=new_stream->rtcp_addr[0]!='\0' ? new_stream->rtcp_addr : md->addr;
-					if (ms_is_multicast(rtp_addr))
-						ms_message("Multicast addr [%s/%i] does not need auxiliary rtp's destination for call [%p]",
-							   rtp_addr,new_stream->rtp_port,call);
-					else
-						rtp_session_add_aux_remote_addr_full(session,rtp_addr,new_stream->rtp_port,rtcp_addr,new_stream->rtcp_port);
-				}
-			}
-		}
-	}
-}
-
-static void start_remote_ring(LinphoneCore *lc, LinphoneCall *call) {
-	if (lc->sound_conf.play_sndcard!=NULL){
-		MSSndCard *ringcard=lc->sound_conf.lsd_card ? lc->sound_conf.lsd_card : lc->sound_conf.play_sndcard;
-		if (call->localdesc->streams[0].max_rate>0) ms_snd_card_set_preferred_sample_rate(ringcard, call->localdesc->streams[0].max_rate);
-		/*we release sound before playing ringback tone*/
-		if (call->audiostream)
-			audio_stream_unprepare_sound(call->audiostream);
-		if( lc->sound_conf.remote_ring ){
-			ms_snd_card_set_stream_type(ringcard, MS_SND_CARD_STREAM_VOICE);
-			lc->ringstream=ring_start(lc->factory, lc->sound_conf.remote_ring,2000,ringcard);
-		}
-	}
-}
-
-static void call_ringing(SalOp *h){
-	LinphoneCore *lc=(LinphoneCore *)sal_get_user_pointer(sal_op_get_sal(h));
-	LinphoneCall *call=(LinphoneCall*)sal_op_get_user_pointer(h);
-	SalMediaDescription *md;
-
-	if (call==NULL) return;
-
-	/*set privacy*/
-	call->current_params->privacy=(LinphonePrivacyMask)sal_op_get_privacy(call->op);
-
-	linphone_core_notify_display_status(lc,_("Remote ringing."));
-
-	md=sal_call_get_final_media_description(h);
-	if (md==NULL){
-		linphone_core_stop_dtmf_stream(lc);
-		if (call->state==LinphoneCallOutgoingEarlyMedia){
-			/*already doing early media */
-			return;
-		}
-		if (lc->ringstream == NULL) start_remote_ring(lc, call);
-		ms_message("Remote ringing...");
-		linphone_core_notify_display_status(lc,_("Remote ringing..."));
-		linphone_call_set_state(call,LinphoneCallOutgoingRinging,"Remote ringing");
-	}else{
-		SalMediaDescription *rmd = sal_call_get_remote_media_description(call->op);
-		/*initialize the remote call params by invoking linphone_call_get_remote_params(). This is useful as the SDP may not be present in the 200Ok*/
-		linphone_call_get_remote_params(call);
-		/*accept early media */
-		if ((call->audiostream && audio_stream_started(call->audiostream))
-#ifdef VIDEO_ENABLED
-			|| (call->videostream && video_stream_started(call->videostream))
-#endif
-			) {
-			/*streams already started */
-			try_early_media_forking(call,md);
-			#ifdef VIDEO_ENABLED
-			if (call->videostream){
-				/*just request for iframe*/
-				video_stream_send_vfu(call->videostream);
-			}
-			#endif
-			return;
-		}
-
-		linphone_core_notify_show_interface(lc);
-		linphone_core_notify_display_status(lc,_("Early media."));
-		linphone_call_set_state(call,LinphoneCallOutgoingEarlyMedia,"Early media");
-		linphone_core_stop_ringing(lc);
-		ms_message("Doing early media...");
-		if (call->ice_session != NULL && rmd) {
-			linphone_call_update_ice_from_remote_media_description(call, rmd, !sal_call_is_offerer(call->op));
-		}
-		linphone_call_update_streams(call, md, call->state);
-		if ((linphone_call_params_get_audio_direction(linphone_call_get_current_params(call)) == LinphoneMediaDirectionInactive) && call->audiostream) {
-			if (lc->ringstream != NULL) return; /* Already ringing! */
-			start_remote_ring(lc, call);
-		}
-	}
-}
-
-static unsigned char start_pending_refer (void *call) {
-	LinphoneCall *to_refer = static_cast<LinphoneCall *>(call);
-	linphone_core_start_refered_call(to_refer->core, to_refer, NULL);
-	return 0;
-}
-
-static void process_call_accepted(LinphoneCore *lc, LinphoneCall *call, SalOp *op){
-	SalMediaDescription *md, *rmd;
-	LinphoneCallState next_state = LinphoneCallIdle;
-	const char *next_state_str = NULL;
-	LinphoneTaskList tl;
-
-	switch (call->state){/*immediately notify the connected state, even if errors occur after*/
-		case LinphoneCallOutgoingProgress:
-		case LinphoneCallOutgoingRinging:
-		case LinphoneCallOutgoingEarlyMedia:
-			/*immediately notify the connected state*/
-			linphone_call_set_state(call,LinphoneCallConnected,"Connected");
-			{
-				char *tmp=linphone_call_get_remote_address_as_string (call);
-				char *msg=ms_strdup_printf(_("Call answered by %s"),tmp);
-				linphone_core_notify_display_status(lc,msg);
-				ms_free(tmp);
-				ms_free(msg);
-			}
-		break;
-		default:
-		break;
-	}
-
-	linphone_task_list_init(&tl);
-	rmd=sal_call_get_remote_media_description(op);
-	/*set privacy*/
-	call->current_params->privacy=(LinphonePrivacyMask)sal_op_get_privacy(call->op);
-	/*reset the internal call update flag, so it doesn't risk to be copied and used in further re-INVITEs*/
-	if (call->params->internal_call_update)
-		call->params->internal_call_update = FALSE;
-
-
-#ifdef BUILD_UPNP
-	if (call->upnp_session != NULL && rmd) {
-		linphone_call_update_upnp_from_remote_media_description(call, rmd);
-	}
-#endif //BUILD_UPNP
-
-	md=sal_call_get_final_media_description(op);
-	if (md == NULL && call->prevstate == LinphoneCallOutgoingEarlyMedia && call->resultdesc != NULL){
-		ms_message("Using early media SDP since none was received with the 200 OK");
-		md = call->resultdesc;
-	}
-	if (md && (sal_media_description_empty(md) || linphone_core_incompatible_security(lc,md))){
-		md = NULL;
-	}
-	if (md){ /*there is a valid SDP in the response, either offer or answer, and we're able to start/update the streams*/
-
-		/* Handle remote ICE attributes if any. */
-		if (call->ice_session != NULL && rmd) {
-			linphone_call_update_ice_from_remote_media_description(call, rmd, !sal_call_is_offerer(op));
-		}
-
-		switch (call->state){
-			case LinphoneCallResuming:
-				linphone_core_notify_display_status(lc,_("Call resumed."));
-				BCTBX_NO_BREAK; /*intentionally no break*/
-			case LinphoneCallConnected:
-				if (call->referer) linphone_core_notify_refer_state(lc,call->referer,call);
-				BCTBX_NO_BREAK; /*intentionally no break*/
-			case LinphoneCallUpdating:
-			case LinphoneCallUpdatedByRemote:
-				if (!sal_media_description_has_dir(call->localdesc, SalStreamInactive) &&
-					(sal_media_description_has_dir(md,SalStreamRecvOnly) ||
-					sal_media_description_has_dir(md,SalStreamInactive))){
-					next_state = LinphoneCallPausedByRemote;
-					next_state_str = "Call paused by remote";
-				}else{
-					if (!call->params->in_conference)
-						lc->current_call=call;
-					next_state = LinphoneCallStreamsRunning;
-					next_state_str = "Streams running";
-				}
-			break;
-			case LinphoneCallEarlyUpdating:
-				next_state_str = "Early update accepted";
-				next_state = call->prevstate;
-			break;
-			case LinphoneCallPausing:
-				/*when we entered the pausing state, we always reach the paused state whatever the content of the remote SDP is.
-					Our streams are all send-only (with music), soundcard and camera are never used*/
-				next_state = LinphoneCallPaused;
-				next_state_str = "Call paused";
-				if (call->refer_pending)
-					linphone_task_list_add(&tl, start_pending_refer, call);
-			break;
-			default:
-				ms_error("call_accepted(): don't know what to do in state [%s]", linphone_call_state_to_string(call->state));
-			break;
-		}
-
-		if (next_state != LinphoneCallIdle){
-			linphone_call_update_remote_session_id_and_ver(call);
-			linphone_call_update_ice_state_in_call_stats(call);
-			linphone_call_update_streams(call, md, next_state);
-			linphone_call_fix_call_parameters(call, rmd);
-			linphone_call_set_state(call, next_state, next_state_str);
-		}else{
-			ms_error("BUG: next_state is not set in call_accepted(), current state is %s", linphone_call_state_to_string(call->state));
-		}
-	}else{ /*invalid or no SDP*/
-		switch (call->prevstate){
-			/*send a bye only in case of early states*/
-			case LinphoneCallOutgoingInit:
-			case LinphoneCallOutgoingProgress:
-			case LinphoneCallOutgoingRinging:
-			case LinphoneCallOutgoingEarlyMedia:
-			case LinphoneCallIncomingReceived:
-			case LinphoneCallIncomingEarlyMedia:
-				ms_error("Incompatible SDP answer received, need to abort the call");
-				linphone_call_abort(call, _("Incompatible, check codecs or security settings..."));
-				break;
-			/*otherwise we are able to resume previous state*/
-			default:
-				ms_error("Incompatible SDP answer received");
-				switch(call->state) {
-					case LinphoneCallPausedByRemote:
-						break;
-					case LinphoneCallPaused:
-						break;
-					case LinphoneCallStreamsRunning:
-						break;
-					default:
-						ms_message("Incompatible SDP answer received, restoring previous state [%s]",linphone_call_state_to_string(call->prevstate));
-						linphone_call_set_state(call,call->prevstate,_("Incompatible media parameters."));
-						break;
-				}
-				break;
-		}
-	}
-	linphone_task_list_run(&tl);
-	linphone_task_list_free(&tl);
-=======
 	linphone_core_report_early_failed_call(lc, LinphoneCallIncoming, linphone_address_new(h->getFrom().c_str()), linphone_address_new(h->getTo().c_str()), ei);
 }
 
@@ -481,7 +226,6 @@
 	if (!session) return;
 	auto sessionRef = session->getSharedFromThis();
 	L_GET_PRIVATE(sessionRef)->remoteRinging();
->>>>>>> 34c058c2
 }
 
 /*
@@ -489,124 +233,11 @@
  *  - when the call is accepted
  *  - when a request is accepted (pause, resume)
  */
-<<<<<<< HEAD
-static void call_accepted(SalOp *op){
-	LinphoneCore *lc=(LinphoneCore *)sal_get_user_pointer(sal_op_get_sal(op));
-	LinphoneCall *call=(LinphoneCall*)sal_op_get_user_pointer(op);
-
-	if (call == NULL){
-		ms_warning("call_accepted: call does no longer exist.");
-		return ;
-	}
-	process_call_accepted(lc, call, op);
-}
-
-static void call_resumed(LinphoneCore *lc, LinphoneCall *call){
-	linphone_core_notify_display_status(lc,_("We have been resumed."));
-	_linphone_call_accept_update(call,NULL,LinphoneCallStreamsRunning,"Connected (streams running)");
-}
-
-static void call_paused_by_remote(LinphoneCore *lc, LinphoneCall *call){
-	LinphoneCallParams *params;
-
-	/* we are being paused */
-	linphone_core_notify_display_status(lc,_("We are paused by other party."));
-	params = linphone_call_params_copy(call->params);
-	if (lp_config_get_int(lc->config, "sip", "inactive_video_on_pause", 0)) {
-		linphone_call_params_set_video_direction(params, LinphoneMediaDirectionInactive);
-	}
-	_linphone_call_accept_update(call,params,LinphoneCallPausedByRemote,"Call paused by remote");
-	linphone_call_params_unref(params);
-}
-
-static void call_updated_by_remote(LinphoneCore *lc, LinphoneCall *call){
-	linphone_core_notify_display_status(lc,_("Call is updated by remote."));
-	linphone_call_set_state(call, LinphoneCallUpdatedByRemote,"Call updated by remote");
-
-	if (call->ice_session && check_ice_reinvite_needs_defered_response(call)){
-			call->defer_update = TRUE;
-			ms_message("LinphoneCall [%p]: Ice reinvite received, but one or more check list are not completed. Response will be sent later, once ICE has completed.", call);
-			call->incoming_ice_reinvite_pending = TRUE;
-	}
-
-	if (call->defer_update == FALSE){
-		if (call->state == LinphoneCallUpdatedByRemote){
-			linphone_call_accept_update(call, NULL);
-		}else{
-			/*otherwise it means that the app responded by linphone_core_accept_call_update
-			 * within the callback, so job is already done.*/
-		}
-	}else{
-		if (call->state == LinphoneCallUpdatedByRemote){
-			ms_message("LinphoneCall [%p]: UpdatedByRemoted was signaled but defered. LinphoneCore expects the application to call "
-				"linphone_core_accept_call_update() later.", call);
-		}
-	}
-}
-
-/* this callback is called when an incoming re-INVITE/ SIP UPDATE modifies the session*/
-static void call_updated(LinphoneCore *lc, LinphoneCall *call, SalOp *op, bool_t is_update){
-	SalErrorInfo sei;
-	SalMediaDescription *rmd=sal_call_get_remote_media_description(op);
-
-	memset(&sei, 0, sizeof(sei));
-	call->defer_update = lp_config_get_int(lc->config, "sip", "defer_update_default", FALSE);
-
-	switch(call->state){
-		case LinphoneCallPausedByRemote:
-			if (sal_media_description_has_dir(rmd,SalStreamSendRecv) || sal_media_description_has_dir(rmd,SalStreamRecvOnly)){
-				call_resumed(lc,call);
-			}else{
-				call_updated_by_remote(lc, call);
-			}
-		break;
-		/*SIP UPDATE CASE*/
-		case LinphoneCallOutgoingRinging:
-		case LinphoneCallOutgoingEarlyMedia:
-		case LinphoneCallIncomingEarlyMedia:
-			if (is_update) {
-				linphone_call_set_state(call, LinphoneCallEarlyUpdatedByRemote, "EarlyUpdatedByRemote");
-				_linphone_call_accept_update(call,NULL,call->prevstate,linphone_call_state_to_string(call->prevstate));
-			}
-			break;
-		case LinphoneCallStreamsRunning:
-		case LinphoneCallConnected:
-		case LinphoneCallUpdatedByRemote: // Can happen on UAC connectivity loss
-			if (sal_media_description_has_dir(rmd,SalStreamSendOnly) || sal_media_description_has_dir(rmd,SalStreamInactive)){
-				call_paused_by_remote(lc,call);
-			}else{
-				call_updated_by_remote(lc, call);
-			}
-		break;
-		case LinphoneCallPaused:
-			/*we'll remain in pause state but accept the offer anyway according to default parameters*/
-			_linphone_call_accept_update(call,NULL,call->state,linphone_call_state_to_string(call->state));
-		break;
-		case LinphoneCallUpdating:
-		case LinphoneCallPausing:
-		case LinphoneCallResuming:
-			sal_error_info_set(&sei,SalReasonInternalError, "SIP", 0, NULL, NULL);
-			sal_call_decline_with_error_info(call->op, &sei,NULL);
-			BCTBX_NO_BREAK; /*no break*/
-		case LinphoneCallIdle:
-		case LinphoneCallOutgoingInit:
-		case LinphoneCallEnd:
-		case LinphoneCallIncomingReceived:
-		case LinphoneCallOutgoingProgress:
-		case LinphoneCallRefered:
-		case LinphoneCallError:
-		case LinphoneCallReleased:
-		case LinphoneCallEarlyUpdatedByRemote:
-		case LinphoneCallEarlyUpdating:
-			ms_warning("Receiving reINVITE or UPDATE while in state [%s], should not happen.",linphone_call_state_to_string(call->state));
-		break;
-=======
 static void call_accepted(SalOp *op) {
 	LinphonePrivate::CallSession *session = reinterpret_cast<LinphonePrivate::CallSession *>(op->getUserPointer());
 	if (!session) {
 		ms_warning("call_accepted: CallSession no longer exists");
 		return;
->>>>>>> 34c058c2
 	}
 	auto sessionRef = session->getSharedFromThis();
 	L_GET_PRIVATE(sessionRef)->accepted();
@@ -645,185 +276,6 @@
 	L_GET_PRIVATE(sessionRef)->ackBeingSent(reinterpret_cast<LinphoneHeaders *>(ack));
 }
 
-<<<<<<< HEAD
-static int resume_call_after_failed_transfer (void *call, unsigned int) {
-	LinphoneCall *to_resume = static_cast<LinphoneCall *>(call);
-	if (to_resume->was_automatically_paused && to_resume->state==LinphoneCallPausing)
-		return BELLE_SIP_CONTINUE; /*was still in pausing state*/
-
-	if (to_resume->was_automatically_paused && to_resume->state==LinphoneCallPaused){
-		if (sal_op_is_idle(to_resume->op)){
-			linphone_call_resume(to_resume);
-		}else {
-			ms_message("resume_call_after_failed_transfer(), salop was busy");
-			return BELLE_SIP_CONTINUE;
-		}
-	}
-	linphone_call_unref(to_resume);
-	return BELLE_SIP_STOP;
-}
-
-static void call_failure(SalOp *op){
-	LinphoneCore *lc=(LinphoneCore *)sal_get_user_pointer(sal_op_get_sal(op));
-	const SalErrorInfo *ei=sal_op_get_error_info(op);
-	const char *msg486=_("User is busy.");
-	const char *msg480=_("User is temporarily unavailable.");
-	/*const char *retrymsg=_("%s. Retry after %i minute(s).");*/
-	const char *msg600=_("User does not want to be disturbed.");
-	const char *msg603=_("Call declined.");
-	const char *msg=ei->full_string;
-	LinphoneCall *referer;
-	LinphoneCall *call=(LinphoneCall*)sal_op_get_user_pointer(op);
-	bool_t stop_ringing = TRUE;
-	bctbx_list_t *calls = lc->calls;
-
-	if (call==NULL){
-		ms_warning("Call faillure reported on already terminated call.");
-		return ;
-	}
-
-	referer=call->referer;
-
-	linphone_core_notify_show_interface(lc);
-	switch(ei->reason){
-		case SalReasonNone:
-		break;
-		case SalReasonRequestTimeout:
-			msg=_("Request timeout.");
-			linphone_core_notify_display_status(lc,msg);
-		break;
-		case SalReasonDeclined:
-			msg=msg603;
-			linphone_core_notify_display_status(lc,msg603);
-		break;
-		case SalReasonBusy:
-			msg=msg486;
-			linphone_core_notify_display_status(lc,msg486);
-		break;
-		case SalReasonRedirect:
-		{
-			linphone_call_stop_media_streams(call);
-			if (	call->state==LinphoneCallOutgoingInit
-					|| call->state==LinphoneCallOutgoingProgress
-					|| call->state==LinphoneCallOutgoingRinging /*push case*/
-					|| call->state==LinphoneCallOutgoingEarlyMedia){
-				LinphoneAddress* redirection_to = (LinphoneAddress*)sal_op_get_remote_contact_address(call->op);
-				if( redirection_to ){
-					char* url = linphone_address_as_string(redirection_to);
-					ms_warning("Redirecting call [%p] to %s",call, url);
-					ms_free(url);
-					if( call->log->to != NULL ) {
-						linphone_address_unref(call->log->to);
-					}
-					call->log->to = linphone_address_ref(redirection_to);
-					linphone_call_restart_invite(call);
-					return;
-				}
-			}
-			msg=_("Redirected");
-			linphone_core_notify_display_status(lc,msg);
-		}
-		break;
-		case SalReasonTemporarilyUnavailable:
-			msg=msg480;
-			linphone_core_notify_display_status(lc,msg480);
-		break;
-		case SalReasonNotFound:
-			linphone_core_notify_display_status(lc,msg);
-		break;
-		case SalReasonDoNotDisturb:
-			msg=msg600;
-			linphone_core_notify_display_status(lc,msg600);
-		break;
-		case SalReasonUnsupportedContent: /*<this is for compatibility: linphone sent 415 because of SDP offer answer failure*/
-		case SalReasonNotAcceptable:
-			ms_message("Outgoing call [%p] failed with SRTP and/or AVPF enabled", call);
-			if ((call->state == LinphoneCallOutgoingInit)
-				|| (call->state == LinphoneCallOutgoingProgress)
-				|| (call->state == LinphoneCallOutgoingRinging) /* Push notification case */
-				|| (call->state == LinphoneCallOutgoingEarlyMedia)) {
-				int i;
-				for (i = 0; i < call->localdesc->nb_streams; i++) {
-					if (!sal_stream_description_active(&call->localdesc->streams[i])) continue;
-					if (call->params->media_encryption == LinphoneMediaEncryptionSRTP) {
-						if (call->params->avpf_enabled == TRUE) {
-							if (i == 0) ms_message("Retrying call [%p] with SAVP", call);
-							call->params->avpf_enabled = FALSE;
-							linphone_call_restart_invite(call);
-							return;
-						} else if (!linphone_core_is_media_encryption_mandatory(lc)) {
-							if (i == 0) ms_message("Retrying call [%p] with AVP", call);
-							call->params->media_encryption = LinphoneMediaEncryptionNone;
-							memset(call->localdesc->streams[i].crypto, 0, sizeof(call->localdesc->streams[i].crypto));
-							linphone_call_restart_invite(call);
-							return;
-						}
-					} else if (call->params->avpf_enabled == TRUE) {
-						if (i == 0) ms_message("Retrying call [%p] with AVP", call);
-						call->params->avpf_enabled = FALSE;
-						linphone_call_restart_invite(call);
-						return;
-					}
-				}
-			}
-			msg=_("Incompatible media parameters.");
-			linphone_core_notify_display_status(lc,msg);
-		break;
-		default:
-			linphone_core_notify_display_status(lc,_("Call failed."));
-	}
-
-	/*some call errors are not fatal*/
-	switch (call->state) {
-	case LinphoneCallUpdating:
-	case LinphoneCallPausing:
-	case LinphoneCallResuming:
-		if (ei->reason != SalReasonNoMatch){
-			ms_message("Call error on state [%s], restoring previous state",linphone_call_state_to_string(call->prevstate));
-			linphone_call_set_state(call, call->prevstate,ei->full_string);
-			return;
-		}
-	default:
-		break; /*nothing to do*/
-	}
-
-	/* Stop ringing */
-	bool_t ring_during_early_media = linphone_core_get_ring_during_incoming_early_media(lc);
-	while(calls) {
-		if (((LinphoneCall *)calls->data)->state == LinphoneCallIncomingReceived || (ring_during_early_media && ((LinphoneCall *)calls->data)->state == LinphoneCallIncomingEarlyMedia)) {
-			stop_ringing = FALSE;
-			break;
-		}
-		calls = calls->next;
-	}
-	if(stop_ringing) {
-		linphone_core_stop_ringing(lc);
-	}
-	linphone_call_stop_media_streams(call);
-
-#ifdef BUILD_UPNP
-	linphone_call_delete_upnp_session(call);
-#endif //BUILD_UPNP
-
-	if (call->state!=LinphoneCallEnd && call->state!=LinphoneCallError){
-		if (ei->reason==SalReasonDeclined){
-			linphone_call_set_state(call,LinphoneCallEnd,"Call declined.");
-		}else{
-			if (linphone_call_state_is_early(call->state)){
-				linphone_call_set_state(call,LinphoneCallError,ei->full_string);
-			}else{
-				linphone_call_set_state(call, LinphoneCallEnd, ei->full_string);
-			}
-		}
-		if (ei->reason!=SalReasonNone) linphone_core_play_call_error_tone(lc,linphone_reason_from_sal(ei->reason));
-	}
-
-	if (referer){
-		/*notify referer of the failure*/
-		linphone_core_notify_refer_state(lc,referer,call);
-		/*schedule automatic resume of the call. This must be done only after the notifications are completed due to dialog serialization of requests.*/
-		linphone_core_queue_task(lc, resume_call_after_failed_transfer,linphone_call_ref(referer),"Automatic call resuming after failed transfer");
-=======
 static void call_terminated(SalOp *op, const char *from) {
 	LinphonePrivate::CallSession *session = reinterpret_cast<LinphonePrivate::CallSession *>(op->getUserPointer());
 	if (!session)
@@ -837,7 +289,6 @@
 	if (!session) {
 		ms_warning("Failure reported on already terminated CallSession");
 		return;
->>>>>>> 34c058c2
 	}
 	auto sessionRef = session->getSharedFromThis();
 	L_GET_PRIVATE(sessionRef)->failure();
