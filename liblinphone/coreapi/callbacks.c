--- conflicted
+++ resolved
@@ -992,8 +992,6 @@
 			/*op was only create for messaging purpose, destroying*/
 			sal_op_release(op);
 		}
-<<<<<<< HEAD
-=======
 	}
 }
 
@@ -1047,7 +1045,6 @@
 		linphone_event_set_state(lev,LinphoneSubscriptionIncomingReceived);
 	}else{
 		/*subscribe refresh, unhandled*/
->>>>>>> ad0122c7
 	}
 	
 }
@@ -1057,11 +1054,6 @@
 	
 	linphone_event_set_state(lev,LinphoneSubscriptionTerminated);
 	linphone_event_destroy(lev);
-}
-
-static void info_received(SalOp *op, const SalBody *body){
-	LinphoneCore *lc=(LinphoneCore *)sal_get_user_pointer(sal_op_get_sal(op));
-	linphone_core_notify_info_message(lc,op,body);
 }
 
 SalCallbacks linphone_sal_callbacks={
