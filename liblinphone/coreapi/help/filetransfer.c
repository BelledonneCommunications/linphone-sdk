
/*
linphone
Copyright (C) 2010  Belledonne Communications SARL

This program is free software; you can redistribute it and/or
modify it under the terms of the GNU General Public License
as published by the Free Software Foundation; either version 2
of the License, or (at your option) any later version.

This program is distributed in the hope that it will be useful,
but WITHOUT ANY WARRANTY; without even the implied warranty of
MERCHANTABILITY or FITNESS FOR A PARTICULAR PURPOSE.  See the
GNU General Public License for more details.

You should have received a copy of the GNU General Public License
along with this program; if not, write to the Free Software
Foundation, Inc., 59 Temple Place - Suite 330, Boston, MA  02111-1307, USA.
*/

/**
 * @defgroup chatroom_tuto Chat room and messaging
 * @ingroup tutorials
 *This program is a _very_ simple usage example of liblinphone,
 *desmonstrating how to send/receive  SIP MESSAGE from a sip uri identity passed from the command line.
 *<br>Argument must be like sip:jehan@sip.linphone.org .
 *<br>
 *ex chatroom sip:jehan@sip.linphone.org
 *<br>
 *@include chatroom.c

 *
 */

#ifdef IN_LINPHONE
#include "linphonecore.h"
#else
#include "linphone/linphonecore.h"
#endif

#include <signal.h>

static bool_t running=TRUE;

static void stop(int signum){
	running=FALSE;
}
/**
 * function invoked to report file transfer progress.
 * */
static void file_transfer_progress_indication(LinphoneChatMessage *message, const LinphoneContent* content, size_t offset, size_t total) {
	const LinphoneAddress* from_address = linphone_chat_message_get_from(message);
	const LinphoneAddress* to_address = linphone_chat_message_get_to(message);
	char *address = linphone_chat_message_is_outgoing(message)?linphone_address_as_string(to_address):linphone_address_as_string(from_address);
	printf(" File transfer  [%d%%] %s of type [%s/%s] %s [%s] \n", (int)((offset *100)/total)
																	,(linphone_chat_message_is_outgoing(message)?"sent":"received")
																	, linphone_content_get_type(content)
																	, linphone_content_get_subtype(content)
																	,(linphone_chat_message_is_outgoing(message)?"to":"from")
																	, address);
	free(address);
}
/**
 * function invoked when a file transfer is received.
 **/
static void file_transfer_received(LinphoneChatMessage *message, const LinphoneContent* content, const LinphoneBuffer *buffer){
	FILE* file=NULL;
	if (!linphone_chat_message_get_user_data(message)) {
		/*first chunk, creating file*/
		file = fopen("receive_file.dump","wb");
		linphone_chat_message_set_user_data(message,(void*)file); /*store fd for next chunks*/
<<<<<<< HEAD
	} else {
		/*next chunk*/
		file = (FILE*)linphone_chat_message_get_user_data(message);

		if (size) {
			printf("File transfert completed\n");
			linphone_chat_room_destroy(linphone_chat_message_get_chat_room(message));
			linphone_chat_message_destroy(message);
			fclose(file);
			running=FALSE;
		} else { /* store content on a file*/
			if (fwrite(buff,size,1,file)==-1){
				ms_warning("file_transfer_received() write failed: %s",strerror(errno));
			}
=======
	}

	file = (FILE*)linphone_chat_message_get_user_data(message);
	if (linphone_buffer_is_empty(buffer)) {
		printf("File transfert completed\n");
		linphone_chat_room_destroy(linphone_chat_message_get_chat_room(message));
		linphone_chat_message_destroy(message);
		fclose(file);
		running=FALSE;
	} else { /* store content on a file*/
		if (fwrite(linphone_buffer_get_content(buffer),linphone_buffer_get_size(buffer),1,file)==-1){
			ms_warning("file_transfer_received() write failed: %s",strerror(errno));
>>>>>>> 1ed48fe5
		}
	}
}

char big_file [128000];

/*
 * function called when the file transfer is initiated. file content should be feed into object LinphoneContent
 * */
static LinphoneBuffer * file_transfer_send(LinphoneChatMessage *message,  const LinphoneContent* content, size_t offset, size_t size){
	size_t size_to_send = MIN(size, sizeof(big_file) - offset);
	if (size == 0) return linphone_buffer_new(); /*end of file*/
	return linphone_buffer_new_from_data((uint8_t *)big_file + offset, size_to_send);
}

/*
 * Call back to get delivery status of a message
 * */
static void linphone_file_transfer_state_changed(LinphoneChatMessage* msg,LinphoneChatMessageState state,void* ud) {
	const LinphoneAddress* to_address = linphone_chat_message_get_to(msg);
	char *to = linphone_address_as_string(to_address);
	printf("File transfer sent to [%s] delivery status is [%s] \n"	, to
																	, linphone_chat_message_state_to_string(state));
	free(to);
}

/*
 * Call back called when a message is received
 */
static void message_received(LinphoneCore *lc, LinphoneChatRoom *cr, LinphoneChatMessage *msg) {
	const LinphoneContent *file_transfer_info = linphone_chat_message_get_file_transfer_information(msg);
	printf ("Do you really want to download %s (size %ld)?[Y/n]\nOk, let's go\n", linphone_content_get_name(file_transfer_info), (long int)linphone_content_get_size(file_transfer_info));

	linphone_chat_message_start_file_download(msg, linphone_file_transfer_state_changed, NULL);

}

LinphoneCore *lc;
int main(int argc, char *argv[]){
	LinphoneCoreVTable vtable={0};

	const char* dest_friend=NULL;
	int i;
	const char* big_file_content="big file";
	LinphoneChatRoom* chat_room;
	LinphoneContent* content;
	LinphoneChatMessage* chat_message;
	LinphoneChatMessageCbs *cbs;

	/*seting dummy file content to something*/
	for (i=0;i<sizeof(big_file);i+=strlen(big_file_content))
		memcpy(big_file+i, big_file_content, strlen(big_file_content));

	big_file[0]=*"S";
	big_file[sizeof(big_file)-1]=*"E";

	signal(SIGINT,stop);
//#define DEBUG
#ifdef DEBUG
	linphone_core_enable_logs(NULL); /*enable liblinphone logs.*/
#endif
	vtable.message_received=message_received;


	/*
	 Instantiate a LinphoneCore object given the LinphoneCoreVTable
	*/
	lc=linphone_core_new(&vtable,NULL,NULL,NULL);
	dest_friend = linphone_core_get_primary_contact(lc);
	printf("Send message to me : %s\n", dest_friend);

	/**
	 * Globally configure an http file transfer server.
	 */
	//linphone_core_set_file_transfer_server(lc,"http://npasc.al/lft.php");
	linphone_core_set_file_transfer_server(lc,"https://www.linphone.org:444/lft.php");


	/*Next step is to create a chat room*/
	chat_room = linphone_core_create_chat_room(lc,dest_friend);

	content = linphone_core_create_content(lc);
	linphone_content_set_type(content,"text");
	linphone_content_set_subtype(content,"plain");
	linphone_content_set_size(content,sizeof(big_file)); /*total size to be transfered*/
	linphone_content_set_name(content,"bigfile.txt");

	/*now create a chat message with custom content*/
	chat_message = linphone_chat_room_create_file_transfer_message(chat_room,content);
	if (chat_message == NULL) {
		printf("returned message is null\n");
	}

	/**
	 * Fill the application callbacks. The file_transfer_received callback is used in order to get notifications
	 * about incoming file reception, file_transfer_send to feed file to be transfered and
	 * file_transfer_progress_indication to print progress.
	 */
	cbs = linphone_chat_message_get_callbacks(chat_message);
	linphone_chat_message_cbs_set_file_transfer_recv(cbs, file_transfer_received);
	linphone_chat_message_cbs_set_file_transfer_send(cbs, file_transfer_send);
	linphone_chat_message_cbs_set_file_transfer_progress_indication(cbs, file_transfer_progress_indication);

	/*initiating file transfer*/
	linphone_chat_room_send_chat_message(chat_room, chat_message);

	/* main loop for receiving incoming messages and doing background linphone core work: */
	while(running){
		linphone_core_iterate(lc);
		ms_usleep(50000);
	}


	printf("Shutting down...\n");
	linphone_content_unref(content);
	linphone_chat_room_destroy(chat_room);
	linphone_core_destroy(lc);
	printf("Exited\n");
	return 0;
}
<|MERGE_RESOLUTION|>--- conflicted
+++ resolved
@@ -69,22 +69,6 @@
 		/*first chunk, creating file*/
 		file = fopen("receive_file.dump","wb");
 		linphone_chat_message_set_user_data(message,(void*)file); /*store fd for next chunks*/
-<<<<<<< HEAD
-	} else {
-		/*next chunk*/
-		file = (FILE*)linphone_chat_message_get_user_data(message);
-
-		if (size) {
-			printf("File transfert completed\n");
-			linphone_chat_room_destroy(linphone_chat_message_get_chat_room(message));
-			linphone_chat_message_destroy(message);
-			fclose(file);
-			running=FALSE;
-		} else { /* store content on a file*/
-			if (fwrite(buff,size,1,file)==-1){
-				ms_warning("file_transfer_received() write failed: %s",strerror(errno));
-			}
-=======
 	}
 
 	file = (FILE*)linphone_chat_message_get_user_data(message);
@@ -97,7 +81,6 @@
 	} else { /* store content on a file*/
 		if (fwrite(linphone_buffer_get_content(buffer),linphone_buffer_get_size(buffer),1,file)==-1){
 			ms_warning("file_transfer_received() write failed: %s",strerror(errno));
->>>>>>> 1ed48fe5
 		}
 	}
 }
