--- conflicted
+++ resolved
@@ -220,37 +220,23 @@
 
 LpConfig *lp_config_new_with_factory(const char *config_filename, const char *factory_config_filename) {
 	LpConfig *lpconfig=lp_new0(LpConfig,1);
-<<<<<<< HEAD
 	struct stat fileStat;
-	if (filename!=NULL){
-		ms_message("Using (r/w) config information from %s", filename);
-		lpconfig->filename=ortp_strdup(filename);
-		lpconfig->file=fopen(filename,"r+");
-=======
 	if (config_filename!=NULL){
 		ms_message("Using (r/w) config information from %s", config_filename);
 		lpconfig->filename=ortp_strdup(config_filename);
 		lpconfig->file=fopen(config_filename,"r+");
->>>>>>> 373c0309
 		if (lpconfig->file!=NULL){
 			lp_config_parse(lpconfig,lpconfig->file);
 			fclose(lpconfig->file);
-<<<<<<< HEAD
 #if !defined(WIN32)
-			if ((stat(filename,&fileStat) == 0) && (S_ISREG(fileStat.st_mode))) {
-				/* make existing configuration files non-group/world-accessible */
-				if (chmod(filename, S_IRUSR | S_IWUSR ) == -1) {
-=======
-#if !defined(_WIN32_WCE)
 			if ((stat(config_filename,&fileStat) == 0) && (S_ISREG(fileStat.st_mode))) {
 				/* make existing configuration files non-group/world-accessible */
 				if (chmod(config_filename, S_IRUSR | S_IWUSR) == -1) {
->>>>>>> 373c0309
 					ms_warning("unable to correct permissions on "
 					"configuration file: %s", strerror(errno));
 				}
 			}
-#endif /*_WIN32_WCE*/
+#endif /*WIN32*/
 			lpconfig->file=NULL;
 			lpconfig->modified=0;
 		}
