/*
linphonecore_jni.cc
Copyright (C) 2010  Belledonne Communications, Grenoble, France

This program is free software; you can redistribute it and/or
modify it under the terms of the GNU General Public License
as published by the Free Software Foundation; either version 2
of the License, or (at your option) any later version.

This program is distributed in the hope that it will be useful,
but WITHOUT ANY WARRANTY; without even the implied warranty of
MERCHANTABILITY or FITNESS FOR A PARTICULAR PURPOSE.  See the
GNU General Public License for more details.

You should have received a copy of the GNU General Public License
along with this program; if not, write to the Free Software
Foundation, Inc., 59 Temple Place - Suite 330, Boston, MA  02111-1307, USA.
 */
#include <jni.h>
#ifdef USE_JAVAH
#include "linphonecore_jni.h"
#endif
#include "linphonecore_utils.h"
#include <mediastreamer2/zrtp.h>


extern "C" {
#include "mediastreamer2/mediastream.h"
#include "mediastreamer2/mscommon.h"
#include "mediastreamer2/msmediaplayer.h"
#include "mediastreamer2/msutils.h"
#include "devices.h"
}
#include "mediastreamer2/msjava.h"
#include "private.h"
#include <cpu-features.h>

#include "lpconfig.h"

#ifdef ANDROID
#include <android/log.h>
extern "C" void libmsilbc_init();
#ifdef HAVE_X264
extern "C" void libmsx264_init();
#endif
#ifdef HAVE_OPENH264
extern "C" void libmsopenh264_init();
#endif
#ifdef HAVE_AMR
extern "C" void libmsamr_init();
#endif
#ifdef HAVE_SILK
extern "C" void libmssilk_init();
#endif
#ifdef HAVE_G729
extern "C" void libmsbcg729_init();
#endif
#ifdef HAVE_WEBRTC
extern "C" void libmswebrtc_init();
#endif
#ifdef HAVE_CODEC2
extern "C" void libmscodec2_init();
#endif
#include <belle-sip/wakelock.h>
#endif /*ANDROID*/

#define RETURN_USER_DATA_OBJECT(javaclass, funcprefix, cobj) \
	{ \
		jclass jUserDataObjectClass; \
		jmethodID jUserDataObjectCtor; \
		jobject jUserDataObj; \
		jUserDataObj = (jobject)funcprefix ## _get_user_data(cobj); \
		if (jUserDataObj == NULL) { \
			jUserDataObjectClass = (jclass)env->NewGlobalRef(env->FindClass("org/linphone/core/" javaclass)); \
			jUserDataObjectCtor = env->GetMethodID(jUserDataObjectClass,"<init>", "(J)V"); \
			jUserDataObj = env->NewObject(jUserDataObjectClass, jUserDataObjectCtor, (jlong)funcprefix ## _ref(cobj)); \
			jUserDataObj = env->NewGlobalRef(jUserDataObj); \
			funcprefix ## _set_user_data(cobj, jUserDataObj); \
			env->DeleteGlobalRef(jUserDataObjectClass); \
		} \
		return jUserDataObj; \
	}

static JavaVM *jvm=0;
static const char* LogDomain = "Linphone";
static jclass handler_class;
static jmethodID loghandler_id;
static jobject handler_obj=NULL;

static jobject create_java_linphone_content(JNIEnv *env, const LinphoneContent *content);
static jobject create_java_linphone_buffer(JNIEnv *env, const LinphoneBuffer *buffer);
static LinphoneBuffer* create_c_linphone_buffer_from_java_linphone_buffer(JNIEnv *env, jobject jbuffer);
static jobject getTunnelConfig(JNIEnv *env, LinphoneTunnelConfig *cfg);

#ifdef ANDROID
void linphone_android_log_handler(int prio, char *str) {
	char *current;
	char *next;

	if (strlen(str) < 512) {
		__android_log_write(prio, LogDomain, str);
	} else {
		current = str;
		while ((next = strchr(current, '\n')) != NULL) {
			*next = '\0';
			__android_log_write(prio, LogDomain, current);
			current = next + 1;
		}
		__android_log_write(prio, LogDomain, current);
	}
}

static void linphone_android_ortp_log_handler(OrtpLogLevel lev, const char *fmt, va_list args) {
	char str[4096];
	const char *levname="undef";
	vsnprintf(str, sizeof(str) - 1, fmt, args);
	str[sizeof(str) - 1] = '\0';

	int prio;
	switch(lev){
	case ORTP_DEBUG:	prio = ANDROID_LOG_DEBUG;	levname="debug"; break;
	case ORTP_MESSAGE:	prio = ANDROID_LOG_INFO;	levname="message"; break;
	case ORTP_WARNING:	prio = ANDROID_LOG_WARN;	levname="warning"; break;
	case ORTP_ERROR:	prio = ANDROID_LOG_ERROR;	levname="error"; break;
	case ORTP_FATAL:	prio = ANDROID_LOG_FATAL;	levname="fatal"; break;
	default:			prio = ANDROID_LOG_DEFAULT;	break;
	}
	if (handler_obj){
		JNIEnv *env=ms_get_jni_env();
		jstring jdomain=env->NewStringUTF(LogDomain);
		jstring jlevname=env->NewStringUTF(levname);
		jstring jstr=env->NewStringUTF(str);
		env->CallVoidMethod(handler_obj,loghandler_id,jdomain,(jint)lev,jlevname,jstr,NULL);
		if (jdomain) env->DeleteLocalRef(jdomain);
		if (jlevname) env->DeleteLocalRef(jlevname);
		if (jstr) env->DeleteLocalRef(jstr);
	}else
		linphone_android_log_handler(prio, str);
}

int dumbMethodForAllowingUsageOfCpuFeaturesFromStaticLibMediastream() {
	return (android_getCpuFamily() == ANDROID_CPU_FAMILY_ARM && (android_getCpuFeatures() & ANDROID_CPU_ARM_FEATURE_NEON) != 0);
}

int dumbMethodForAllowingUsageOfMsAudioDiffFromStaticLibMediastream() {
	return ms_audio_diff(NULL, NULL, NULL, 0, NULL, NULL);
}
#endif /*ANDROID*/


JNIEXPORT jint JNICALL  JNI_OnLoad(JavaVM *ajvm, void *reserved)
{
#ifdef ANDROID
	ms_set_jvm(ajvm);

#endif /*ANDROID*/
	jvm=ajvm;
	return JNI_VERSION_1_2;
}


//LinphoneFactory
extern "C" void Java_org_linphone_core_LinphoneCoreFactoryImpl_setDebugMode(JNIEnv*  env
		,jobject  thiz
		,jboolean isDebug
		,jstring  jdebugTag) {
	if (isDebug) {
		LogDomain = env->GetStringUTFChars(jdebugTag, NULL);
		linphone_core_enable_logs_with_cb(linphone_android_ortp_log_handler);
	} else {
		linphone_core_disable_logs();
	}
}

extern "C" jobject Java_org_linphone_core_LinphoneCoreFactoryImpl__1createTunnelConfig(JNIEnv*  env, jobject  thiz){
	jobject jobj;
	LinphoneTunnelConfig *cfg =  linphone_tunnel_config_new();
	jobj = getTunnelConfig(env, cfg); //this will take a ref.
	linphone_tunnel_config_unref(cfg);
	return jobj;
}

extern "C" void Java_org_linphone_core_LinphoneCoreFactoryImpl_enableLogCollection(JNIEnv* env
		,jobject  thiz
		,jboolean enable) {
	linphone_core_enable_log_collection(enable ? LinphoneLogCollectionEnabledWithoutPreviousLogHandler : LinphoneLogCollectionDisabled);
}

extern "C" void Java_org_linphone_core_LinphoneCoreFactoryImpl_setLogCollectionPath(JNIEnv* env
		,jobject  thiz
		,jstring jpath) {

	const char* path = env->GetStringUTFChars(jpath, NULL);
	linphone_core_set_log_collection_path(path);
	env->ReleaseStringUTFChars(jpath, path);
}
// LinphoneCore

class LinphoneJavaBindings {
public:
	LinphoneJavaBindings(JNIEnv *env) {
		listenerClass = (jclass)env->NewGlobalRef(env->FindClass("org/linphone/core/LinphoneCoreListener"));
		
		/*displayStatus(LinphoneCore lc,String message);*/
		displayStatusId = env->GetMethodID(listenerClass,"displayStatus","(Lorg/linphone/core/LinphoneCore;Ljava/lang/String;)V");

		/*void generalState(LinphoneCore lc,int state); */
		globalStateClass = (jclass)env->NewGlobalRef(env->FindClass("org/linphone/core/LinphoneCore$GlobalState"));
		globalStateFromIntId = env->GetStaticMethodID(globalStateClass,"fromInt","(I)Lorg/linphone/core/LinphoneCore$GlobalState;");
		globalStateId = env->GetMethodID(listenerClass,"globalState","(Lorg/linphone/core/LinphoneCore;Lorg/linphone/core/LinphoneCore$GlobalState;Ljava/lang/String;)V");

		/*registrationState(LinphoneCore lc, LinphoneProxyConfig cfg, LinphoneCore.RegistrationState cstate, String smessage);*/
		registrationStateClass = (jclass)env->NewGlobalRef(env->FindClass("org/linphone/core/LinphoneCore$RegistrationState"));
		registrationStateFromIntId = env->GetStaticMethodID(registrationStateClass,"fromInt","(I)Lorg/linphone/core/LinphoneCore$RegistrationState;");
		registrationStateId = env->GetMethodID(listenerClass,"registrationState","(Lorg/linphone/core/LinphoneCore;Lorg/linphone/core/LinphoneProxyConfig;Lorg/linphone/core/LinphoneCore$RegistrationState;Ljava/lang/String;)V");

		/*callState(LinphoneCore lc, LinphoneCall call, LinphoneCall.State cstate,String message);*/
		callStateClass = (jclass)env->NewGlobalRef(env->FindClass("org/linphone/core/LinphoneCall$State"));
		callStateFromIntId = env->GetStaticMethodID(callStateClass,"fromInt","(I)Lorg/linphone/core/LinphoneCall$State;");
		callStateId = env->GetMethodID(listenerClass,"callState","(Lorg/linphone/core/LinphoneCore;Lorg/linphone/core/LinphoneCall;Lorg/linphone/core/LinphoneCall$State;Ljava/lang/String;)V");

		transferStateId = env->GetMethodID(listenerClass,"transferState","(Lorg/linphone/core/LinphoneCore;Lorg/linphone/core/LinphoneCall;Lorg/linphone/core/LinphoneCall$State;)V");

		/*callStatsUpdated(LinphoneCore lc, LinphoneCall call, LinphoneCallStats stats);*/
		callStatsUpdatedId = env->GetMethodID(listenerClass, "callStatsUpdated", "(Lorg/linphone/core/LinphoneCore;Lorg/linphone/core/LinphoneCall;Lorg/linphone/core/LinphoneCallStats;)V");

		/*callEncryption(LinphoneCore lc, LinphoneCall call, boolean encrypted,String auth_token);*/
		callEncryptionChangedId = env->GetMethodID(listenerClass,"callEncryptionChanged","(Lorg/linphone/core/LinphoneCore;Lorg/linphone/core/LinphoneCall;ZLjava/lang/String;)V");

		/*void ecCalibrationStatus(LinphoneCore.EcCalibratorStatus status, int delay_ms, Object data);*/
		ecCalibratorStatusClass = (jclass)env->NewGlobalRef(env->FindClass("org/linphone/core/LinphoneCore$EcCalibratorStatus"));
		ecCalibratorStatusFromIntId = env->GetStaticMethodID(ecCalibratorStatusClass,"fromInt","(I)Lorg/linphone/core/LinphoneCore$EcCalibratorStatus;");
		ecCalibrationStatusId = env->GetMethodID(listenerClass,"ecCalibrationStatus","(Lorg/linphone/core/LinphoneCore;Lorg/linphone/core/LinphoneCore$EcCalibratorStatus;ILjava/lang/Object;)V");

		/*void newSubscriptionRequest(LinphoneCore lc, LinphoneFriend lf, String url)*/
		newSubscriptionRequestId = env->GetMethodID(listenerClass,"newSubscriptionRequest","(Lorg/linphone/core/LinphoneCore;Lorg/linphone/core/LinphoneFriend;Ljava/lang/String;)V");

		authInfoRequestedId = env->GetMethodID(listenerClass,"authInfoRequested","(Lorg/linphone/core/LinphoneCore;Ljava/lang/String;Ljava/lang/String;Ljava/lang/String;)V");

		/*void notifyPresenceReceived(LinphoneCore lc, LinphoneFriend lf);*/
		notifyPresenceReceivedId = env->GetMethodID(listenerClass,"notifyPresenceReceived","(Lorg/linphone/core/LinphoneCore;Lorg/linphone/core/LinphoneFriend;)V");

		messageReceivedId = env->GetMethodID(listenerClass,"messageReceived","(Lorg/linphone/core/LinphoneCore;Lorg/linphone/core/LinphoneChatRoom;Lorg/linphone/core/LinphoneChatMessage;)V");

		isComposingReceivedId = env->GetMethodID(listenerClass,"isComposingReceived","(Lorg/linphone/core/LinphoneCore;Lorg/linphone/core/LinphoneChatRoom;)V");

		dtmfReceivedId = env->GetMethodID(listenerClass,"dtmfReceived","(Lorg/linphone/core/LinphoneCore;Lorg/linphone/core/LinphoneCall;I)V");

		infoReceivedId = env->GetMethodID(listenerClass,"infoReceived", "(Lorg/linphone/core/LinphoneCore;Lorg/linphone/core/LinphoneCall;Lorg/linphone/core/LinphoneInfoMessage;)V");

		subscriptionStateClass = (jclass)env->NewGlobalRef(env->FindClass("org/linphone/core/SubscriptionState"));
		subscriptionStateFromIntId = env->GetStaticMethodID(subscriptionStateClass,"fromInt","(I)Lorg/linphone/core/SubscriptionState;");
		subscriptionStateId = env->GetMethodID(listenerClass,"subscriptionStateChanged", "(Lorg/linphone/core/LinphoneCore;Lorg/linphone/core/LinphoneEvent;Lorg/linphone/core/SubscriptionState;)V");

		publishStateClass = (jclass)env->NewGlobalRef(env->FindClass("org/linphone/core/PublishState"));
		publishStateFromIntId = env->GetStaticMethodID(publishStateClass,"fromInt","(I)Lorg/linphone/core/PublishState;");
		publishStateId = env->GetMethodID(listenerClass,"publishStateChanged", "(Lorg/linphone/core/LinphoneCore;Lorg/linphone/core/LinphoneEvent;Lorg/linphone/core/PublishState;)V");

		notifyRecvId = env->GetMethodID(listenerClass,"notifyReceived", "(Lorg/linphone/core/LinphoneCore;Lorg/linphone/core/LinphoneEvent;Ljava/lang/String;Lorg/linphone/core/LinphoneContent;)V");

		configuringStateClass = (jclass)env->NewGlobalRef(env->FindClass("org/linphone/core/LinphoneCore$RemoteProvisioningState"));
		configuringStateFromIntId = env->GetStaticMethodID(configuringStateClass,"fromInt","(I)Lorg/linphone/core/LinphoneCore$RemoteProvisioningState;");
		configuringStateId = env->GetMethodID(listenerClass,"configuringStatus","(Lorg/linphone/core/LinphoneCore;Lorg/linphone/core/LinphoneCore$RemoteProvisioningState;Ljava/lang/String;)V");

		fileTransferProgressIndicationId = env->GetMethodID(listenerClass, "fileTransferProgressIndication", "(Lorg/linphone/core/LinphoneCore;Lorg/linphone/core/LinphoneChatMessage;Lorg/linphone/core/LinphoneContent;I)V");

		fileTransferSendId = env->GetMethodID(listenerClass, "fileTransferSend", "(Lorg/linphone/core/LinphoneCore;Lorg/linphone/core/LinphoneChatMessage;Lorg/linphone/core/LinphoneContent;Ljava/nio/ByteBuffer;I)I");

		fileTransferRecvId = env->GetMethodID(listenerClass, "fileTransferRecv", "(Lorg/linphone/core/LinphoneCore;Lorg/linphone/core/LinphoneChatMessage;Lorg/linphone/core/LinphoneContent;[BI)V");

		logCollectionUploadStateClass = (jclass)env->NewGlobalRef(env->FindClass("org/linphone/core/LinphoneCore$LogCollectionUploadState"));
		logCollectionUploadStateFromIntId = env->GetStaticMethodID(logCollectionUploadStateClass, "fromInt", "(I)Lorg/linphone/core/LinphoneCore$LogCollectionUploadState;");
		logCollectionUploadProgressId = env->GetMethodID(listenerClass, "uploadProgressIndication", "(Lorg/linphone/core/LinphoneCore;II)V");
		logCollectionUploadStateId = env->GetMethodID(listenerClass, "uploadStateChanged", "(Lorg/linphone/core/LinphoneCore;Lorg/linphone/core/LinphoneCore$LogCollectionUploadState;Ljava/lang/String;)V");

		chatMessageStateClass = (jclass)env->NewGlobalRef(env->FindClass("org/linphone/core/LinphoneChatMessage$State"));
		chatMessageStateFromIntId = env->GetStaticMethodID(chatMessageStateClass,"fromInt","(I)Lorg/linphone/core/LinphoneChatMessage$State;");

		proxyClass = (jclass)env->NewGlobalRef(env->FindClass("org/linphone/core/LinphoneProxyConfigImpl"));
		proxyCtrId = env->GetMethodID(proxyClass,"<init>", "(Lorg/linphone/core/LinphoneCoreImpl;J)V");

		callClass = (jclass)env->NewGlobalRef(env->FindClass("org/linphone/core/LinphoneCallImpl"));
		callCtrId = env->GetMethodID(callClass,"<init>", "(J)V");
		callSetAudioStatsId = env->GetMethodID(callClass, "setAudioStats", "(Lorg/linphone/core/LinphoneCallStats;)V");
		callSetVideoStatsId = env->GetMethodID(callClass, "setVideoStats", "(Lorg/linphone/core/LinphoneCallStats;)V");

		chatMessageClass = (jclass)env->NewGlobalRef(env->FindClass("org/linphone/core/LinphoneChatMessageImpl"));
		if (chatMessageClass) {
			chatMessageCtrId = env->GetMethodID(chatMessageClass,"<init>", "(J)V");
		}

		chatRoomClass = (jclass)env->NewGlobalRef(env->FindClass("org/linphone/core/LinphoneChatRoomImpl"));
		chatRoomCtrId = env->GetMethodID(chatRoomClass,"<init>", "(J)V");

		friendClass = (jclass)env->NewGlobalRef(env->FindClass("org/linphone/core/LinphoneFriendImpl"));;
		friendCtrId = env->GetMethodID(friendClass,"<init>", "(J)V");

		addressClass = (jclass)env->NewGlobalRef(env->FindClass("org/linphone/core/LinphoneAddressImpl"));
		addressCtrId = env->GetMethodID(addressClass,"<init>", "(J)V");

		callStatsClass = (jclass)env->NewGlobalRef(env->FindClass("org/linphone/core/LinphoneCallStatsImpl"));
		callStatsId = env->GetMethodID(callStatsClass, "<init>", "(JJ)V");

		infoMessageClass = (jclass)env->NewGlobalRef(env->FindClass("org/linphone/core/LinphoneInfoMessageImpl"));
		infoMessageCtor = env->GetMethodID(infoMessageClass,"<init>", "(J)V");

		linphoneEventClass = (jclass)env->NewGlobalRef(env->FindClass("org/linphone/core/LinphoneEventImpl"));
		linphoneEventCtrId = env->GetMethodID(linphoneEventClass,"<init>", "(J)V");

		subscriptionDirClass = (jclass)env->NewGlobalRef(env->FindClass("org/linphone/core/SubscriptionDir"));
		subscriptionDirFromIntId = env->GetStaticMethodID(subscriptionDirClass,"fromInt","(I)Lorg/linphone/core/SubscriptionDir;");
	}
	
	void setCore(jobject c) {
		core = c;
	}
	
	jobject getCore() {
		return core;
	}

	~LinphoneJavaBindings() {
		JNIEnv *env = 0;
		jvm->AttachCurrentThread(&env,NULL);
		env->DeleteGlobalRef(listenerClass);
		env->DeleteGlobalRef(globalStateClass);
		env->DeleteGlobalRef(configuringStateClass);
		env->DeleteGlobalRef(registrationStateClass);
		env->DeleteGlobalRef(callStateClass);
		env->DeleteGlobalRef(chatMessageStateClass);
		env->DeleteGlobalRef(proxyClass);
		env->DeleteGlobalRef(callClass);
		env->DeleteGlobalRef(chatMessageClass);
		env->DeleteGlobalRef(chatRoomClass);
		env->DeleteGlobalRef(friendClass);
		env->DeleteGlobalRef(infoMessageClass);
		env->DeleteGlobalRef(linphoneEventClass);
		env->DeleteGlobalRef(subscriptionStateClass);
		env->DeleteGlobalRef(subscriptionDirClass);
		env->DeleteGlobalRef(logCollectionUploadStateClass);
	}
	
	jobject core;

	jclass listenerClass;
	jmethodID displayStatusId;
	jmethodID newSubscriptionRequestId;
	jmethodID notifyPresenceReceivedId;
	jmethodID messageReceivedId;
	jmethodID isComposingReceivedId;
	jmethodID dtmfReceivedId;
	jmethodID callStatsUpdatedId;
	jmethodID transferStateId;
	jmethodID infoReceivedId;
	jmethodID subscriptionStateId;
	jmethodID authInfoRequestedId;
	jmethodID publishStateId;
	jmethodID notifyRecvId;

	jclass configuringStateClass;
	jmethodID configuringStateId;
	jmethodID configuringStateFromIntId;

	jclass globalStateClass;
	jmethodID globalStateId;
	jmethodID globalStateFromIntId;

	jclass registrationStateClass;
	jmethodID registrationStateId;
	jmethodID registrationStateFromIntId;

	jclass callStateClass;
	jmethodID callStateId;
	jmethodID callStateFromIntId;

	jclass callStatsClass;
	jmethodID callStatsId;
	jmethodID callSetAudioStatsId;
	jmethodID callSetVideoStatsId;

	jclass chatMessageStateClass;
	jmethodID chatMessageStateFromIntId;

	jmethodID callEncryptionChangedId;

	jclass ecCalibratorStatusClass;
	jmethodID ecCalibrationStatusId;
	jmethodID ecCalibratorStatusFromIntId;

	jclass proxyClass;
	jmethodID proxyCtrId;

	jclass callClass;
	jmethodID callCtrId;

	jclass chatMessageClass;
	jmethodID chatMessageCtrId;

	jclass chatRoomClass;
	jmethodID chatRoomCtrId;

	jclass friendClass;
	jmethodID friendCtrId;

	jclass addressClass;
	jmethodID addressCtrId;

	jclass infoMessageClass;
	jmethodID infoMessageCtor;

	jclass linphoneEventClass;
	jmethodID linphoneEventCtrId;

	jclass subscriptionStateClass;
	jmethodID subscriptionStateFromIntId;

	jclass publishStateClass;
	jmethodID publishStateFromIntId;

	jclass subscriptionDirClass;
	jmethodID subscriptionDirFromIntId;

	jmethodID fileTransferProgressIndicationId;
	jmethodID fileTransferSendId;
	jmethodID fileTransferRecvId;

	jclass logCollectionUploadStateClass;
	jmethodID logCollectionUploadStateId;
	jmethodID logCollectionUploadStateFromIntId;
	jmethodID logCollectionUploadProgressId;
};

/*
 * returns the java LinphoneProxyConfig associated with a C LinphoneProxyConfig.
**/
jobject getProxy(JNIEnv *env, LinphoneProxyConfig *proxy, jobject core){
	jobject jobj=0;

	if (proxy!=NULL){
		LinphoneCore *lc = linphone_proxy_config_get_core(proxy);
		LinphoneJavaBindings *ljb = (LinphoneJavaBindings *)linphone_core_get_user_data(lc);

		void *up=linphone_proxy_config_get_user_data(proxy);

		if (up==NULL){
			jobj=env->NewObject(ljb->proxyClass, ljb->proxyCtrId, core, (jlong)proxy);
			linphone_proxy_config_set_user_data(proxy,(void*)env->NewWeakGlobalRef(jobj));
			linphone_proxy_config_ref(proxy);
		}else{
			//promote the weak ref to local ref
			jobj=env->NewLocalRef((jobject)up);
			if (jobj == NULL){
				//the weak ref was dead
				jobj=env->NewObject(ljb->proxyClass, ljb->proxyCtrId, core, (jlong)proxy);
				linphone_proxy_config_set_user_data(proxy,(void*)env->NewWeakGlobalRef(jobj));
			}
		}
	}
	return jobj;
}

jobject getCall(JNIEnv *env, LinphoneCall *call){
	jobject jobj=0;

	if (call!=NULL){
		LinphoneCore *lc = linphone_call_get_core(call);
		LinphoneJavaBindings *ljb = (LinphoneJavaBindings *)linphone_core_get_user_data(lc);

		void *up=linphone_call_get_user_pointer(call);

		if (up==NULL){
			jobj=env->NewObject(ljb->callClass, ljb->callCtrId, (jlong)call);
			jobj=env->NewGlobalRef(jobj);
			linphone_call_set_user_pointer(call,(void*)jobj);
			linphone_call_ref(call);
		}else{
			jobj=(jobject)up;
		}
	}
	return jobj;
}

jobject getChatMessage(JNIEnv *env, LinphoneChatMessage *msg){
	jobject jobj = 0;

	if (msg != NULL){
		LinphoneChatRoom *room = linphone_chat_message_get_chat_room(msg);
		LinphoneCore *lc = linphone_chat_room_get_core(room);
		LinphoneJavaBindings *ljb = (LinphoneJavaBindings *)linphone_core_get_user_data(lc);

		void *up = linphone_chat_message_get_user_data(msg);

		if (up == NULL) {
			jobj = env->NewObject(ljb->chatMessageClass, ljb->chatMessageCtrId, (jlong)linphone_chat_message_ref(msg));
			jobj = env->NewGlobalRef(jobj);
			linphone_chat_message_set_user_data(msg,(void*)jobj);
		} else {
			jobj = (jobject)up;
		}
	}
	return jobj;
}

jobject getFriend(JNIEnv *env, LinphoneFriend *lfriend){
	jobject jobj=0;

	if (lfriend != NULL){
		LinphoneCore *lc = linphone_friend_get_core(lfriend);
		LinphoneJavaBindings *ljb = (LinphoneJavaBindings *)linphone_core_get_user_data(lc);

		void *up=linphone_friend_get_user_data(lfriend);

		if (up == NULL){
			jobj=env->NewObject(ljb->friendClass, ljb->friendCtrId, (jlong)lfriend);
			linphone_friend_set_user_data(lfriend,(void*)env->NewWeakGlobalRef(jobj));
			linphone_friend_ref(lfriend);
		}else{

			jobj=env->NewLocalRef((jobject)up);
			if (jobj == NULL){
				jobj=env->NewObject(ljb->friendClass, ljb->friendCtrId, (jlong)lfriend);
				linphone_friend_set_user_data(lfriend,(void*)env->NewWeakGlobalRef(jobj));
			}
		}
	}
	return jobj;
}

jobject getEvent(JNIEnv *env, LinphoneEvent *lev){
	if (lev==NULL) return NULL;
	jobject jev=(jobject)linphone_event_get_user_data(lev);
	if (jev==NULL){
		LinphoneCore *lc = linphone_event_get_core(lev);
		LinphoneJavaBindings *ljb = (LinphoneJavaBindings *)linphone_core_get_user_data(lc);

		jev=env->NewObject(ljb->linphoneEventClass, ljb->linphoneEventCtrId, (jlong)linphone_event_ref(lev));
		jev=env->NewGlobalRef(jev);
		linphone_event_set_user_data(lev,jev);
	}
	return jev;
}

class LinphoneCoreData {
public:
	LinphoneCoreData(JNIEnv *env, jobject lc, LinphoneCoreVTable *vTable, jobject alistener, LinphoneJavaBindings *ljb) {
		core = env->NewGlobalRef(lc);
		listener = env->NewGlobalRef(alistener);
		
		memset(vTable, 0, sizeof(LinphoneCoreVTable));

		if (ljb->displayStatusId) {
			vTable->display_status = displayStatusCb;
		}

		if (ljb->globalStateId) {
			vTable->global_state_changed = globalStateChange;
		}

		if (ljb->registrationStateId) {
			vTable->registration_state_changed = registrationStateChange;
		}

		if (ljb->callStateId) {
			vTable->call_state_changed = callStateChange;
		}

		if (ljb->transferStateId) {
			vTable->transfer_state_changed = transferStateChanged;
		}

		if (ljb->callStatsUpdatedId) {
			vTable->call_stats_updated = callStatsUpdated;
		}

		if (ljb->callEncryptionChangedId) {
			vTable->call_encryption_changed = callEncryptionChange;
		}

		if (ljb->newSubscriptionRequestId) {
			vTable->new_subscription_requested = new_subscription_requested;
		}

		if (ljb->authInfoRequestedId) {
			vTable->auth_info_requested = authInfoRequested;
		}

		if (ljb->notifyPresenceReceivedId) {
			vTable->notify_presence_received = notify_presence_received;
		}

		if (ljb->messageReceivedId) {
			vTable->message_received = message_received;
		}

		if (ljb->isComposingReceivedId) {
			vTable->is_composing_received = is_composing_received;
		}

		if (ljb->dtmfReceivedId) {
			vTable->dtmf_received = dtmf_received;
		}

		if (ljb->infoReceivedId) {
			vTable->info_received = infoReceived;
		}

		if (ljb->subscriptionStateId) {
			vTable->subscription_state_changed = subscriptionStateChanged;
		}

		if (ljb->publishStateId) {
			vTable->publish_state_changed = publishStateChanged;
		}

		if (ljb->notifyRecvId) {
			vTable->notify_received = notifyReceived;
		}

		if (ljb->configuringStateId) {
			vTable->configuring_status = configuringStatus;
		}

		if (ljb->fileTransferProgressIndicationId) {
			vTable->file_transfer_progress_indication = fileTransferProgressIndication;
		}

		if (ljb->fileTransferSendId) {
			vTable->file_transfer_send = fileTransferSend;
		}

		if (ljb->fileTransferRecvId) {
			vTable->file_transfer_recv = fileTransferRecv;
		}

		if (ljb->logCollectionUploadProgressId) {
			vTable->log_collection_upload_progress_indication = logCollectionUploadProgressIndication;
		}
		if (ljb->logCollectionUploadStateId) {
			vTable->log_collection_upload_state_changed = logCollectionUploadStateChange;
		}
	}
	
	~LinphoneCoreData() {
		JNIEnv *env = 0;
		jvm->AttachCurrentThread(&env,NULL);
		env->DeleteGlobalRef(core);
		env->DeleteGlobalRef(listener);
	}
	
	jobject core;
	jobject listener;

	LinphoneCoreVTable vTable;

	static void displayStatusCb(LinphoneCore *lc, const char *message) {
		JNIEnv *env = 0;
		jint result = jvm->AttachCurrentThread(&env,NULL);
		if (result != 0) {
			ms_error("cannot attach VM");
			return;
		}
		
		LinphoneJavaBindings *ljb = (LinphoneJavaBindings *)linphone_core_get_user_data(lc);
		LinphoneCoreVTable *table = linphone_core_get_current_vtable(lc);
		LinphoneCoreData* lcData = (LinphoneCoreData*)linphone_core_v_table_get_user_data(table);
		jstring msg = message ? env->NewStringUTF(message) : NULL;
		env->CallVoidMethod(lcData->listener,ljb->displayStatusId,lcData->core,msg);
		handle_possible_java_exception(env, lcData->listener);
		if (msg) {
			env->DeleteLocalRef(msg);
		}
	}
	static void authInfoRequested(LinphoneCore *lc, const char *realm, const char *username, const char *domain) {
		JNIEnv *env = 0;
		jint result = jvm->AttachCurrentThread(&env,NULL);
		if (result != 0) {
			ms_error("cannot attach VM");
			return;
		}
		
		LinphoneJavaBindings *ljb = (LinphoneJavaBindings *)linphone_core_get_user_data(lc);
		LinphoneCoreVTable *table = linphone_core_get_current_vtable(lc);
		LinphoneCoreData* lcData = (LinphoneCoreData*)linphone_core_v_table_get_user_data(table);
		jstring r = realm ? env->NewStringUTF(realm) : NULL;
		jstring u = username ? env->NewStringUTF(username) : NULL;
		jstring d = domain ? env->NewStringUTF(domain) : NULL;
		env->CallVoidMethod(lcData->listener,
							ljb->authInfoRequestedId,
							lcData->core,
							r,
							u,
							d);
		handle_possible_java_exception(env, lcData->listener);
		if (r) {
			env->DeleteLocalRef(r);
		}
		if (u) {
			env->DeleteLocalRef(u);
		}
		if (d) {
			env->DeleteLocalRef(d);
		}
	}
	static void setCoreIfNotDone(JNIEnv *env, jobject jcore, LinphoneCore *lc){
		jclass objClass = env->GetObjectClass(jcore);
		jfieldID myFieldID = env->GetFieldID(objClass, "nativePtr", "J");
		jlong fieldVal = env->GetLongField(jcore, myFieldID);
		if (fieldVal == 0){
			env->SetLongField(jcore, myFieldID, (jlong)lc);
		}
	}
	
	static void globalStateChange(LinphoneCore *lc, LinphoneGlobalState gstate,const char* message) {
		JNIEnv *env = 0;
		jint result = jvm->AttachCurrentThread(&env,NULL);
		if (result != 0) {
			ms_error("cannot attach VM");
			return;
		}
		
		LinphoneJavaBindings *ljb = (LinphoneJavaBindings *)linphone_core_get_user_data(lc);
		LinphoneCoreVTable *table = linphone_core_get_current_vtable(lc);
		LinphoneCoreData* lcData = (LinphoneCoreData*)linphone_core_v_table_get_user_data(table);
		
		jobject jcore = lcData->core;
		/*at this stage, the java object may not be aware of its C object, because linphone_core_new() hasn't returned yet.*/
		setCoreIfNotDone(env,jcore, lc);
		
		jstring msg = message ? env->NewStringUTF(message) : NULL;
		env->CallVoidMethod(lcData->listener
							,ljb->globalStateId
							,lcData->core
							,env->CallStaticObjectMethod(ljb->globalStateClass,ljb->globalStateFromIntId,(jint)gstate),
							msg);
		handle_possible_java_exception(env, lcData->listener);
		if (msg) {
			env->DeleteLocalRef(msg);
		}
	}
	static void registrationStateChange(LinphoneCore *lc, LinphoneProxyConfig* proxy,LinphoneRegistrationState state,const char* message) {
		JNIEnv *env = 0;
		jint result = jvm->AttachCurrentThread(&env,NULL);
		jobject jproxy;
		if (result != 0) {
			ms_error("cannot attach VM");
			return;
		}
		
		LinphoneJavaBindings *ljb = (LinphoneJavaBindings *)linphone_core_get_user_data(lc);
		LinphoneCoreVTable *table = linphone_core_get_current_vtable(lc);
		LinphoneCoreData* lcData = (LinphoneCoreData*)linphone_core_v_table_get_user_data(table);
		jstring msg = message ? env->NewStringUTF(message) : NULL;
		env->CallVoidMethod(lcData->listener
							,ljb->registrationStateId
							,lcData->core
							,(jproxy=getProxy(env,proxy,lcData->core))
							,env->CallStaticObjectMethod(ljb->registrationStateClass,ljb->registrationStateFromIntId,(jint)state),
							msg);
		handle_possible_java_exception(env, lcData->listener);
		if (msg) {
			env->DeleteLocalRef(msg);
		}
	}

	static void callStateChange(LinphoneCore *lc, LinphoneCall* call,LinphoneCallState state,const char* message) {
		JNIEnv *env = 0;
		jint result = jvm->AttachCurrentThread(&env,NULL);
		jobject jcall;
		if (result != 0) {
			ms_error("cannot attach VM");
			return;
		}
		
		LinphoneJavaBindings *ljb = (LinphoneJavaBindings *)linphone_core_get_user_data(lc);
		LinphoneCoreVTable *table = linphone_core_get_current_vtable(lc);
		LinphoneCoreData* lcData = (LinphoneCoreData*)linphone_core_v_table_get_user_data(table);
		jstring msg = message ? env->NewStringUTF(message) : NULL;
		env->CallVoidMethod(lcData->listener
							,ljb->callStateId
							,lcData->core
							,(jcall=getCall(env,call))
							,env->CallStaticObjectMethod(ljb->callStateClass,ljb->callStateFromIntId,(jint)state),
							msg);
		handle_possible_java_exception(env, lcData->listener);
		if (state==LinphoneCallReleased) {
			linphone_call_set_user_pointer(call,NULL);
			env->DeleteGlobalRef(jcall);
		}
		if (msg) {
			env->DeleteLocalRef(msg);
		}
	}
	static void callEncryptionChange(LinphoneCore *lc, LinphoneCall* call, bool_t encrypted,const char* authentication_token) {
		JNIEnv *env = 0;
		jint result = jvm->AttachCurrentThread(&env,NULL);
		if (result != 0) {
			ms_error("cannot attach VM");
			return;
		}
		
		LinphoneJavaBindings *ljb = (LinphoneJavaBindings *)linphone_core_get_user_data(lc);
		LinphoneCoreVTable *table = linphone_core_get_current_vtable(lc);
		LinphoneCoreData* lcData = (LinphoneCoreData*)linphone_core_v_table_get_user_data(table);
		env->CallVoidMethod(lcData->listener
							,ljb->callEncryptionChangedId
							,lcData->core
							,getCall(env,call)
							,encrypted
							,authentication_token ? env->NewStringUTF(authentication_token) : NULL);
		handle_possible_java_exception(env, lcData->listener);
	}
	static void notify_presence_received(LinphoneCore *lc,  LinphoneFriend *my_friend) {
		JNIEnv *env = 0;
		jint result = jvm->AttachCurrentThread(&env,NULL);
		if (result != 0) {
			ms_error("cannot attach VM");
			return;
		}
		
		LinphoneJavaBindings *ljb = (LinphoneJavaBindings *)linphone_core_get_user_data(lc);
		LinphoneCoreVTable *table = linphone_core_get_current_vtable(lc);
		LinphoneCoreData* lcData = (LinphoneCoreData*)linphone_core_v_table_get_user_data(table);
		env->CallVoidMethod(lcData->listener
							,ljb->notifyPresenceReceivedId
							,lcData->core
							,getFriend(env,my_friend));
		handle_possible_java_exception(env, lcData->listener);
	}
	static void new_subscription_requested(LinphoneCore *lc,  LinphoneFriend *my_friend, const char* url) {
		JNIEnv *env = 0;
		jint result = jvm->AttachCurrentThread(&env,NULL);
		if (result != 0) {
			ms_error("cannot attach VM");
			return;
		}
		
		LinphoneJavaBindings *ljb = (LinphoneJavaBindings *)linphone_core_get_user_data(lc);
		LinphoneCoreVTable *table = linphone_core_get_current_vtable(lc);
		LinphoneCoreData* lcData = (LinphoneCoreData*)linphone_core_v_table_get_user_data(table);
		env->CallVoidMethod(lcData->listener
							,ljb->newSubscriptionRequestId
							,lcData->core
							,getFriend(env,my_friend)
							,url ? env->NewStringUTF(url) : NULL);
		handle_possible_java_exception(env, lcData->listener);
	}
	static void dtmf_received(LinphoneCore *lc, LinphoneCall *call, int dtmf) {
		JNIEnv *env = 0;
		jint result = jvm->AttachCurrentThread(&env,NULL);
		if (result != 0) {
			ms_error("cannot attach VM");
			return;
		}
		
		LinphoneJavaBindings *ljb = (LinphoneJavaBindings *)linphone_core_get_user_data(lc);
		LinphoneCoreVTable *table = linphone_core_get_current_vtable(lc);
		LinphoneCoreData* lcData = (LinphoneCoreData*)linphone_core_v_table_get_user_data(table);
		env->CallVoidMethod(lcData->listener
							,ljb->dtmfReceivedId
							,lcData->core
							,getCall(env,call)
							,dtmf);
		handle_possible_java_exception(env, lcData->listener);
	}
	static void message_received(LinphoneCore *lc, LinphoneChatRoom *room, LinphoneChatMessage *msg) {
		JNIEnv *env = 0;
		jobject jmsg;
		jint result = jvm->AttachCurrentThread(&env,NULL);
		if (result != 0) {
			ms_error("cannot attach VM");
			return;
		}
		
		LinphoneJavaBindings *ljb = (LinphoneJavaBindings *)linphone_core_get_user_data(lc);
		LinphoneCoreVTable *table = linphone_core_get_current_vtable(lc);
		LinphoneCoreData* lcData = (LinphoneCoreData*)linphone_core_v_table_get_user_data(table);
		/*note: we call linphone_chat_message_ref() because the application does not acquire the object when invoked from a callback*/
		env->CallVoidMethod(lcData->listener
							,ljb->messageReceivedId
							,lcData->core
							,env->NewObject(ljb->chatRoomClass,ljb->chatRoomCtrId,(jlong)room)
							,(jmsg = getChatMessage(env, msg)));
		handle_possible_java_exception(env, lcData->listener);
	}
	static void is_composing_received(LinphoneCore *lc, LinphoneChatRoom *room) {
		JNIEnv *env = 0;
		jint result = jvm->AttachCurrentThread(&env,NULL);
		if (result != 0) {
			ms_error("cannot attach VM");
			return;
		}
		
		LinphoneJavaBindings *ljb = (LinphoneJavaBindings *)linphone_core_get_user_data(lc);
		LinphoneCoreVTable *table = linphone_core_get_current_vtable(lc);
		LinphoneCoreData* lcData = (LinphoneCoreData*)linphone_core_v_table_get_user_data(table);
		env->CallVoidMethod(lcData->listener
							,ljb->isComposingReceivedId
							,lcData->core
							,env->NewObject(ljb->chatRoomClass,ljb->chatRoomCtrId,(jlong)room));
		handle_possible_java_exception(env, lcData->listener);
	}
	static void ecCalibrationStatus(LinphoneCore *lc, LinphoneEcCalibratorStatus status, int delay_ms, void *data) {
		JNIEnv *env = 0;
		jint result = jvm->AttachCurrentThread(&env,NULL);
		if (result != 0) {
			ms_error("cannot attach VM");
			return;
		}

		LinphoneJavaBindings *ljb = (LinphoneJavaBindings *)linphone_core_get_user_data(lc);
		LinphoneCoreVTable *table = (LinphoneCoreVTable*) data;
		if (table && ljb) {
			LinphoneCoreData* lcData = (LinphoneCoreData*) linphone_core_v_table_get_user_data(table);
			if (ljb->ecCalibrationStatusId) {
				jobject state = env->CallStaticObjectMethod(ljb->ecCalibratorStatusClass, ljb->ecCalibratorStatusFromIntId, (jint)status);
				env->CallVoidMethod(lcData->listener
								,ljb->ecCalibrationStatusId
								,lcData->core
								,state
								,delay_ms
								,NULL);
				handle_possible_java_exception(env, lcData->listener);
			}
			if (status != LinphoneEcCalibratorInProgress) {
				linphone_core_v_table_destroy(table);
			}
		}

	}
	static void callStatsUpdated(LinphoneCore *lc, LinphoneCall* call, const LinphoneCallStats *stats) {
		JNIEnv *env = 0;
		jobject statsobj;
		jobject callobj;
		jint result = jvm->AttachCurrentThread(&env,NULL);
		if (result != 0) {
			ms_error("cannot attach VM");
			return;
		}
		
		LinphoneJavaBindings *ljb = (LinphoneJavaBindings *)linphone_core_get_user_data(lc);
		LinphoneCoreVTable *table = linphone_core_get_current_vtable(lc);
		LinphoneCoreData* lcData = (LinphoneCoreData*)linphone_core_v_table_get_user_data(table);
		statsobj = env->NewObject(ljb->callStatsClass, ljb->callStatsId, (jlong)call, (jlong)stats);
		callobj = getCall(env, call);
		if (stats->type == LINPHONE_CALL_STATS_AUDIO)
			env->CallVoidMethod(callobj, ljb->callSetAudioStatsId, statsobj);
		else
			env->CallVoidMethod(callobj, ljb->callSetVideoStatsId, statsobj);
		env->CallVoidMethod(lcData->listener, ljb->callStatsUpdatedId, lcData->core, callobj, statsobj);
		handle_possible_java_exception(env, lcData->listener);
		if (statsobj) env->DeleteLocalRef(statsobj);
	}
	static void transferStateChanged(LinphoneCore *lc, LinphoneCall *call, LinphoneCallState remote_call_state){
		JNIEnv *env = 0;
		jint result = jvm->AttachCurrentThread(&env,NULL);
		jobject jcall;
		if (result != 0) {
			ms_error("cannot attach VM");
			return;
		}
		
		LinphoneJavaBindings *ljb = (LinphoneJavaBindings *)linphone_core_get_user_data(lc);
		LinphoneCoreVTable *table = linphone_core_get_current_vtable(lc);
		LinphoneCoreData* lcData = (LinphoneCoreData*)linphone_core_v_table_get_user_data(table);
		env->CallVoidMethod(lcData->listener
							,ljb->transferStateId
							,lcData->core
							,(jcall=getCall(env,call))
							,env->CallStaticObjectMethod(ljb->callStateClass,ljb->callStateFromIntId,(jint)remote_call_state)
							);
		handle_possible_java_exception(env, lcData->listener);
	}
	static void infoReceived(LinphoneCore *lc, LinphoneCall*call, const LinphoneInfoMessage *info){
		JNIEnv *env = 0;
		jint result = jvm->AttachCurrentThread(&env,NULL);
		if (result != 0) {
			ms_error("cannot attach VM");
			return;
		}
		
		LinphoneJavaBindings *ljb = (LinphoneJavaBindings *)linphone_core_get_user_data(lc);
		LinphoneInfoMessage *copy_info=linphone_info_message_copy(info);
		LinphoneCoreVTable *table = linphone_core_get_current_vtable(lc);
		LinphoneCoreData* lcData = (LinphoneCoreData*)linphone_core_v_table_get_user_data(table);
		env->CallVoidMethod(lcData->listener
							,ljb->infoReceivedId
							,lcData->core
							,getCall(env,call)
							,env->NewObject(ljb->infoMessageClass,ljb->infoMessageCtor,(jlong)copy_info)
							);
		handle_possible_java_exception(env, lcData->listener);
	}
	static void subscriptionStateChanged(LinphoneCore *lc, LinphoneEvent *ev, LinphoneSubscriptionState state){
		JNIEnv *env = 0;
		jint result = jvm->AttachCurrentThread(&env,NULL);
		jobject jevent;
		jobject jstate;
		if (result != 0) {
			ms_error("cannot attach VM");
			return;
		}
		
		LinphoneJavaBindings *ljb = (LinphoneJavaBindings *)linphone_core_get_user_data(lc);
		LinphoneCoreVTable *table = linphone_core_get_current_vtable(lc);
		LinphoneCoreData* lcData = (LinphoneCoreData*)linphone_core_v_table_get_user_data(table);
		jevent=getEvent(env,ev);
		jstate=env->CallStaticObjectMethod(ljb->subscriptionStateClass,ljb->subscriptionStateFromIntId,(jint)state);
		env->CallVoidMethod(lcData->listener
							,ljb->subscriptionStateId
							,lcData->core
							,jevent
							,jstate
							);
		handle_possible_java_exception(env, lcData->listener);
		if (state==LinphoneSubscriptionTerminated){
			/*loose the java reference */
			linphone_event_set_user_data(ev,NULL);
			env->DeleteGlobalRef(jevent);
		}
	}
	static void publishStateChanged(LinphoneCore *lc, LinphoneEvent *ev, LinphonePublishState state){
		JNIEnv *env = 0;
		jint result = jvm->AttachCurrentThread(&env,NULL);
		jobject jevent;
		jobject jstate;
		if (result != 0) {
			ms_error("cannot attach VM");
			return;
		}
		
		LinphoneJavaBindings *ljb = (LinphoneJavaBindings *)linphone_core_get_user_data(lc);
		LinphoneCoreVTable *table = linphone_core_get_current_vtable(lc);
		LinphoneCoreData* lcData = (LinphoneCoreData*)linphone_core_v_table_get_user_data(table);
		jevent=getEvent(env,ev);
		jstate=env->CallStaticObjectMethod(ljb->publishStateClass,ljb->publishStateFromIntId,(jint)state);
		env->CallVoidMethod(lcData->listener
							,ljb->publishStateId
							,lcData->core
							,jevent
							,jstate
							);
		handle_possible_java_exception(env, lcData->listener);
	}
	static void notifyReceived(LinphoneCore *lc, LinphoneEvent *ev, const char *evname, const LinphoneContent *content){
		JNIEnv *env = 0;
		jint result = jvm->AttachCurrentThread(&env,NULL);
		jobject jevent;
		if (result != 0) {
			ms_error("cannot attach VM");
			return;
		}
		
		LinphoneJavaBindings *ljb = (LinphoneJavaBindings *)linphone_core_get_user_data(lc);
		LinphoneCoreVTable *table = linphone_core_get_current_vtable(lc);
		LinphoneCoreData* lcData = (LinphoneCoreData*)linphone_core_v_table_get_user_data(table);
		jevent=getEvent(env,ev);
		env->CallVoidMethod(lcData->listener
							,ljb->notifyRecvId
							,lcData->core
							,jevent
							,env->NewStringUTF(evname)
							,content ? create_java_linphone_content(env,content) : NULL
							);
		handle_possible_java_exception(env, lcData->listener);
	}

	static void configuringStatus(LinphoneCore *lc, LinphoneConfiguringState status, const char *message) {
		JNIEnv *env = 0;
		jint result = jvm->AttachCurrentThread(&env,NULL);
		if (result != 0) {
			ms_error("cannot attach VM");
			return;
		}
		
		LinphoneJavaBindings *ljb = (LinphoneJavaBindings *)linphone_core_get_user_data(lc);
		LinphoneCoreVTable *table = linphone_core_get_current_vtable(lc);
		LinphoneCoreData* lcData = (LinphoneCoreData*)linphone_core_v_table_get_user_data(table);
		env->CallVoidMethod(lcData->listener, ljb->configuringStateId, lcData->core, env->CallStaticObjectMethod(ljb->configuringStateClass,ljb->configuringStateFromIntId,(jint)status), message ? env->NewStringUTF(message) : NULL);
		handle_possible_java_exception(env, lcData->listener);
	}

	static void fileTransferProgressIndication(LinphoneCore *lc, LinphoneChatMessage *message, const LinphoneContent* content, size_t offset, size_t total) {
		JNIEnv *env = 0;
		jobject jmsg;
		size_t progress = (offset * 100) / total;
		jint result = jvm->AttachCurrentThread(&env,NULL);
		if (result != 0) {
			ms_error("cannot attach VM");
			return;
		}
		
		LinphoneJavaBindings *ljb = (LinphoneJavaBindings *)linphone_core_get_user_data(lc);
		LinphoneCoreVTable *table = linphone_core_get_current_vtable(lc);
		LinphoneCoreData* lcData = (LinphoneCoreData*)linphone_core_v_table_get_user_data(table);
		jobject jcontent = content ? create_java_linphone_content(env, content) : NULL;
		env->CallVoidMethod(lcData->listener,
				ljb->fileTransferProgressIndicationId,
				lcData->core,
				(jmsg = getChatMessage(env, message)),
				jcontent,
				progress);
		if (jcontent) {
			env->DeleteLocalRef(jcontent);
		}
		handle_possible_java_exception(env, lcData->listener);
	}

	static void fileTransferSend(LinphoneCore *lc, LinphoneChatMessage *message, const LinphoneContent* content, char* buff, size_t* size) {
		JNIEnv *env = 0;
		jobject jmsg;
		size_t asking = *size;
		jint result = jvm->AttachCurrentThread(&env,NULL);
		if (result != 0) {
			ms_error("cannot attach VM");
			return;
		}
		
		LinphoneJavaBindings *ljb = (LinphoneJavaBindings *)linphone_core_get_user_data(lc);
		LinphoneCoreVTable *table = linphone_core_get_current_vtable(lc);
		LinphoneCoreData* lcData = (LinphoneCoreData*)linphone_core_v_table_get_user_data(table);
		jobject jcontent = content ? create_java_linphone_content(env, content) : NULL;
		jobject jbuffer = buff ? env->NewDirectByteBuffer(buff, asking) : NULL;
		*size = env->CallIntMethod(lcData->listener,
				ljb->fileTransferSendId,
				lcData->core,
				(jmsg = getChatMessage(env, message)),
				jcontent,
				jbuffer,
				asking);
		if (jcontent) {
			env->DeleteLocalRef(jcontent);
		}
		if (jbuffer) {
			env->DeleteLocalRef(jbuffer);
		}
		handle_possible_java_exception(env, lcData->listener);
	}

	static void fileTransferRecv(LinphoneCore *lc, LinphoneChatMessage *message, const LinphoneContent* content, const char* buff, size_t size) {
		JNIEnv *env = 0;
		jobject jmsg;
		jint result = jvm->AttachCurrentThread(&env,NULL);
		if (result != 0) {
			ms_error("cannot attach VM");
			return;
		}
		
		LinphoneJavaBindings *ljb = (LinphoneJavaBindings *)linphone_core_get_user_data(lc);
		LinphoneCoreVTable *table = linphone_core_get_current_vtable(lc);
		LinphoneCoreData* lcData = (LinphoneCoreData*)linphone_core_v_table_get_user_data(table);

		jbyteArray jbytes = env->NewByteArray(size);
		env->SetByteArrayRegion(jbytes, 0, size, (jbyte*)buff);
		jobject jcontent = content ? create_java_linphone_content(env, content) : NULL;

		env->CallVoidMethod(lcData->listener,
				ljb->fileTransferRecvId,
				lcData->core,
				(jmsg = getChatMessage(env, message)),
				jcontent,
				jbytes,
				size);
		if (jcontent) {
			env->DeleteLocalRef(jcontent);
		}
		handle_possible_java_exception(env, lcData->listener);
	}
	static void logCollectionUploadProgressIndication(LinphoneCore *lc, size_t offset, size_t total) {
		JNIEnv *env = 0;
		jint result = jvm->AttachCurrentThread(&env,NULL);
		if (result != 0) {
			ms_error("cannot attach VM");
			return;
		}
		
		LinphoneJavaBindings *ljb = (LinphoneJavaBindings *)linphone_core_get_user_data(lc);
		LinphoneCoreVTable *table = linphone_core_get_current_vtable(lc);
		LinphoneCoreData* lcData = (LinphoneCoreData*)linphone_core_v_table_get_user_data(table);
		env->CallVoidMethod(lcData->listener
							,ljb->logCollectionUploadProgressId
							,lcData->core
							,(jlong)offset
							,(jlong)total);
		handle_possible_java_exception(env, lcData->listener);
	}
	static void logCollectionUploadStateChange(LinphoneCore *lc, LinphoneCoreLogCollectionUploadState state, const char *info) {
		JNIEnv *env = 0;
		jint result = jvm->AttachCurrentThread(&env,NULL);
		if (result != 0) {
			ms_error("cannot attach VM");
			return;
		}
		
		LinphoneJavaBindings *ljb = (LinphoneJavaBindings *)linphone_core_get_user_data(lc);
		LinphoneCoreVTable *table = linphone_core_get_current_vtable(lc);
		LinphoneCoreData* lcData = (LinphoneCoreData*)linphone_core_v_table_get_user_data(table);
		jstring msg = info ? env->NewStringUTF(info) : NULL;
		env->CallVoidMethod(lcData->listener
							,ljb->logCollectionUploadStateId
							,lcData->core
							,env->CallStaticObjectMethod(ljb->logCollectionUploadStateClass,ljb->logCollectionUploadStateFromIntId,(jint)state),
							msg);
		handle_possible_java_exception(env, lcData->listener);
		if (msg) {
			env->DeleteLocalRef(msg);
		}
	}

private:
	static inline void handle_possible_java_exception(JNIEnv *env, jobject listener)
	{
		if (env->ExceptionCheck()) {
			env->ExceptionDescribe();
			env->ExceptionClear();
			ms_error("Listener %p raised an exception",listener);
		}
	}
};

extern "C" jlong Java_org_linphone_core_LinphoneCoreImpl_newLinphoneCore(JNIEnv*  env
		,jobject thiz
		,jobject jlistener
		,jstring juserConfig
		,jstring jfactoryConfig
		,jobject juserdata){

	const char* userConfig = juserConfig?env->GetStringUTFChars(juserConfig, NULL):NULL;
	const char* factoryConfig = jfactoryConfig?env->GetStringUTFChars(jfactoryConfig, NULL):NULL;

	LinphoneJavaBindings *ljb = new LinphoneJavaBindings(env);
	
	LinphoneCoreVTable *vTable = linphone_core_v_table_new();
	LinphoneCoreData* ldata = new LinphoneCoreData(env, thiz, vTable, jlistener, ljb);
	linphone_core_v_table_set_user_data(vTable, ldata);

	ms_init(); // Initialize mediastreamer2 before loading the plugins

#ifdef HAVE_ILBC
	libmsilbc_init(); // requires an fpu
#endif
#ifdef HAVE_X264
	libmsx264_init();
#endif
#ifdef HAVE_OPENH264
	libmsopenh264_init();
#endif
#ifdef HAVE_AMR
	libmsamr_init();
#endif
#ifdef HAVE_SILK
	libmssilk_init();
#endif
#ifdef HAVE_G729
	libmsbcg729_init();
#endif
#ifdef HAVE_WEBRTC
	libmswebrtc_init();
#endif
#ifdef HAVE_CODEC2
	libmscodec2_init();
#endif

	jobject core = env->NewGlobalRef(thiz);
	ljb->setCore(core);
	LinphoneCore *lc = linphone_core_new(vTable, userConfig, factoryConfig, ljb);
	jlong nativePtr = (jlong)lc;

	if (userConfig) env->ReleaseStringUTFChars(juserConfig, userConfig);
	if (factoryConfig) env->ReleaseStringUTFChars(jfactoryConfig, factoryConfig);
	return nativePtr;
}
extern "C" void Java_org_linphone_core_LinphoneCoreImpl_delete(JNIEnv* env, jobject thiz, jlong native_ptr) {
	LinphoneCore *lc=(LinphoneCore*)native_ptr;
	LinphoneJavaBindings *ljb = (LinphoneJavaBindings *)linphone_core_get_user_data(lc);

	jobject multicast_lock = lc->multicast_lock;
	jobject multicast_lock_class = lc->multicast_lock_class;
	jobject wifi_lock = lc->wifi_lock;
	jobject wifi_lock_class = lc->wifi_lock_class;

	linphone_core_destroy(lc);
	ms_exit();

	if (wifi_lock) env->DeleteGlobalRef(wifi_lock);
	if (wifi_lock_class) env->DeleteGlobalRef(wifi_lock_class);
	if (multicast_lock) env->DeleteGlobalRef(multicast_lock);
	if (multicast_lock_class) env->DeleteGlobalRef(multicast_lock_class);

	if (ljb) {
		jobject core = ljb->getCore();
		if (core) {
			env->DeleteGlobalRef(core);
		}
		delete ljb;
	}
}

extern "C" void Java_org_linphone_core_LinphoneCoreImpl_addListener(JNIEnv* env, jobject thiz, jlong lc, jobject jlistener) {
	LinphoneJavaBindings *ljb = (LinphoneJavaBindings *) linphone_core_get_user_data((LinphoneCore *)lc);
	LinphoneCoreVTable *vTable = linphone_core_v_table_new();
	LinphoneCoreData* ldata = new LinphoneCoreData(env, thiz, vTable, jlistener, ljb);
	linphone_core_v_table_set_user_data(vTable, ldata);
	linphone_core_add_listener((LinphoneCore*)lc, vTable);
}

extern "C" void Java_org_linphone_core_LinphoneCoreImpl_removeListener(JNIEnv* env, jobject thiz, jlong lc, jobject jlistener) {
	MSList* iterator;
	LinphoneCore *core = (LinphoneCore*)lc;
	//jobject listener = env->NewGlobalRef(jlistener);
	for (iterator = core->vtable_refs; iterator != NULL; ) {
		VTableReference *ref=(VTableReference*)(iterator->data);
		LinphoneCoreVTable *vTable = ref->valid ? ref->vtable : NULL;
		iterator = iterator->next; //Because linphone_core_remove_listener may change the list
		if (vTable && !ref->internal) {
			LinphoneCoreData *data = (LinphoneCoreData*) linphone_core_v_table_get_user_data(vTable);
			if (data && env->IsSameObject(data->listener, jlistener)) {
				linphone_core_remove_listener(core, vTable);
				delete data;
				linphone_core_v_table_destroy(vTable);
			}
		}
	}
	//env->DeleteGlobalRef(listener);
}

extern "C" void Java_org_linphone_core_LinphoneCoreImpl_uploadLogCollection(JNIEnv* env, jobject thiz, jlong lc) {
	LinphoneCore *core = (LinphoneCore*)lc;
	linphone_core_upload_log_collection(core);
}

extern "C" void Java_org_linphone_core_LinphoneCoreImpl_resetLogCollection(JNIEnv* env, jobject thiz) {
	linphone_core_reset_log_collection();
}

extern "C" jint Java_org_linphone_core_LinphoneCoreImpl_migrateToMultiTransport(JNIEnv*  env
		,jobject  thiz
		,jlong lc) {
	return (jint) linphone_core_migrate_to_multi_transport((LinphoneCore *)lc);
}

/*
 * Class:     org_linphone_core_LinphoneCoreImpl
 * Method:    createInfoMessage
 * Signature: (J)J
 */
JNIEXPORT jlong JNICALL Java_org_linphone_core_LinphoneCoreImpl_createInfoMessage(JNIEnv *, jobject jobj, jlong lcptr){
	return (jlong) linphone_core_create_info_message((LinphoneCore*)lcptr);
}

JNIEXPORT jint JNICALL Java_org_linphone_core_LinphoneCallImpl_sendInfoMessage(JNIEnv *env, jobject jobj, jlong callptr, jlong infoptr){
	return linphone_call_send_info_message((LinphoneCall*)callptr,(LinphoneInfoMessage*)infoptr);
}

extern "C" void Java_org_linphone_core_LinphoneCoreImpl_stopRinging(JNIEnv* env, jobject  thiz, jlong lc) {
	linphone_core_stop_ringing((LinphoneCore*)lc);
}

extern "C" void Java_org_linphone_core_LinphoneCoreImpl_setChatDatabasePath(JNIEnv* env, jobject  thiz, jlong lc, jstring jpath) {
	const char* path = env->GetStringUTFChars(jpath, NULL);
	linphone_core_set_chat_database_path((LinphoneCore*)lc, path);
	env->ReleaseStringUTFChars(jpath, path);
}

extern "C" void Java_org_linphone_core_LinphoneCoreImpl_setCallLogsDatabasePath( JNIEnv* env, jobject  thiz, jlong lc, jstring jpath) {
		const char* path = env->GetStringUTFChars(jpath, NULL);
		linphone_core_set_call_logs_database_path((LinphoneCore*)lc, path);
		env->ReleaseStringUTFChars(jpath, path);
}

extern "C" void Java_org_linphone_core_LinphoneCoreImpl_setPrimaryContact2(JNIEnv* env, jobject  thiz, jlong lc, jstring jcontact) {
	const char* contact = env->GetStringUTFChars(jcontact, NULL);
	linphone_core_set_primary_contact((LinphoneCore*)lc, contact);
	env->ReleaseStringUTFChars(jcontact, contact);
}

extern "C" jstring Java_org_linphone_core_LinphoneCoreImpl_getPrimaryContact(JNIEnv* env, jobject  thiz, jlong lc) {
	LinphoneAddress* identity = linphone_core_get_primary_contact_parsed((LinphoneCore*)lc);
	return identity ? env->NewStringUTF(linphone_address_as_string(identity)) : NULL;
}


extern "C" void Java_org_linphone_core_LinphoneCoreImpl_setPrimaryContact(JNIEnv* env, jobject  thiz, jlong lc, jstring jdisplayname, jstring jusername) {
	const char* displayname = jdisplayname ? env->GetStringUTFChars(jdisplayname, NULL) : NULL;
	const char* username = jusername ? env->GetStringUTFChars(jusername, NULL) : NULL;

	LinphoneAddress *parsed = linphone_core_get_primary_contact_parsed((LinphoneCore*)lc);
	if (parsed != NULL) {
		linphone_address_set_display_name(parsed, displayname);
		linphone_address_set_username(parsed, username);
		char *contact = linphone_address_as_string(parsed);
		linphone_core_set_primary_contact((LinphoneCore*)lc, contact);
	}

	if (jdisplayname) env->ReleaseStringUTFChars(jdisplayname, displayname);
	if (jusername) env->ReleaseStringUTFChars(jusername, username);
}

extern "C" jstring Java_org_linphone_core_LinphoneCoreImpl_getPrimaryContactUsername(JNIEnv* env, jobject  thiz, jlong lc) {
	LinphoneAddress* identity = linphone_core_get_primary_contact_parsed((LinphoneCore*)lc);
	const char * username = linphone_address_get_username(identity);
	return username ? env->NewStringUTF(username) : NULL;
}

extern "C" jstring Java_org_linphone_core_LinphoneCoreImpl_getPrimaryContactDisplayName(JNIEnv* env, jobject  thiz, jlong lc) {
	LinphoneAddress* identity = linphone_core_get_primary_contact_parsed((LinphoneCore*)lc);
	const char * displayname = linphone_address_get_display_name(identity);
	return displayname ? env->NewStringUTF(displayname) : NULL;
}

extern "C" void Java_org_linphone_core_LinphoneCoreImpl_clearProxyConfigs(JNIEnv* env, jobject thiz,jlong lc) {
	linphone_core_clear_proxy_config((LinphoneCore*)lc);
}

extern "C" void Java_org_linphone_core_LinphoneCoreImpl_setDefaultProxyConfig(	JNIEnv*  env
		,jobject  thiz
		,jlong lc
		,jlong pc) {
	linphone_core_set_default_proxy((LinphoneCore*)lc,(LinphoneProxyConfig*)pc);
}

extern "C" jobject Java_org_linphone_core_LinphoneCoreImpl_getDefaultProxyConfig(JNIEnv*  env
		,jobject  thiz
		,jlong lc) {
	LinphoneProxyConfig *config=0;
	linphone_core_get_default_proxy((LinphoneCore*)lc,&config);
	if(config != 0) {
		jobject jproxy = getProxy(env,config,thiz);
		return jproxy;
	} else {
		return NULL;
	}
}

extern "C" jobjectArray Java_org_linphone_core_LinphoneCoreImpl_getProxyConfigList(JNIEnv* env, jobject thiz, jlong lc) {
	const MSList* proxies = linphone_core_get_proxy_config_list((LinphoneCore*)lc);
	int proxyCount = ms_list_size(proxies);
	LinphoneJavaBindings *ljb = (LinphoneJavaBindings *)linphone_core_get_user_data((LinphoneCore *)lc);
	jobjectArray jProxies = env->NewObjectArray(proxyCount,ljb->proxyClass,NULL);

	for (int i = 0; i < proxyCount; i++ ) {
		LinphoneProxyConfig* proxy = (LinphoneProxyConfig*)proxies->data;
		jobject jproxy = getProxy(env,proxy,thiz);
		if(jproxy != NULL){
			env->SetObjectArrayElement(jProxies, i, jproxy);
		}
		proxies = proxies->next;
	}
	
	return jProxies;
}

extern "C" jint Java_org_linphone_core_LinphoneCoreImpl_addProxyConfig(	JNIEnv*  env
		,jobject  thiz
		,jobject jproxyCfg
		,jlong lc
		,jlong pc) {
	LinphoneProxyConfig* proxy = (LinphoneProxyConfig*)pc;
	return (jint)linphone_core_add_proxy_config((LinphoneCore*)lc,proxy);
}

extern "C" void Java_org_linphone_core_LinphoneCoreImpl_removeProxyConfig(JNIEnv* env, jobject thiz, jlong lc, jlong proxy) {
	linphone_core_remove_proxy_config((LinphoneCore*)lc, (LinphoneProxyConfig*)proxy);
}

extern "C" void Java_org_linphone_core_LinphoneCoreImpl_removeAuthInfo(JNIEnv* env, jobject thiz, jlong lc, jlong authInfo) {
	linphone_core_remove_auth_info((LinphoneCore*)lc, (LinphoneAuthInfo*)authInfo);
}

extern "C" jlongArray Java_org_linphone_core_LinphoneCoreImpl_getAuthInfosList(JNIEnv* env, jobject thiz,jlong lc) {
	const MSList* authInfos = linphone_core_get_auth_info_list((LinphoneCore*)lc);
	int listCount = ms_list_size(authInfos);
	jlongArray jAuthInfos = env->NewLongArray(listCount);
	jlong *jInternalArray = env->GetLongArrayElements(jAuthInfos, NULL);

	for (int i = 0; i < listCount; i++ ) {
		jInternalArray[i] = (unsigned long) (authInfos->data);
		authInfos = authInfos->next;
	}

	env->ReleaseLongArrayElements(jAuthInfos, jInternalArray, 0);

	return jAuthInfos;
}

extern "C" jlong Java_org_linphone_core_LinphoneCoreImpl_findAuthInfos(JNIEnv* env, jobject thiz, jlong lc, jstring jusername, jstring jrealm, jstring jdomain) {
	const char* username = env->GetStringUTFChars(jusername, NULL);
	const char* realm = jrealm ? env->GetStringUTFChars(jrealm, NULL) : NULL;
	const char* domain = jdomain ? env->GetStringUTFChars(jdomain, NULL) : NULL;
	const LinphoneAuthInfo *authInfo = linphone_core_find_auth_info((LinphoneCore*)lc, realm, username, domain);

	if (realm)
		env->ReleaseStringUTFChars(jrealm, realm);
	if (domain)
		env->ReleaseStringUTFChars(jdomain, domain);
	env->ReleaseStringUTFChars(jusername, username);

	return (jlong) authInfo;
}

extern "C" void Java_org_linphone_core_LinphoneCoreImpl_clearAuthInfos(JNIEnv* env, jobject thiz,jlong lc) {
	linphone_core_clear_all_auth_info((LinphoneCore*)lc);
}

extern "C" void Java_org_linphone_core_LinphoneCoreImpl_refreshRegisters(JNIEnv* env, jobject thiz,jlong lc) {
	linphone_core_refresh_registers((LinphoneCore*)lc);
}

extern "C" void Java_org_linphone_core_LinphoneCoreImpl_addAuthInfo(JNIEnv* env
		,jobject  thiz
		,jlong lc
		,jlong pc) {
	linphone_core_add_auth_info((LinphoneCore*)lc,(LinphoneAuthInfo*)pc);
}
extern "C" void Java_org_linphone_core_LinphoneCoreImpl_iterate(JNIEnv* env
		,jobject  thiz
		,jlong lc) {
	linphone_core_iterate((LinphoneCore*)lc);
}
extern "C" jobject Java_org_linphone_core_LinphoneCoreImpl_invite(JNIEnv* env
		,jobject  thiz
		,jlong lc
		,jstring juri) {
	const char* uri = env->GetStringUTFChars(juri, NULL);
	LinphoneCall* lCall = linphone_core_invite((LinphoneCore*)lc,uri);
	env->ReleaseStringUTFChars(juri, uri);
	return getCall(env,lCall);
}
extern "C" jobject Java_org_linphone_core_LinphoneCoreImpl_inviteAddress(JNIEnv* env
		,jobject  thiz
		,jlong lc
		,jlong to) {
	return getCall(env, linphone_core_invite_address((LinphoneCore*)lc,(LinphoneAddress*)to));
}

extern "C" void Java_org_linphone_core_LinphoneCoreImpl_terminateCall(JNIEnv* env
		,jobject  thiz
		,jlong lc
		,jlong call) {
	linphone_core_terminate_call((LinphoneCore*)lc,(LinphoneCall*)call);
}

extern "C" void Java_org_linphone_core_LinphoneCoreImpl_declineCall(JNIEnv* env
		,jobject  thiz
		,jlong lc
		,jlong call, jint reason) {
	linphone_core_decline_call((LinphoneCore*)lc,(LinphoneCall*)call,(LinphoneReason)reason);
}

extern "C" jlong Java_org_linphone_core_LinphoneCoreImpl_getRemoteAddress(JNIEnv* env
		,jobject  thiz
		,jlong lc) {
	return (jlong)linphone_core_get_current_call_remote_address((LinphoneCore*)lc);
}
extern "C" jboolean Java_org_linphone_core_LinphoneCoreImpl_isInCall(JNIEnv* env
		,jobject  thiz
		,jlong lc) {

	return (jboolean)linphone_core_in_call((LinphoneCore*)lc);
}
extern "C" jboolean Java_org_linphone_core_LinphoneCoreImpl_isInComingInvitePending(JNIEnv* env
		,jobject  thiz
		,jlong lc) {

	return (jboolean)linphone_core_inc_invite_pending((LinphoneCore*)lc);
}
extern "C" void Java_org_linphone_core_LinphoneCoreImpl_acceptCall(JNIEnv* env
		,jobject  thiz
		,jlong lc
		,jlong call) {

	linphone_core_accept_call((LinphoneCore*)lc,(LinphoneCall*)call);
}

extern "C" void Java_org_linphone_core_LinphoneCoreImpl_acceptCallWithParams(JNIEnv *env,
		jobject thiz,
		jlong lc,
		jlong call,
		jlong params){
	linphone_core_accept_call_with_params((LinphoneCore*)lc,(LinphoneCall*)call, (LinphoneCallParams*)params);
}

extern "C" void Java_org_linphone_core_LinphoneCoreImpl_acceptCallUpdate(JNIEnv *env,
		jobject thiz,
		jlong lc,
		jlong call,
		jlong params){
	linphone_core_accept_call_update((LinphoneCore*)lc,(LinphoneCall*)call, (LinphoneCallParams*)params);
}

extern "C" void Java_org_linphone_core_LinphoneCoreImpl_deferCallUpdate(JNIEnv *env,
		jobject thiz,
		jlong lc,
		jlong call){
	linphone_core_defer_call_update((LinphoneCore*)lc,(LinphoneCall*)call);
}

extern "C" jboolean Java_org_linphone_core_LinphoneCoreImpl_acceptEarlyMedia(JNIEnv *env, jobject thiz, jlong lc, jlong c) {
	LinphoneCore *core = (LinphoneCore *)lc;
	LinphoneCall *call = (LinphoneCall *)c;
	int ret = linphone_core_accept_early_media(core, call);
	return (jboolean) ret == 0;
}

extern "C" jboolean Java_org_linphone_core_LinphoneCoreImpl_acceptEarlyMediaWithParams(JNIEnv *env, jobject thiz, jlong lc, jlong c, jlong params) {
	LinphoneCore *core = (LinphoneCore *)lc;
	LinphoneCall *call = (LinphoneCall *)c;
	const LinphoneCallParams *call_params = (LinphoneCallParams *) params;
	int ret = linphone_core_accept_early_media_with_params(core, call, call_params);
	return (jboolean) ret == 0;
}

extern "C" jlong Java_org_linphone_core_LinphoneCoreImpl_getCallLog(	JNIEnv*  env
		,jobject  thiz
		,jlong lc
		,jint position) {
		return (jlong)ms_list_nth_data(linphone_core_get_call_logs((LinphoneCore*)lc),position);
}
extern "C" jint Java_org_linphone_core_LinphoneCoreImpl_getNumberOfCallLogs(	JNIEnv*  env
		,jobject  thiz
		,jlong lc) {
		return (jint)ms_list_size(linphone_core_get_call_logs((LinphoneCore*)lc));
}
extern "C" jlong Java_org_linphone_core_LinphoneCoreImpl_getLastOutgoingCallLog(	JNIEnv*  env
		,jobject  thiz
		,jlong lc) {
	return (jlong)linphone_core_get_last_outgoing_call_log((LinphoneCore*)lc);
}

extern "C" void Java_org_linphone_core_LinphoneCoreImpl_migrateCallLogs(JNIEnv*  env
		,jobject  thiz
		,jlong lc) {
		linphone_core_migrate_logs_from_rc_to_db((LinphoneCore *)lc);
}

extern "C" void Java_org_linphone_core_LinphoneCoreImpl_setMtu(JNIEnv*  env
		,jobject  thiz
		,jlong lc
		,jint mtu) {
		linphone_core_set_mtu((LinphoneCore*)lc,mtu);
}

extern "C" jint Java_org_linphone_core_LinphoneCoreImpl_getMtu(JNIEnv*  env
		,jobject  thiz
		,jlong lc) {
		return linphone_core_get_mtu((LinphoneCore*)lc);
}

extern "C" void Java_org_linphone_core_LinphoneCoreImpl_setNetworkStateReachable(	JNIEnv*  env
		,jobject  thiz
		,jlong lc
		,jboolean isReachable) {
		linphone_core_set_network_reachable((LinphoneCore*)lc,isReachable);
}

extern "C" jboolean Java_org_linphone_core_LinphoneCoreImpl_isNetworkStateReachable(	JNIEnv*  env
		,jobject  thiz
		,jlong lc) {
		return (jboolean)linphone_core_is_network_reachable((LinphoneCore*)lc);
}

extern "C" void Java_org_linphone_core_LinphoneCoreImpl_setMicrophoneGain(JNIEnv*  env
		,jobject  thiz
		,jlong lc
		,jfloat gain) {
		linphone_core_set_mic_gain_db((LinphoneCore*)lc,gain);
}

extern "C" void Java_org_linphone_core_LinphoneCoreImpl_setPlaybackGain(	JNIEnv*  env
		,jobject  thiz
		,jlong lc
		,jfloat gain) {
		linphone_core_set_playback_gain_db((LinphoneCore*)lc,gain);
}

extern "C" jfloat Java_org_linphone_core_LinphoneCoreImpl_getPlaybackGain(	JNIEnv*  env
		,jobject  thiz
		,jlong lc) {
		return (jfloat)linphone_core_get_playback_gain_db((LinphoneCore*)lc);
}

extern "C" void Java_org_linphone_core_LinphoneCoreImpl_muteMic(	JNIEnv*  env
		,jobject  thiz
		,jlong lc
		,jboolean isMuted) {
		linphone_core_mute_mic((LinphoneCore*)lc,isMuted);
}

extern "C" jlong Java_org_linphone_core_LinphoneCoreImpl_interpretUrl(	JNIEnv*  env
		,jobject  thiz
		,jlong lc
		,jstring jurl) {
	const char* url = env->GetStringUTFChars(jurl, NULL);
	jlong result = (jlong)linphone_core_interpret_url((LinphoneCore*)lc,url);
	env->ReleaseStringUTFChars(jurl, url);
	return result;
}
extern "C" void Java_org_linphone_core_LinphoneCoreImpl_sendDtmf(	JNIEnv*  env
		,jobject  thiz
		,jlong lc
		,jchar dtmf) {
	linphone_core_send_dtmf((LinphoneCore*)lc,dtmf);
}
extern "C" void Java_org_linphone_core_LinphoneCoreImpl_playDtmf(	JNIEnv*  env
		,jobject  thiz
		,jlong lc
		,jchar dtmf
		,jint duration) {
	linphone_core_play_dtmf((LinphoneCore*)lc,dtmf,duration);
}
extern "C" void Java_org_linphone_core_LinphoneCoreImpl_stopDtmf(	JNIEnv*  env
		,jobject  thiz
		,jlong lc) {
	linphone_core_stop_dtmf((LinphoneCore*)lc);
}

extern "C" jint Java_org_linphone_core_LinphoneCoreImpl_getMissedCallsCount(JNIEnv*  env
																		,jobject  thiz
																		,jlong lc) {
	return (jint)linphone_core_get_missed_calls_count((LinphoneCore*)lc);
}

extern "C" void Java_org_linphone_core_LinphoneCoreImpl_resetMissedCallsCount(JNIEnv*  env
																		,jobject  thiz
																		,jlong lc) {
	linphone_core_reset_missed_calls_count((LinphoneCore*)lc);
}

extern "C" void Java_org_linphone_core_LinphoneCoreImpl_removeCallLog(JNIEnv*  env
																		,jobject  thiz
																		,jlong lc, jlong log) {
	linphone_core_remove_call_log((LinphoneCore*)lc, (LinphoneCallLog*) log);
}

extern "C" void Java_org_linphone_core_LinphoneCoreImpl_clearCallLogs(JNIEnv*  env
																		,jobject  thiz
																		,jlong lc) {
	linphone_core_clear_call_logs((LinphoneCore*)lc);
}
extern "C" jboolean Java_org_linphone_core_LinphoneCoreImpl_isMicMuted(	JNIEnv*  env
		,jobject  thiz
		,jlong lc) {
	return (jboolean)linphone_core_is_mic_muted((LinphoneCore*)lc);
}
extern "C" jlong Java_org_linphone_core_LinphoneCoreImpl_findPayloadType(JNIEnv*  env
																			,jobject  thiz
																			,jlong lc
																			,jstring jmime
																			,jint rate
																			,jint channels) {
	const char* mime = env->GetStringUTFChars(jmime, NULL);
	jlong result = (jlong)linphone_core_find_payload_type((LinphoneCore*)lc,mime,rate,channels);
	env->ReleaseStringUTFChars(jmime, mime);
	return result;
}

extern "C" jlongArray Java_org_linphone_core_LinphoneCoreImpl_listVideoPayloadTypes(JNIEnv*  env
																			,jobject  thiz
																			,jlong lc) {
	const MSList* codecs = linphone_core_get_video_codecs((LinphoneCore*)lc);
	int codecsCount = ms_list_size(codecs);
	jlongArray jCodecs = env->NewLongArray(codecsCount);
	jlong *jInternalArray = env->GetLongArrayElements(jCodecs, NULL);

	for (int i = 0; i < codecsCount; i++ ) {
		jInternalArray[i] = (unsigned long) (codecs->data);
		codecs = codecs->next;
	}

	env->ReleaseLongArrayElements(jCodecs, jInternalArray, 0);

	return jCodecs;
}

JNIEXPORT void JNICALL Java_org_linphone_core_LinphoneCoreImpl_setVideoCodecs(JNIEnv *env, jobject thiz, jlong lc, jlongArray jCodecs) {
	MSList *pts = NULL;
	int codecsCount = env->GetArrayLength(jCodecs);
	jlong *codecs = env->GetLongArrayElements(jCodecs, NULL);
	for (int i = 0; i < codecsCount; i++) {
		PayloadType *pt = (PayloadType *)codecs[i];
		ms_list_append(pts, pt);
	}
	linphone_core_set_video_codecs((LinphoneCore *)lc, pts);
	env->ReleaseLongArrayElements(jCodecs, codecs, 0);
}

extern "C" jlongArray Java_org_linphone_core_LinphoneCoreImpl_listAudioPayloadTypes(JNIEnv*  env
																			,jobject  thiz
																			,jlong lc) {
	const MSList* codecs = linphone_core_get_audio_codecs((LinphoneCore*)lc);
	int codecsCount = ms_list_size(codecs);
	jlongArray jCodecs = env->NewLongArray(codecsCount);
	jlong *jInternalArray = env->GetLongArrayElements(jCodecs, NULL);

	for (int i = 0; i < codecsCount; i++ ) {
		jInternalArray[i] = (unsigned long) (codecs->data);
		codecs = codecs->next;
	}

	env->ReleaseLongArrayElements(jCodecs, jInternalArray, 0);

	return jCodecs;
}

JNIEXPORT void JNICALL Java_org_linphone_core_LinphoneCoreImpl_setAudioCodecs(JNIEnv *env, jobject thiz, jlong lc, jlongArray jCodecs) {
	MSList *pts = NULL;
	int codecsCount = env->GetArrayLength(jCodecs);
	jlong *codecs = env->GetLongArrayElements(jCodecs, NULL);
	for (int i = 0; i < codecsCount; i++) {
		PayloadType *pt = (PayloadType *)codecs[i];
		pts = ms_list_append(pts, pt);
	}
	linphone_core_set_audio_codecs((LinphoneCore *)lc, pts);
	env->ReleaseLongArrayElements(jCodecs, codecs, 0);
}

extern "C" jint Java_org_linphone_core_LinphoneCoreImpl_enablePayloadType(JNIEnv*  env
																			,jobject  thiz
																			,jlong lc
																			,jlong pt
																			,jboolean enable) {
	return (jint)linphone_core_enable_payload_type((LinphoneCore*)lc,(PayloadType*)pt,enable);
}
extern "C" jboolean Java_org_linphone_core_LinphoneCoreImpl_isPayloadTypeEnabled(JNIEnv*  env
																			,jobject  thiz
																			,jlong lc
																			,jlong pt) {
	return (jboolean) linphone_core_payload_type_enabled((LinphoneCore*)lc, (PayloadType*)pt);
}

extern "C" jboolean Java_org_linphone_core_LinphoneCoreImpl_payloadTypeIsVbr(JNIEnv*  env
																			,jobject  thiz
																			,jlong lc
																			,jlong pt) {
	return (jboolean) linphone_core_payload_type_is_vbr((LinphoneCore*)lc, (PayloadType*)pt);
}

extern "C" void Java_org_linphone_core_LinphoneCoreImpl_setPayloadTypeBitrate(JNIEnv*  env
																			,jobject  thiz
																			,jlong lc
																			,jlong pt
																			,jint bitrate) {
	linphone_core_set_payload_type_bitrate((LinphoneCore*)lc,(PayloadType*)pt,bitrate);
}

extern "C" jint Java_org_linphone_core_LinphoneCoreImpl_getPayloadTypeBitrate(JNIEnv*  env
																			,jobject  thiz
																			,jlong lc
																			,jlong pt) {
	return (jint)linphone_core_get_payload_type_bitrate((LinphoneCore*)lc,(PayloadType*)pt);
}

extern "C" void Java_org_linphone_core_LinphoneCoreImpl_setPayloadTypeNumber(JNIEnv*  env
                                                                            ,jobject  thiz
                                                                            ,jlong lc
                                                                            ,jlong pt
                                                                            ,jint number) {
    linphone_core_set_payload_type_number((LinphoneCore*)lc,(PayloadType*)pt,number);
}

extern "C" jint Java_org_linphone_core_LinphoneCoreImpl_getPayloadTypeNumber(JNIEnv*  env
                                                                            ,jobject  thiz
                                                                            ,jlong lc
                                                                            ,jlong pt) {
    return (jint)linphone_core_get_payload_type_number((LinphoneCore*)lc,(PayloadType*)pt);
}

extern "C" void Java_org_linphone_core_LinphoneCoreImpl_enableAdaptiveRateControl(JNIEnv*  env
																			,jobject  thiz
																			,jlong lc
																			,jboolean enable) {
	linphone_core_enable_adaptive_rate_control((LinphoneCore*)lc, enable);
}

extern "C" jboolean Java_org_linphone_core_LinphoneCoreImpl_isAdaptiveRateControlEnabled(JNIEnv*  env
																			,jobject  thiz
																			,jlong lc
																			) {
	return (jboolean)linphone_core_adaptive_rate_control_enabled((LinphoneCore*)lc);
}
extern "C" jstring Java_org_linphone_core_LinphoneCoreImpl_getAdaptiveRateAlgorithm(JNIEnv*  env
																			,jobject  thiz
																			,jlong lc
																			) {
	const char* alg = linphone_core_get_adaptive_rate_algorithm((LinphoneCore*)lc);
	if (alg) {
		return env->NewStringUTF(alg);
	} else {
		return NULL;
	}
}

extern "C" void Java_org_linphone_core_LinphoneCoreImpl_setAdaptiveRateAlgorithm(JNIEnv*  env
																			,jobject  thiz
																			,jlong lc
																			,jstring jalg) {
	const char* alg = jalg?env->GetStringUTFChars(jalg, NULL):NULL;
	linphone_core_set_adaptive_rate_algorithm((LinphoneCore*)lc,alg);
	if (alg) env->ReleaseStringUTFChars(jalg, alg);

}


extern "C" void Java_org_linphone_core_LinphoneCoreImpl_enableEchoCancellation(JNIEnv*  env
																			,jobject  thiz
																			,jlong lc
																			,jboolean enable) {
	linphone_core_enable_echo_cancellation((LinphoneCore*)lc,enable);
}
extern "C" void Java_org_linphone_core_LinphoneCoreImpl_enableEchoLimiter(JNIEnv*  env
																			,jobject  thiz
																			,jlong lc
																			,jboolean enable) {
	linphone_core_enable_echo_limiter((LinphoneCore*)lc,enable);
}
extern "C" jboolean Java_org_linphone_core_LinphoneCoreImpl_isEchoCancellationEnabled(JNIEnv*  env
																			,jobject  thiz
																			,jlong lc
																			) {
	return (jboolean)linphone_core_echo_cancellation_enabled((LinphoneCore*)lc);
}

extern "C" jboolean Java_org_linphone_core_LinphoneCoreImpl_isEchoLimiterEnabled(JNIEnv*  env
																			,jobject  thiz
																			,jlong lc
																			) {
	return (jboolean)linphone_core_echo_limiter_enabled((LinphoneCore*)lc);
}

extern "C" jobject Java_org_linphone_core_LinphoneCoreImpl_getCurrentCall(JNIEnv*  env
																			,jobject  thiz
																			,jlong lc
																			) {
	return getCall(env,linphone_core_get_current_call((LinphoneCore*)lc));
}
extern "C" void Java_org_linphone_core_LinphoneCoreImpl_addFriend(JNIEnv*  env
																			,jobject  thiz
																			,jlong lc
																			,jlong aFriend
																			) {
	linphone_core_add_friend((LinphoneCore*)lc,(LinphoneFriend*)aFriend);
}

extern "C" void Java_org_linphone_core_LinphoneCoreImpl_setFriendList(JNIEnv*  env
																			,jobject  thiz
																			,jlong lc
																			,jlong friendList
																			) {
	linphone_core_set_friend_list((LinphoneCore*)lc,(LinphoneFriendList*)friendList);
}

extern "C" jobjectArray Java_org_linphone_core_LinphoneCoreImpl_getFriendList(JNIEnv*  env
																			,jobject  thiz
																			,jlong lc) {
	const MSList* friends = linphone_core_get_friend_list((LinphoneCore*)lc);
	int friendsSize = ms_list_size(friends);
	LinphoneJavaBindings *ljb = (LinphoneJavaBindings *)linphone_core_get_user_data((LinphoneCore *)lc);
	jobjectArray jFriends = env->NewObjectArray(friendsSize,ljb->friendClass,NULL);

	for (int i = 0; i < friendsSize; i++) {
		LinphoneFriend* lfriend = (LinphoneFriend*)friends->data;
		jobject jfriend =  getFriend(env,lfriend);
		if(jfriend != NULL){
			env->SetObjectArrayElement(jFriends, i, jfriend);
		}
		friends = friends->next;
	}
	
	return jFriends;
}
extern "C" void Java_org_linphone_core_LinphoneCoreImpl_setPresenceInfo(JNIEnv*  env
																			,jobject  thiz
																			,jlong lc
																			,jint minutes_away
																			,jstring jalternative_contact
																			,jint status) {
	const char* alternative_contact = jalternative_contact?env->GetStringUTFChars(jalternative_contact, NULL):NULL;
	linphone_core_set_presence_info((LinphoneCore*)lc,minutes_away,alternative_contact,(LinphoneOnlineStatus)status);
	if (alternative_contact) env->ReleaseStringUTFChars(jalternative_contact, alternative_contact);
}
extern "C" jint Java_org_linphone_core_LinphoneCoreImpl_getPresenceInfo(JNIEnv *env, jobject thiz, jlong lc) {
	return (jint)linphone_core_get_presence_info((LinphoneCore *)lc);
}

/*
 * Class:     org_linphone_core_LinphoneCoreImpl
 * Method:    setPresenceModel
 * Signature: (JILjava/lang/String;J)V
 */
JNIEXPORT void JNICALL Java_org_linphone_core_LinphoneCoreImpl_setPresenceModel(JNIEnv *env, jobject jobj, jlong ptr, jlong modelPtr) {
	LinphoneCore *lc = (LinphoneCore *)ptr;
	LinphonePresenceModel *model = (LinphonePresenceModel *)modelPtr;
	linphone_core_set_presence_model(lc, model);
}

/*
 * Class:     org_linphone_core_LinphoneCoreImpl
 * Method:    getPresenceModel
 * Signature: (J)Ljava/lang/Object;
 */
JNIEXPORT jobject JNICALL Java_org_linphone_core_LinphoneCoreImpl_getPresenceModel(JNIEnv *env, jobject jobj, jlong ptr) {
	LinphoneCore *lc = (LinphoneCore *)ptr;
	LinphonePresenceModel *model = linphone_core_get_presence_model(lc);
	if (model == NULL) return NULL;
	RETURN_USER_DATA_OBJECT("PresenceModelImpl", linphone_presence_model, model)
}

extern "C" jlong Java_org_linphone_core_LinphoneCoreImpl_getOrCreateChatRoom(JNIEnv*  env
																			,jobject  thiz
																			,jlong lc
																			,jstring jto) {

	const char* to = env->GetStringUTFChars(jto, NULL);
	LinphoneChatRoom* lResult = linphone_core_get_chat_room_from_uri((LinphoneCore*)lc,to);
	env->ReleaseStringUTFChars(jto, to);
	return (jlong)lResult;
}

extern "C" jlong Java_org_linphone_core_LinphoneCoreImpl_getChatRoom(JNIEnv*  env
																		,jobject  thiz
																		,jlong lc
																		,jlong to) {
	LinphoneChatRoom* lResult = linphone_core_get_chat_room((LinphoneCore*)lc,(LinphoneAddress *)to);
	return (jlong)lResult;
}

extern "C" void Java_org_linphone_core_LinphoneCoreImpl_enableVideo(JNIEnv*  env
																			,jobject  thiz
																			,jlong lc
																			,jboolean vcap_enabled
																			,jboolean display_enabled) {
	linphone_core_enable_video((LinphoneCore*)lc, vcap_enabled,display_enabled);

}
extern "C" jboolean Java_org_linphone_core_LinphoneCoreImpl_isVideoEnabled(JNIEnv*  env
																			,jobject  thiz
																			,jlong lc) {
	return (jboolean)linphone_core_video_enabled((LinphoneCore*)lc);
}

extern "C" jboolean Java_org_linphone_core_LinphoneCoreImpl_isVideoSupported(JNIEnv*  env
																			,jobject  thiz
																			,jlong lc) {
	return (jboolean)linphone_core_video_supported((LinphoneCore*)lc);
}


extern "C" void Java_org_linphone_core_LinphoneCoreImpl_setPlayFile(JNIEnv*  env
																			,jobject  thiz
																			,jlong lc
																			,jstring jpath) {
	const char* path = jpath?env->GetStringUTFChars(jpath, NULL):NULL;
	linphone_core_set_play_file((LinphoneCore*)lc,path);
	if (path) env->ReleaseStringUTFChars(jpath, path);
}
extern "C" void Java_org_linphone_core_LinphoneCoreImpl_setRing(JNIEnv*  env
																			,jobject  thiz
																			,jlong lc
																			,jstring jpath) {
	const char* path = jpath?env->GetStringUTFChars(jpath, NULL):NULL;
	linphone_core_set_ring((LinphoneCore*)lc,path);
	if (path) env->ReleaseStringUTFChars(jpath, path);
}
extern "C" jstring Java_org_linphone_core_LinphoneCoreImpl_getRing(JNIEnv*  env
																			,jobject  thiz
																			,jlong lc
																			) {
	const char* path = linphone_core_get_ring((LinphoneCore*)lc);
	if (path) {
		return env->NewStringUTF(path);
	} else {
		return NULL;
	}
}
extern "C" void Java_org_linphone_core_LinphoneCoreImpl_setTone(JNIEnv*  env
																			,jobject  thiz
																			,jlong lc
																			,jint toneid
																			,jstring jpath) {
	const char* path = jpath ? env->GetStringUTFChars(jpath, NULL) : NULL;
	linphone_core_set_tone((LinphoneCore *)lc, (LinphoneToneID)toneid, path);
	if (path) env->ReleaseStringUTFChars(jpath, path);
}

extern "C" void Java_org_linphone_core_LinphoneCoreImpl_setCallErrorTone(JNIEnv*  env
																			,jobject  thiz
																			,jlong lc
																			,jint reason
																			,jstring jpath) {
	const char* path = jpath ? env->GetStringUTFChars(jpath, NULL) : NULL;
	linphone_core_set_call_error_tone((LinphoneCore *)lc, (LinphoneReason)reason, path);
	if (path) env->ReleaseStringUTFChars(jpath, path);
}
extern "C" void Java_org_linphone_core_LinphoneCoreImpl_setRootCA(JNIEnv*  env
																			,jobject  thiz
																			,jlong lc
																			,jstring jpath) {
	const char* path = jpath?env->GetStringUTFChars(jpath, NULL):NULL;
	linphone_core_set_root_ca((LinphoneCore*)lc,path);
	if (path) env->ReleaseStringUTFChars(jpath, path);
}
extern "C" void Java_org_linphone_core_LinphoneCoreImpl_setRingback(JNIEnv*  env
																			,jobject  thiz
																			,jlong lc
																			,jstring jpath) {
	const char* path = jpath?env->GetStringUTFChars(jpath, NULL):NULL;
	linphone_core_set_ringback((LinphoneCore*)lc,path);
	if (path) env->ReleaseStringUTFChars(jpath, path);

}

extern "C" void Java_org_linphone_core_LinphoneCoreImpl_setProvisioningUri(JNIEnv*  env
																			,jobject  thiz
																			,jlong lc
																			,jstring jpath) {
	const char* path = jpath?env->GetStringUTFChars(jpath, NULL):NULL;
	linphone_core_set_provisioning_uri((LinphoneCore*)lc,path);
	if (path) env->ReleaseStringUTFChars(jpath, path);
}

extern "C" jstring Java_org_linphone_core_LinphoneCoreImpl_getProvisioningUri(JNIEnv*  env
																			,jobject  thiz
																			,jlong lc) {
	const char* path = linphone_core_get_provisioning_uri((LinphoneCore*)lc);
	return path ? env->NewStringUTF(path) : NULL;
}

extern "C" void Java_org_linphone_core_LinphoneCoreImpl_enableKeepAlive(JNIEnv*  env
																,jobject  thiz
																,jlong lc
																,jboolean enable) {
	linphone_core_enable_keep_alive((LinphoneCore*)lc,enable);

}
extern "C" jboolean Java_org_linphone_core_LinphoneCoreImpl_isKeepAliveEnabled(JNIEnv*  env
																,jobject  thiz
																,jlong lc) {
	return (jboolean)linphone_core_keep_alive_enabled((LinphoneCore*)lc);

}
extern "C" jint Java_org_linphone_core_LinphoneCoreImpl_startEchoCalibration(JNIEnv*  env
																				,jobject  thiz
																				,jlong lc
																				,jobject data) {
	LinphoneJavaBindings *ljb = (LinphoneJavaBindings *) linphone_core_get_user_data((LinphoneCore *)lc);
	LinphoneCoreVTable *vTable = linphone_core_v_table_new();
	LinphoneCoreData* ldata = new LinphoneCoreData(env, thiz, vTable, data, ljb);
	linphone_core_v_table_set_user_data(vTable, ldata);

	return (jint)linphone_core_start_echo_calibration((LinphoneCore*)lc, ldata->ecCalibrationStatus, NULL, NULL, vTable);

}

extern "C" jboolean Java_org_linphone_core_LinphoneCoreImpl_needsEchoCalibration(JNIEnv *env, jobject thiz, jlong lc) {
	MSSndCard *sndcard;
	MSSndCardManager *m = ms_snd_card_manager_get();
	const char *card = linphone_core_get_capture_device((LinphoneCore*)lc);
	sndcard = ms_snd_card_manager_get_card(m, card);
	if (sndcard == NULL) {
		ms_error("Could not get soundcard %s", card);
		return TRUE;
	}

	SoundDeviceDescription *sound_description = sound_device_description_get();
	if(sound_description != NULL && sound_description == &genericSoundDeviceDescriptor){
		return TRUE;
	}

	if (ms_snd_card_get_capabilities(sndcard) & MS_SND_CARD_CAP_BUILTIN_ECHO_CANCELLER) return FALSE;
	if (ms_snd_card_get_minimal_latency(sndcard) != 0) return FALSE;
	return TRUE;
}

extern "C" jboolean Java_org_linphone_core_LinphoneCoreImpl_hasBuiltInEchoCanceler(JNIEnv *env, jobject thiz, jlong lc) {
	MSSndCard *sndcard;
	MSSndCardManager *m = ms_snd_card_manager_get();
	const char *card = linphone_core_get_capture_device((LinphoneCore*)lc);
	sndcard = ms_snd_card_manager_get_card(m, card);
	if (sndcard == NULL) {
		ms_error("Could not get soundcard %s", card);
		return FALSE;
	}

	if (ms_snd_card_get_capabilities(sndcard) & MS_SND_CARD_CAP_BUILTIN_ECHO_CANCELLER) return TRUE;
	return FALSE;
}

extern "C" jint Java_org_linphone_core_LinphoneCoreImpl_getMediaEncryption(JNIEnv*  env
																			,jobject  thiz
																			,jlong lc
																			) {
	return (jint)linphone_core_get_media_encryption((LinphoneCore*)lc);
}

extern "C" void Java_org_linphone_core_LinphoneCoreImpl_setMediaEncryption(JNIEnv*  env
																			,jobject  thiz
																			,jlong lc
																			,jint menc) {
	linphone_core_set_media_encryption((LinphoneCore*)lc,(LinphoneMediaEncryption)menc);
}

extern "C" jboolean Java_org_linphone_core_LinphoneCoreImpl_mediaEncryptionSupported(JNIEnv*  env
																			,jobject  thiz
																			,jlong lc, jint menc
																			) {
	return (jboolean)linphone_core_media_encryption_supported((LinphoneCore*)lc,(LinphoneMediaEncryption)menc);
}

extern "C" jboolean Java_org_linphone_core_LinphoneCoreImpl_isMediaEncryptionMandatory(JNIEnv*  env
																			,jobject  thiz
																			,jlong lc
																			) {
	return (jboolean)linphone_core_is_media_encryption_mandatory((LinphoneCore*)lc);
}

extern "C" void Java_org_linphone_core_LinphoneCoreImpl_setMediaEncryptionMandatory(JNIEnv*  env
																			,jobject  thiz
																			,jlong lc
																			, jboolean yesno
																			) {
	linphone_core_set_media_encryption_mandatory((LinphoneCore*)lc, yesno);
}

/*
 * Class:     org_linphone_core_LinphoneCoreImpl
 * Method:    disableChat
 * Signature: (JI)V
 */
extern "C" JNIEXPORT void JNICALL Java_org_linphone_core_LinphoneCoreImpl_disableChat(JNIEnv *env, jobject jobj, jlong ptr, jint reason){
	linphone_core_disable_chat((LinphoneCore*)ptr,(LinphoneReason)reason);
}

/*
 * Class:     org_linphone_core_LinphoneCoreImpl
 * Method:    enableChat
 * Signature: (J)V
 */
extern "C" JNIEXPORT void JNICALL Java_org_linphone_core_LinphoneCoreImpl_enableChat(JNIEnv *env, jobject jobj, jlong ptr){
	linphone_core_enable_chat((LinphoneCore*)ptr);
}

/*
 * Class:     org_linphone_core_LinphoneCoreImpl
 * Method:    chatEnabled
 * Signature: (J)Z
 */
extern "C" JNIEXPORT jboolean JNICALL Java_org_linphone_core_LinphoneCoreImpl_chatEnabled(JNIEnv *env, jobject jobj, jlong ptr){
	return (jboolean) linphone_core_chat_enabled((LinphoneCore*)ptr);
}

//ProxyConfig

extern "C" jlong Java_org_linphone_core_LinphoneProxyConfigImpl_createProxyConfig(JNIEnv* env, jobject thiz, jlong lc) {
	LinphoneProxyConfig* proxy = linphone_core_create_proxy_config((LinphoneCore *)lc);
	linphone_proxy_config_set_user_data(proxy,env->NewWeakGlobalRef(thiz));
	return (jlong) proxy;
}

extern "C" void  Java_org_linphone_core_LinphoneProxyConfigImpl_finalize(JNIEnv*  env
																		,jobject  thiz
																		,jlong ptr) {
	LinphoneProxyConfig *proxy=(LinphoneProxyConfig*)ptr;
	linphone_proxy_config_set_user_data(proxy,NULL);
	linphone_proxy_config_unref(proxy);
}

extern "C" void Java_org_linphone_core_LinphoneProxyConfigImpl_setIdentity(JNIEnv* env,jobject thiz,jlong proxyCfg,jstring jidentity) {
	const char* identity = env->GetStringUTFChars(jidentity, NULL);
	linphone_proxy_config_set_identity((LinphoneProxyConfig*)proxyCfg,identity);
	env->ReleaseStringUTFChars(jidentity, identity);
}
extern "C" jstring Java_org_linphone_core_LinphoneProxyConfigImpl_getIdentity(JNIEnv* env,jobject thiz,jlong proxyCfg) {
	const char* identity = linphone_proxy_config_get_identity((LinphoneProxyConfig*)proxyCfg);
	if (identity) {
		return env->NewStringUTF(identity);
	} else {
		return NULL;
	}
}
extern "C" jlong Java_org_linphone_core_LinphoneProxyConfigImpl_getAddress(JNIEnv* env, jobject thiz, jlong proxyCfg) {
	return (jlong) linphone_proxy_config_get_identity_address((LinphoneProxyConfig*)proxyCfg);
}
extern "C" void Java_org_linphone_core_LinphoneProxyConfigImpl_setAddress(JNIEnv* env,jobject thiz,jlong proxyCfg,jlong jidentity) {
	linphone_proxy_config_set_identity_address((LinphoneProxyConfig*)proxyCfg, (LinphoneAddress*) jidentity);
}
extern "C" jint Java_org_linphone_core_LinphoneProxyConfigImpl_setProxy(JNIEnv* env,jobject thiz,jlong proxyCfg,jstring jproxy) {
	const char* proxy = env->GetStringUTFChars(jproxy, NULL);
	jint err=linphone_proxy_config_set_server_addr((LinphoneProxyConfig*)proxyCfg,proxy);
	env->ReleaseStringUTFChars(jproxy, proxy);
	return err;
}
extern "C" jstring Java_org_linphone_core_LinphoneProxyConfigImpl_getProxy(JNIEnv* env,jobject thiz,jlong proxyCfg) {
	const char* proxy = linphone_proxy_config_get_addr((LinphoneProxyConfig*)proxyCfg);
	if (proxy) {
		return env->NewStringUTF(proxy);
	} else {
		return NULL;
	}
}
extern "C" void Java_org_linphone_core_LinphoneProxyConfigImpl_setContactParameters(JNIEnv* env,jobject thiz,jlong proxyCfg,jstring jparams) {
	const char* params = jparams ? env->GetStringUTFChars(jparams, NULL) : NULL;
	linphone_proxy_config_set_contact_parameters((LinphoneProxyConfig*)proxyCfg, params);
	if (jparams) env->ReleaseStringUTFChars(jparams, params);
}
extern "C" void Java_org_linphone_core_LinphoneProxyConfigImpl_setContactUriParameters(JNIEnv* env,jobject thiz,jlong proxyCfg,jstring jparams) {
	const char* params = jparams ? env->GetStringUTFChars(jparams, NULL) : NULL;
	linphone_proxy_config_set_contact_uri_parameters((LinphoneProxyConfig*)proxyCfg, params);
	if (jparams) env->ReleaseStringUTFChars(jparams, params);
}
extern "C" jstring Java_org_linphone_core_LinphoneProxyConfigImpl_getContactParameters(JNIEnv* env,jobject thiz,jlong proxyCfg) {
	const char* params = linphone_proxy_config_get_contact_parameters((LinphoneProxyConfig*)proxyCfg);
	return params ? env->NewStringUTF(params) : NULL;
}
extern "C" jstring Java_org_linphone_core_LinphoneProxyConfigImpl_getContactUriParameters(JNIEnv* env,jobject thiz,jlong proxyCfg) {
	const char* params = linphone_proxy_config_get_contact_uri_parameters((LinphoneProxyConfig*)proxyCfg);
	return params ? env->NewStringUTF(params) : NULL;
}


extern "C" jint Java_org_linphone_core_LinphoneProxyConfigImpl_setRoute(JNIEnv* env,jobject thiz,jlong proxyCfg,jstring jroute) {
	if (jroute != NULL) {
		const char* route = env->GetStringUTFChars(jroute, NULL);
		jint err=linphone_proxy_config_set_route((LinphoneProxyConfig*)proxyCfg,route);
		env->ReleaseStringUTFChars(jroute, route);
		return err;
	} else {
		return (jint)linphone_proxy_config_set_route((LinphoneProxyConfig*)proxyCfg,NULL);
	}
}
extern "C" jstring Java_org_linphone_core_LinphoneProxyConfigImpl_getRoute(JNIEnv* env,jobject thiz,jlong proxyCfg) {
	const char* route = linphone_proxy_config_get_route((LinphoneProxyConfig*)proxyCfg);
	if (route) {
		return env->NewStringUTF(route);
	} else {
		return NULL;
	}
}

extern "C" void Java_org_linphone_core_LinphoneProxyConfigImpl_enableRegister(JNIEnv* env,jobject thiz,jlong proxyCfg,jboolean enableRegister) {
	linphone_proxy_config_enable_register((LinphoneProxyConfig*)proxyCfg,enableRegister);
}
extern "C" jboolean Java_org_linphone_core_LinphoneProxyConfigImpl_isRegistered(JNIEnv* env,jobject thiz,jlong proxyCfg) {
	return (jboolean)linphone_proxy_config_is_registered((LinphoneProxyConfig*)proxyCfg);
}
extern "C" jboolean Java_org_linphone_core_LinphoneProxyConfigImpl_isRegisterEnabled(JNIEnv* env,jobject thiz,jlong proxyCfg) {
	return (jboolean)linphone_proxy_config_register_enabled((LinphoneProxyConfig*)proxyCfg);
}
extern "C" void Java_org_linphone_core_LinphoneProxyConfigImpl_edit(JNIEnv* env,jobject thiz,jlong proxyCfg) {
	linphone_proxy_config_edit((LinphoneProxyConfig*)proxyCfg);
}
extern "C" void Java_org_linphone_core_LinphoneProxyConfigImpl_done(JNIEnv* env,jobject thiz,jlong proxyCfg) {
	linphone_proxy_config_done((LinphoneProxyConfig*)proxyCfg);
}

extern "C" jstring Java_org_linphone_core_LinphoneProxyConfigImpl_normalizePhoneNumber(JNIEnv* env,jobject thiz,jlong proxyCfg,jstring jnumber) {
	if (jnumber == 0) {
		ms_error("cannot normalized null number");
	}
	char * normalized_phone;
	const char* number = env->GetStringUTFChars(jnumber, NULL);
	int len = env->GetStringLength(jnumber);
	if (len == 0) {
		ms_warning("cannot normalize empty number");
		return jnumber;
	}
	normalized_phone = linphone_proxy_config_normalize_phone_number((LinphoneProxyConfig*)proxyCfg,number);
	jstring normalizedNumber = env->NewStringUTF(normalized_phone ? normalized_phone : number);
	env->ReleaseStringUTFChars(jnumber, number);
	ms_free(normalized_phone);
	return normalizedNumber;
}
extern "C" jlong Java_org_linphone_core_LinphoneProxyConfigImpl_normalizeSipUri(JNIEnv* env,jobject thiz,jlong proxyCfg,jstring jusername) {
	const char* username = env->GetStringUTFChars(jusername, NULL);
	LinphoneAddress *addr = linphone_proxy_config_normalize_sip_uri((LinphoneProxyConfig*)proxyCfg, username);
	env->ReleaseStringUTFChars(jusername, username);
	return (jlong) addr;
}
extern "C" jint Java_org_linphone_core_LinphoneProxyConfigImpl_lookupCCCFromIso(JNIEnv* env, jobject thiz, jlong proxyCfg, jstring jiso) {
	const char* iso = env->GetStringUTFChars(jiso, NULL);
	int prefix = linphone_dial_plan_lookup_ccc_from_iso(iso);
	env->ReleaseStringUTFChars(jiso, iso);
	return (jint) prefix;
}
extern "C" jint Java_org_linphone_core_LinphoneProxyConfigImpl_lookupCCCFromE164(JNIEnv* env, jobject thiz, jlong proxyCfg, jstring je164) {
	const char* e164 = env->GetStringUTFChars(je164, NULL);
	int prefix = linphone_dial_plan_lookup_ccc_from_e164(e164);
	env->ReleaseStringUTFChars(je164, e164);
	return (jint) prefix;
}
extern "C" jstring Java_org_linphone_core_LinphoneProxyConfigImpl_getDomain(JNIEnv* env
																			,jobject thiz
																			,jlong proxyCfg) {
	const char* domain = linphone_proxy_config_get_domain((LinphoneProxyConfig*)proxyCfg);
	if (domain) {
		return env->NewStringUTF(domain);
	} else {
		return NULL;
	}
}

extern "C" void Java_org_linphone_core_LinphoneProxyConfigImpl_setDialEscapePlus(JNIEnv* env,jobject thiz,jlong proxyCfg,jboolean value) {
	linphone_proxy_config_set_dial_escape_plus((LinphoneProxyConfig*)proxyCfg,value);
}

extern "C" jboolean Java_org_linphone_core_LinphoneProxyConfigImpl_getDialEscapePlus(JNIEnv* env,jobject thiz,jlong proxyCfg) {
	return (jboolean) linphone_proxy_config_get_dial_escape_plus((LinphoneProxyConfig*)proxyCfg);
}

extern "C" void Java_org_linphone_core_LinphoneProxyConfigImpl_setDialPrefix(JNIEnv* env
																	,jobject thiz
																	,jlong proxyCfg
																	,jstring jprefix) {
	const char* prefix = env->GetStringUTFChars(jprefix, NULL);
	linphone_proxy_config_set_dial_prefix((LinphoneProxyConfig*)proxyCfg,prefix);
	env->ReleaseStringUTFChars(jprefix, prefix);
}

extern "C" jstring Java_org_linphone_core_LinphoneProxyConfigImpl_getDialPrefix(JNIEnv* env,jobject thiz,jlong proxyCfg) {
	const char * prefix = linphone_proxy_config_get_dial_prefix((LinphoneProxyConfig*)proxyCfg);
	return prefix ? env->NewStringUTF(prefix) : NULL;
}

extern "C" void Java_org_linphone_core_LinphoneProxyConfigImpl_enablePublish(JNIEnv* env
																				,jobject thiz
																				,jlong proxyCfg
																				,jboolean val) {
	linphone_proxy_config_enable_publish((LinphoneProxyConfig*)proxyCfg,val);
}
extern "C" jboolean Java_org_linphone_core_LinphoneProxyConfigImpl_publishEnabled(JNIEnv* env,jobject thiz,jlong proxyCfg) {
	return (jboolean)linphone_proxy_config_publish_enabled((LinphoneProxyConfig*)proxyCfg);
}

extern "C" jint Java_org_linphone_core_LinphoneProxyConfigImpl_getError(JNIEnv*  env,jobject thiz,jlong ptr) {
	return linphone_proxy_config_get_error((LinphoneProxyConfig *) ptr);
}

extern "C" jlong Java_org_linphone_core_LinphoneProxyConfigImpl_getErrorInfo(JNIEnv*  env,jobject thiz,jlong ptr) {
	return (jlong)linphone_proxy_config_get_error_info((LinphoneProxyConfig *) ptr);
}

extern "C" jint Java_org_linphone_core_LinphoneProxyConfigImpl_getPublishExpires(JNIEnv*  env,jobject thiz,jlong ptr) {
	return (jint)linphone_proxy_config_get_publish_expires((LinphoneProxyConfig *) ptr);
}
extern "C" void Java_org_linphone_core_LinphoneProxyConfigImpl_setPublishExpires(JNIEnv*  env
																					,jobject thiz
																					,jlong ptr
																					,jint jval) {
	linphone_proxy_config_set_publish_expires((LinphoneProxyConfig *) ptr, jval);
}
//Auth Info

extern "C" jlong Java_org_linphone_core_LinphoneAuthInfoImpl_newLinphoneAuthInfo(JNIEnv* env
		, jobject thiz ) {
	return (jlong)linphone_auth_info_new(NULL,NULL,NULL,NULL,NULL,NULL);
}
extern "C" void Java_org_linphone_core_LinphoneAuthInfoImpl_delete(JNIEnv* env
		, jobject thiz
		, jlong ptr) {
	linphone_auth_info_destroy((LinphoneAuthInfo*)ptr);
}
/*
 * Class:     org_linphone_core_LinphoneAuthInfoImpl
 * Method:    getPassword
 * Signature: (J)Ljava/lang/String;
 */
JNIEXPORT jstring JNICALL Java_org_linphone_core_LinphoneAuthInfoImpl_getPassword
(JNIEnv *env , jobject, jlong auth_info) {
	const char* passwd = linphone_auth_info_get_passwd((LinphoneAuthInfo*)auth_info);
	if (passwd) {
		return env->NewStringUTF(passwd);
	} else {
		return NULL;
	}
}
/*
 * Class:     org_linphone_core_LinphoneAuthInfoImpl
 * Method:    getRealm
 * Signature: (J)Ljava/lang/String;
 */
JNIEXPORT jstring JNICALL Java_org_linphone_core_LinphoneAuthInfoImpl_getRealm
(JNIEnv *env , jobject, jlong auth_info) {
	const char* realm = linphone_auth_info_get_realm((LinphoneAuthInfo*)auth_info);
	if (realm) {
		return env->NewStringUTF(realm);
	} else {
		return NULL;
	}
}

/*
 * Class:     org_linphone_core_LinphoneAuthInfoImpl
 * Method:    getDomain
 * Signature: (J)Ljava/lang/String;
 */
JNIEXPORT jstring JNICALL Java_org_linphone_core_LinphoneAuthInfoImpl_getDomain
(JNIEnv *env , jobject, jlong auth_info) {
	const char* domain = linphone_auth_info_get_domain((LinphoneAuthInfo*)auth_info);
	if (domain) {
		return env->NewStringUTF(domain);
	} else {
		return NULL;
	}
}

/*
 * Class:     org_linphone_core_LinphoneAuthInfoImpl
 * Method:    getUsername
 * Signature: (J)Ljava/lang/String;
 */
JNIEXPORT jstring JNICALL Java_org_linphone_core_LinphoneAuthInfoImpl_getUsername
(JNIEnv *env , jobject, jlong auth_info) {
	const char* username = linphone_auth_info_get_username((LinphoneAuthInfo*)auth_info);
	if (username) {
		return env->NewStringUTF(username);
	} else {
		return NULL;
	}
}

/*
 * Class:     org_linphone_core_LinphoneAuthInfoImpl
 * Method:    setPassword
 * Signature: (JLjava/lang/String;)V
 */
JNIEXPORT void JNICALL Java_org_linphone_core_LinphoneAuthInfoImpl_setPassword
(JNIEnv *env, jobject, jlong auth_info, jstring jpassword) {
	const char* password = jpassword?env->GetStringUTFChars(jpassword, NULL):NULL;
	linphone_auth_info_set_passwd((LinphoneAuthInfo*)auth_info,password);
	if (password) env->ReleaseStringUTFChars(jpassword, password);
}

/*
 * Class:     org_linphone_core_LinphoneAuthInfoImpl
 * Method:    setRealm
 * Signature: (JLjava/lang/String;)V
 */
JNIEXPORT void JNICALL Java_org_linphone_core_LinphoneAuthInfoImpl_setRealm
(JNIEnv *env, jobject, jlong auth_info, jstring jrealm) {
	const char* realm = jrealm?env->GetStringUTFChars(jrealm, NULL):NULL;
	linphone_auth_info_set_realm((LinphoneAuthInfo*)auth_info,realm);
	if (realm) env->ReleaseStringUTFChars(jrealm, realm);
}

/*
 * Class:     org_linphone_core_LinphoneAuthInfoImpl
 * Method:    setDomain
 * Signature: (JLjava/lang/String;)V
 */
JNIEXPORT void JNICALL Java_org_linphone_core_LinphoneAuthInfoImpl_setDomain
(JNIEnv *env, jobject, jlong auth_info, jstring jdomain) {
	const char* domain = jdomain ? env->GetStringUTFChars(jdomain, NULL) : NULL;
	linphone_auth_info_set_domain((LinphoneAuthInfo*)auth_info, domain);
	if (domain)
		env->ReleaseStringUTFChars(jdomain, domain);
}

/*
 * Class:     org_linphone_core_LinphoneAuthInfoImpl
 * Method:    setUsername
 * Signature: (JLjava/lang/String;)V
 */
JNIEXPORT void JNICALL Java_org_linphone_core_LinphoneAuthInfoImpl_setUsername
(JNIEnv *env, jobject, jlong auth_info, jstring jusername) {
	const char* username = jusername?env->GetStringUTFChars(jusername, NULL):NULL;
	linphone_auth_info_set_username((LinphoneAuthInfo*)auth_info,username);
	if (username) env->ReleaseStringUTFChars(jusername, username);
}

/*
 * Class:     org_linphone_core_LinphoneAuthInfoImpl
 * Method:    setAuthUserId
 * Signature: (JLjava/lang/String;)V
 */
JNIEXPORT void JNICALL Java_org_linphone_core_LinphoneAuthInfoImpl_setUserId
(JNIEnv *env, jobject, jlong auth_info, jstring juserid) {
	const char* userid = juserid?env->GetStringUTFChars(juserid, NULL):NULL;
	linphone_auth_info_set_userid((LinphoneAuthInfo*)auth_info,userid);
	if (userid) env->ReleaseStringUTFChars(juserid, userid);
}

/*
 * Class:     org_linphone_core_LinphoneAuthInfoImpl
 * Method:    getAuthUserId
 * Signature: (J)Ljava/lang/String;
 */
JNIEXPORT jstring JNICALL Java_org_linphone_core_LinphoneAuthInfoImpl_getUserId
(JNIEnv *env , jobject, jlong auth_info) {
	const char* userid = linphone_auth_info_get_userid((LinphoneAuthInfo*)auth_info);
	if (userid) {
		return env->NewStringUTF(userid);
	} else {
		return NULL;
	}
}

/*
 * Class:     org_linphone_core_LinphoneAuthInfoImpl
 * Method:    setHa1
 * Signature: (JLjava/lang/String;)V
 */
JNIEXPORT void JNICALL Java_org_linphone_core_LinphoneAuthInfoImpl_setHa1
(JNIEnv *env, jobject, jlong auth_info, jstring jha1) {
	const char* ha1 = jha1?env->GetStringUTFChars(jha1, NULL):NULL;
	linphone_auth_info_set_ha1((LinphoneAuthInfo*)auth_info,ha1);
	if (ha1) env->ReleaseStringUTFChars(jha1, ha1);
}


/*
 * Class:     org_linphone_core_LinphoneAuthInfoImpl
 * Method:    getHa1
 * Signature: (J)Ljava/lang/String;
 */
JNIEXPORT jstring JNICALL Java_org_linphone_core_LinphoneAuthInfoImpl_getHa1
(JNIEnv *env , jobject, jlong auth_info) {
	const char* ha1 = linphone_auth_info_get_ha1((LinphoneAuthInfo*)auth_info);
	if (ha1) {
		return env->NewStringUTF(ha1);
	} else {
		return NULL;
	}
}


//LinphoneAddress

extern "C" jlong Java_org_linphone_core_LinphoneAddressImpl_newLinphoneAddressImpl(JNIEnv*  env
																					,jobject  thiz
																					,jstring juri
																					,jstring jdisplayName) {
	const char* uri = juri?env->GetStringUTFChars(juri, NULL):NULL;
	LinphoneAddress* address = linphone_address_new(uri);
	if (jdisplayName && address) {
		const char* displayName = env->GetStringUTFChars(jdisplayName, NULL);
		linphone_address_set_display_name(address,displayName);
		env->ReleaseStringUTFChars(jdisplayName, displayName);
	}
	if (uri) env->ReleaseStringUTFChars(juri, uri);

	return  (jlong) address;
}

extern "C" jlong Java_org_linphone_core_LinphoneAddressImpl_ref(JNIEnv*  env
																		,jobject  thiz
																		,jlong ptr) {
	return (jlong)linphone_address_ref((LinphoneAddress*)ptr);
}

extern "C" jlong Java_org_linphone_core_LinphoneAddressImpl_clone(JNIEnv*  env
																		,jobject  thiz
																		,jlong ptr) {
	return (jlong) (ptr ? linphone_address_clone((const LinphoneAddress*)ptr) : NULL);
}

extern "C" void Java_org_linphone_core_LinphoneAddressImpl_unref(JNIEnv*  env
																		,jobject  thiz
																		,jlong ptr) {
	linphone_address_unref((LinphoneAddress*)ptr);
}

extern "C" jstring Java_org_linphone_core_LinphoneAddressImpl_getDisplayName(JNIEnv*  env
																		,jobject  thiz
																		,jlong ptr) {
	const char* displayName = linphone_address_get_display_name((LinphoneAddress*)ptr);
	if (displayName) {
		return env->NewStringUTF(displayName);
	} else {
		return NULL;
	}
}
extern "C" jstring Java_org_linphone_core_LinphoneAddressImpl_getUserName(JNIEnv*  env
																		,jobject  thiz
																		,jlong ptr) {
	const char* userName = linphone_address_get_username((LinphoneAddress*)ptr);
	if (userName) {
		return env->NewStringUTF(userName);
	} else {
		return NULL;
	}
}
extern "C" jstring Java_org_linphone_core_LinphoneAddressImpl_getDomain(JNIEnv*  env
																		,jobject  thiz
																		,jlong ptr) {
	const char* domain = linphone_address_get_domain((LinphoneAddress*)ptr);
	if (domain) {
		return env->NewStringUTF(domain);
	} else {
		return NULL;
	}
}
extern "C" jint Java_org_linphone_core_LinphoneAddressImpl_getTransport(JNIEnv*  env
																		,jobject  thiz
																		,jlong ptr) {
	LinphoneTransportType transporttype = linphone_address_get_transport((LinphoneAddress*)ptr);
	return (jint)transporttype;
}
extern "C" jint Java_org_linphone_core_LinphoneAddressImpl_getPort(JNIEnv*  env
																		,jobject  thiz
																		,jlong ptr) {
	int port = linphone_address_get_port((LinphoneAddress*)ptr);
	return (jint)port;
}
extern "C" jstring Java_org_linphone_core_LinphoneAddressImpl_toString(JNIEnv*  env
																		,jobject  thiz
																		,jlong ptr) {
	char* uri = linphone_address_as_string((LinphoneAddress*)ptr);
	jstring juri =env->NewStringUTF(uri);
	ms_free(uri);
	return juri;
}
extern "C" jstring Java_org_linphone_core_LinphoneAddressImpl_toUri(JNIEnv*  env
																		,jobject  thiz
																		,jlong ptr) {
	char* uri = linphone_address_as_string_uri_only((LinphoneAddress*)ptr);
	jstring juri =env->NewStringUTF(uri);
	ms_free(uri);
	return juri;
}
extern "C" void Java_org_linphone_core_LinphoneAddressImpl_setDisplayName(JNIEnv*  env
																		,jobject  thiz
																		,jlong address
																		,jstring jdisplayName) {
	const char* displayName = jdisplayName!= NULL?env->GetStringUTFChars(jdisplayName, NULL):NULL;
	linphone_address_set_display_name((LinphoneAddress*)address,displayName);
	if (displayName != NULL) env->ReleaseStringUTFChars(jdisplayName, displayName);
}
extern "C" void Java_org_linphone_core_LinphoneAddressImpl_setUserName(JNIEnv*  env
																		,jobject  thiz
																		,jlong address
																		,jstring juserName) {
	const char* userName = juserName!= NULL?env->GetStringUTFChars(juserName, NULL):NULL;
	linphone_address_set_username((LinphoneAddress*)address,userName);
	if (userName != NULL) env->ReleaseStringUTFChars(juserName, userName);
}
extern "C" void Java_org_linphone_core_LinphoneAddressImpl_setDomain(JNIEnv*  env
																		,jobject  thiz
																		,jlong address
																		,jstring jdomain) {
	const char* domain = jdomain!= NULL?env->GetStringUTFChars(jdomain, NULL):NULL;
	linphone_address_set_domain((LinphoneAddress*)address,domain);
	if (domain != NULL) env->ReleaseStringUTFChars(jdomain, domain);
}
extern "C" void Java_org_linphone_core_LinphoneAddressImpl_setTransport(JNIEnv*  env
																		,jobject  thiz
																		,jlong address
																		,jint jtransport) {
	linphone_address_set_transport((LinphoneAddress*)address, (LinphoneTransportType) jtransport);
}
extern "C" void Java_org_linphone_core_LinphoneAddressImpl_setPort(JNIEnv*  env
									,jobject  thiz
									,jlong address
									,jint jport) {
	linphone_address_set_port((LinphoneAddress*)address, (LinphoneTransportType) jport);
}

//CallLog
extern "C" jlong Java_org_linphone_core_LinphoneCallLogImpl_getFrom(JNIEnv*  env
																		,jobject  thiz
																		,jlong ptr) {
	return (jlong)((LinphoneCallLog*)ptr)->from;
}
extern "C" jint Java_org_linphone_core_LinphoneCallLogImpl_getStatus(JNIEnv*  env
																		,jobject  thiz
																		,jlong ptr) {
	return (jint)((LinphoneCallLog*)ptr)->status;
}
extern "C" jlong Java_org_linphone_core_LinphoneCallLogImpl_getTo(JNIEnv*  env
																		,jobject  thiz
																		,jlong ptr) {
	return (jlong)((LinphoneCallLog*)ptr)->to;
}
extern "C" jboolean Java_org_linphone_core_LinphoneCallLogImpl_isIncoming(JNIEnv*  env
																		,jobject  thiz
																		,jlong ptr) {
	return ((LinphoneCallLog*)ptr)->dir==LinphoneCallIncoming?JNI_TRUE:JNI_FALSE;
}
extern "C" jstring Java_org_linphone_core_LinphoneCallLogImpl_getStartDate(JNIEnv*  env
																		,jobject  thiz
																		,jlong ptr) {
	jstring jvalue =env->NewStringUTF(((LinphoneCallLog*)ptr)->start_date);
	return jvalue;
}
extern "C" jlong Java_org_linphone_core_LinphoneCallLogImpl_getTimestamp(JNIEnv*  env
																		,jobject  thiz
																		,jlong ptr) {
	return static_cast<long> (((LinphoneCallLog*)ptr)->start_date_time);
}
extern "C" jint Java_org_linphone_core_LinphoneCallLogImpl_getCallDuration(JNIEnv*  env
																		,jobject  thiz
																		,jlong ptr) {
	return (jint)((LinphoneCallLog*)ptr)->duration;
}

/* CallStats */
extern "C" jint Java_org_linphone_core_LinphoneCallStatsImpl_getMediaType(JNIEnv *env, jobject thiz, jlong stats_ptr) {
	return (jint)((LinphoneCallStats *)stats_ptr)->type;
}
extern "C" jint Java_org_linphone_core_LinphoneCallStatsImpl_getIceState(JNIEnv *env, jobject thiz, jlong stats_ptr) {
	return (jint)((LinphoneCallStats *)stats_ptr)->ice_state;
}
extern "C" jfloat Java_org_linphone_core_LinphoneCallStatsImpl_getDownloadBandwidth(JNIEnv *env, jobject thiz, jlong stats_ptr) {
	return (jfloat)((LinphoneCallStats *)stats_ptr)->download_bandwidth;
}
extern "C" jfloat Java_org_linphone_core_LinphoneCallStatsImpl_getUploadBandwidth(JNIEnv *env, jobject thiz, jlong stats_ptr) {
	return (jfloat)((LinphoneCallStats *)stats_ptr)->upload_bandwidth;
}
extern "C" jfloat Java_org_linphone_core_LinphoneCallStatsImpl_getSenderLossRate(JNIEnv *env, jobject thiz, jlong stats_ptr) {
	const LinphoneCallStats *stats = (LinphoneCallStats *)stats_ptr;
	return (jfloat) linphone_call_stats_get_sender_loss_rate(stats);
}
extern "C" jfloat Java_org_linphone_core_LinphoneCallStatsImpl_getReceiverLossRate(JNIEnv *env, jobject thiz, jlong stats_ptr) {
	const LinphoneCallStats *stats = (LinphoneCallStats *)stats_ptr;
	return (jfloat) linphone_call_stats_get_receiver_loss_rate(stats);
}
extern "C" jfloat Java_org_linphone_core_LinphoneCallStatsImpl_getSenderInterarrivalJitter(JNIEnv *env, jobject thiz, jlong stats_ptr, jlong call_ptr) {
	LinphoneCallStats *stats = (LinphoneCallStats *)stats_ptr;
	LinphoneCall *call = (LinphoneCall *)call_ptr;
	return (jfloat) linphone_call_stats_get_sender_interarrival_jitter(stats, call);
}
extern "C" jfloat Java_org_linphone_core_LinphoneCallStatsImpl_getReceiverInterarrivalJitter(JNIEnv *env, jobject thiz, jlong stats_ptr, jlong call_ptr) {
	LinphoneCallStats *stats = (LinphoneCallStats *)stats_ptr;
	LinphoneCall *call = (LinphoneCall *)call_ptr;
	return (jfloat) linphone_call_stats_get_receiver_interarrival_jitter(stats, call);
}
extern "C" jfloat Java_org_linphone_core_LinphoneCallStatsImpl_getRoundTripDelay(JNIEnv *env, jobject thiz, jlong stats_ptr) {
	return (jfloat)((LinphoneCallStats *)stats_ptr)->round_trip_delay;
}
extern "C" jlong Java_org_linphone_core_LinphoneCallStatsImpl_getLatePacketsCumulativeNumber(JNIEnv *env, jobject thiz, jlong stats_ptr, jlong call_ptr) {
	LinphoneCallStats *stats = (LinphoneCallStats *)stats_ptr;
	LinphoneCall *call = (LinphoneCall *)call_ptr;
	return (jlong) linphone_call_stats_get_late_packets_cumulative_number(stats, call);
}
extern "C" jfloat Java_org_linphone_core_LinphoneCallStatsImpl_getJitterBufferSize(JNIEnv *env, jobject thiz, jlong stats_ptr) {
	return (jfloat)((LinphoneCallStats *)stats_ptr)->jitter_stats.jitter_buffer_size_ms;
}

extern "C" jfloat Java_org_linphone_core_LinphoneCallStatsImpl_getLocalLossRate(JNIEnv *env, jobject thiz,jlong stats_ptr) {
	const LinphoneCallStats *stats = (LinphoneCallStats *)stats_ptr;
	return stats->local_loss_rate;
}

extern "C" jfloat Java_org_linphone_core_LinphoneCallStatsImpl_getLocalLateRate(JNIEnv *env, jobject thiz, jlong stats_ptr) {
	const LinphoneCallStats *stats = (LinphoneCallStats *)stats_ptr;
	return stats->local_late_rate;
}

extern "C" void Java_org_linphone_core_LinphoneCallStatsImpl_updateStats(JNIEnv *env, jobject thiz, jlong call_ptr, jint mediatype) {
	if (mediatype==LINPHONE_CALL_STATS_AUDIO)
		linphone_call_get_audio_stats((LinphoneCall*)call_ptr);
	else
		linphone_call_get_video_stats((LinphoneCall*)call_ptr);
}

/*payloadType*/
extern "C" jstring Java_org_linphone_core_PayloadTypeImpl_toString(JNIEnv*  env,jobject  thiz,jlong ptr) {
	PayloadType* pt = (PayloadType*)ptr;
	char* value = ms_strdup_printf("[%s] clock [%i], bitrate [%i]"
									,payload_type_get_mime(pt)
									,payload_type_get_rate(pt)
									,payload_type_get_bitrate(pt));
	jstring jvalue =env->NewStringUTF(value);
	ms_free(value);
	return jvalue;
}
extern "C" jstring Java_org_linphone_core_PayloadTypeImpl_getMime(JNIEnv*  env,jobject  thiz,jlong ptr) {
	PayloadType* pt = (PayloadType*)ptr;
	jstring jvalue =env->NewStringUTF(payload_type_get_mime(pt));
	return jvalue;
}
extern "C" jint Java_org_linphone_core_PayloadTypeImpl_getRate(JNIEnv*  env,jobject  thiz, jlong ptr) {
	PayloadType* pt = (PayloadType*)ptr;
	return (jint)payload_type_get_rate(pt);
}

//LinphoneCall
extern "C" void Java_org_linphone_core_LinphoneCallImpl_finalize(JNIEnv*  env
																		,jobject  thiz
																		,jlong ptr) {
	LinphoneCall *call=(LinphoneCall*)ptr;
	linphone_call_unref(call);
}

extern "C" jlong Java_org_linphone_core_LinphoneCallImpl_getCallLog(	JNIEnv*  env
																		,jobject  thiz
																		,jlong ptr) {
	return (jlong)linphone_call_get_call_log((LinphoneCall*)ptr);
}

extern "C" jlongArray Java_org_linphone_core_LinphoneCoreImpl_getCallLogs(JNIEnv*  env
		,jobject  thiz
		,jlong lc) {
	const MSList *logs = linphone_core_get_call_logs((LinphoneCore *) lc);
	int logsCount = ms_list_size(logs);
	jlongArray jLogs = env->NewLongArray(logsCount);
	jlong *jInternalArray = env->GetLongArrayElements(jLogs, NULL);

	for (int i = 0; i < logsCount; i++) {
		jInternalArray[i] = (unsigned long) (logs->data);
		logs = logs->next;
	}

	env->ReleaseLongArrayElements(jLogs, jInternalArray, 0);

	return jLogs;
}

extern "C" void Java_org_linphone_core_LinphoneCallImpl_takeSnapshot(	JNIEnv*  env
																		,jobject  thiz
																		,jlong ptr, jstring path) {
	const char* filePath = path != NULL ? env->GetStringUTFChars(path, NULL) : NULL;
	linphone_call_take_video_snapshot((LinphoneCall*)ptr, filePath);
}

extern "C" void Java_org_linphone_core_LinphoneCallImpl_zoomVideo(		JNIEnv*  env
																		,jobject  thiz
																		,jlong ptr, jfloat zoomFactor, jfloat cx, jfloat cy) {
	linphone_call_zoom_video((LinphoneCall*)ptr, zoomFactor, &cx, &cy);
}

extern "C" jboolean Java_org_linphone_core_LinphoneCallImpl_isIncoming(	JNIEnv*  env
																		,jobject  thiz
																		,jlong ptr) {
	return linphone_call_get_dir((LinphoneCall*)ptr)==LinphoneCallIncoming?JNI_TRUE:JNI_FALSE;
}

extern "C" jlong Java_org_linphone_core_LinphoneCallImpl_getRemoteAddress(	JNIEnv*  env
																		,jobject  thiz
																		,jlong ptr) {
	return (jlong)linphone_call_get_remote_address((LinphoneCall*)ptr);
}

extern "C" jlong Java_org_linphone_core_LinphoneCallImpl_getErrorInfo(	JNIEnv*  env
																		,jobject  thiz
																		,jlong ptr) {
	return (jlong)linphone_call_get_error_info((LinphoneCall*)ptr);
}

extern "C" jint Java_org_linphone_core_LinphoneCallImpl_getReason(	JNIEnv*  env
																		,jobject  thiz
																		,jlong ptr) {
	return (jint)linphone_call_get_reason((LinphoneCall*)ptr);
}

extern "C" jstring Java_org_linphone_core_LinphoneCallImpl_getRemoteUserAgent(JNIEnv *env, jobject thiz, jlong ptr) {
	LinphoneCall *call = (LinphoneCall *)ptr;
	const char *value=linphone_call_get_remote_user_agent(call);
	jstring jvalue=NULL;
	if (value) jvalue=env->NewStringUTF(value);
	return jvalue;
}

extern "C" jstring Java_org_linphone_core_LinphoneCallImpl_getRemoteContact(JNIEnv *env, jobject thiz, jlong ptr) {
	LinphoneCall *call = (LinphoneCall *)ptr;
	const char *value=linphone_call_get_remote_contact(call);
	jstring jvalue = NULL;
	if (value) jvalue=env->NewStringUTF(value);
	return jvalue;
}

extern "C" jint Java_org_linphone_core_LinphoneCallImpl_getState(	JNIEnv*  env
																		,jobject  thiz
																		,jlong ptr) {
	return (jint)linphone_call_get_state((LinphoneCall*)ptr);
}

/*
 * Class:     org_linphone_core_LinphoneCallImpl
 * Method:    getTransferState
 * Signature: (J)I
 */
JNIEXPORT jint JNICALL Java_org_linphone_core_LinphoneCallImpl_getTransferState(JNIEnv *, jobject jobj, jlong callptr){
	LinphoneCall *call=(LinphoneCall*)callptr;
	return linphone_call_get_transfer_state(call);
}

/*
 * Class:     org_linphone_core_LinphoneCallImpl
 * Method:    getTransfererCall
 * Signature: (J)Ljava/lang/Object;
 */
JNIEXPORT jobject JNICALL Java_org_linphone_core_LinphoneCallImpl_getTransfererCall(JNIEnv *env, jobject jCall, jlong callptr){
	LinphoneCall *call=(LinphoneCall*)callptr;
	LinphoneCall *ret=linphone_call_get_transferer_call(call);
	return getCall(env,ret);
}

/*
 * Class:     org_linphone_core_LinphoneCallImpl
 * Method:    getTransferTargetCall
 * Signature: (J)Ljava/lang/Object;
 */
JNIEXPORT jobject JNICALL Java_org_linphone_core_LinphoneCallImpl_getTransferTargetCall(JNIEnv *env, jobject jCall, jlong callptr){
	LinphoneCall *call=(LinphoneCall*)callptr;
	LinphoneCall *ret=linphone_call_get_transfer_target_call(call);
	return getCall(env,ret);
}

extern "C" void Java_org_linphone_core_LinphoneCallImpl_enableEchoCancellation(	JNIEnv*  env
																		,jobject  thiz
																		,jlong ptr
																		,jboolean value) {
	linphone_call_enable_echo_cancellation((LinphoneCall*)ptr,value);
}
extern "C" jboolean Java_org_linphone_core_LinphoneCallImpl_isEchoCancellationEnabled(	JNIEnv*  env
																		,jobject  thiz
																		,jlong ptr) {
	return (jboolean)linphone_call_echo_cancellation_enabled((LinphoneCall*)ptr);
}

extern "C" void Java_org_linphone_core_LinphoneCallImpl_enableEchoLimiter(	JNIEnv*  env
																		,jobject  thiz
																		,jlong ptr
																		,jboolean value) {
	linphone_call_enable_echo_limiter((LinphoneCall*)ptr,value);
}
extern "C" jboolean Java_org_linphone_core_LinphoneCallImpl_isEchoLimiterEnabled(	JNIEnv*  env
																		,jobject  thiz
																		,jlong ptr) {
	return (jboolean)linphone_call_echo_limiter_enabled((LinphoneCall*)ptr);
}

extern "C" jobject Java_org_linphone_core_LinphoneCallImpl_getReplacedCall(	JNIEnv*  env
																		,jobject  thiz
																		,jlong ptr) {
	return getCall(env,linphone_call_get_replaced_call((LinphoneCall*)ptr));
}

extern "C" jfloat Java_org_linphone_core_LinphoneCallImpl_getCurrentQuality(	JNIEnv*  env
																		,jobject  thiz
																		,jlong ptr) {
	return (jfloat)linphone_call_get_current_quality((LinphoneCall*)ptr);
}

extern "C" jfloat Java_org_linphone_core_LinphoneCallImpl_getAverageQuality(	JNIEnv*  env
																		,jobject  thiz
																		,jlong ptr) {
	return (jfloat)linphone_call_get_average_quality((LinphoneCall*)ptr);
}

extern "C" jlong Java_org_linphone_core_LinphoneCallImpl_getPlayer(JNIEnv *env, jobject thiz, jlong callPtr) {
	return (jlong)linphone_call_get_player((LinphoneCall *)callPtr);
}

extern "C" jboolean Java_org_linphone_core_LinphoneCallImpl_mediaInProgress(	JNIEnv*  env
                                                                            ,jobject  thiz
                                                                            ,jlong ptr) {
	return (jboolean) linphone_call_media_in_progress((LinphoneCall*)ptr);
}

//LinphoneFriend
extern "C" jlong Java_org_linphone_core_LinphoneFriendImpl_newLinphoneFriend(JNIEnv*  env
																		,jobject  thiz
																		,jstring jFriendUri) {
	LinphoneFriend* lResult;

	if (jFriendUri) {
		const char* friendUri = env->GetStringUTFChars(jFriendUri, NULL);
		lResult = linphone_friend_new_with_address(friendUri);
		linphone_friend_set_user_data(lResult,env->NewWeakGlobalRef(thiz));
		env->ReleaseStringUTFChars(jFriendUri, friendUri);
	} else {
		lResult = linphone_friend_new();
		linphone_friend_set_user_data(lResult,env->NewWeakGlobalRef(thiz));
	}
	return (jlong)lResult;
}

extern "C" jlong Java_org_linphone_core_LinphoneFriendListImpl_newLinphoneFriendList(JNIEnv*  env
																		,jobject  thiz, jlong lc) {
	LinphoneFriendList* fl = linphone_core_create_friend_list((LinphoneCore *)lc);
	linphone_friend_list_set_user_data(fl,env->NewWeakGlobalRef(thiz));
	return (jlong)fl;
}

extern "C" void Java_org_linphone_core_LinphoneFriendImpl_setAddress(JNIEnv*  env
																		,jobject  thiz
																		,jlong ptr
																		,jlong linphoneAddress) {
	linphone_friend_set_address((LinphoneFriend*)ptr,(LinphoneAddress*)linphoneAddress);
}

extern "C" void Java_org_linphone_core_LinphoneFriendListImpl_setRLSUri(JNIEnv*  env
																		,jobject  thiz
																		,jlong ptr
																		,jstring jrlsUri) {
	const char* uri = env->GetStringUTFChars(jrlsUri, NULL);
	linphone_friend_list_set_rls_uri((LinphoneFriendList*)ptr,uri);
	env->ReleaseStringUTFChars(jrlsUri, uri);	
}

extern "C" jlong Java_org_linphone_core_LinphoneFriendListImpl_findFriendByUri(JNIEnv*  env
																		,jobject  thiz
																		,jlong friendListptr
																		,jstring juri) {
	const char* uri = env->GetStringUTFChars(juri, NULL);
        LinphoneFriend* lResult;
	lResult = linphone_friend_list_find_friend_by_uri((LinphoneFriendList*)friendListptr,uri);
        env->ReleaseStringUTFChars(juri, uri);
	return (jlong)lResult;
}

extern "C" void Java_org_linphone_core_LinphoneFriendListImpl_addFriend(JNIEnv*  env
																		,jobject  thiz
																		,jlong friendListptr
																		,jlong friendPtr) {
	linphone_friend_list_add_friend((LinphoneFriendList*)friendListptr,(LinphoneFriend*)friendPtr);
}

extern "C" void Java_org_linphone_core_LinphoneFriendListImpl_updateSubscriptions(JNIEnv*  env
																		,jobject  thiz
																		,jlong friendListptr
																		,jlong proxyConfigPtr
																		,jboolean jonlyWhenRegistered) {
	linphone_friend_list_update_subscriptions((LinphoneFriendList*)friendListptr,(LinphoneProxyConfig*)proxyConfigPtr,jonlyWhenRegistered);
}




extern "C" jlong Java_org_linphone_core_LinphoneFriendImpl_getAddress(JNIEnv*  env
																		,jobject  thiz
																		,jlong ptr) {
	return (jlong)linphone_friend_get_address((LinphoneFriend*)ptr);
}
extern "C" void Java_org_linphone_core_LinphoneFriendImpl_setIncSubscribePolicy(JNIEnv*  env
																		,jobject  thiz
																		,jlong ptr
																		,jint policy) {
	linphone_friend_set_inc_subscribe_policy((LinphoneFriend*)ptr,(LinphoneSubscribePolicy)policy);
}
extern "C" jint Java_org_linphone_core_LinphoneFriendImpl_getIncSubscribePolicy(JNIEnv*  env
																		,jobject  thiz
																		,jlong ptr) {
	return (jint)linphone_friend_get_inc_subscribe_policy((LinphoneFriend*)ptr);
}
extern "C" void Java_org_linphone_core_LinphoneFriendImpl_enableSubscribes(JNIEnv*  env
																		,jobject  thiz
																		,jlong ptr
																		,jboolean value) {
	linphone_friend_enable_subscribes((LinphoneFriend*)ptr,value);
}
extern "C" jboolean Java_org_linphone_core_LinphoneFriendImpl_isSubscribesEnabled(JNIEnv*  env
																		,jobject  thiz
																		,jlong ptr) {
	return (jboolean)linphone_friend_subscribes_enabled((LinphoneFriend*)ptr);
}
extern "C" jint Java_org_linphone_core_LinphoneFriendImpl_getStatus(JNIEnv*  env
																		,jobject  thiz
																		,jlong ptr) {
	return (jint)linphone_friend_get_status((LinphoneFriend*)ptr);
}
extern "C" jobject Java_org_linphone_core_LinphoneFriendImpl_getCore(JNIEnv*  env
																		,jobject  thiz
																		,jlong ptr) {
	LinphoneCore *lc=linphone_friend_get_core((LinphoneFriend*)ptr);
	if (lc!=NULL){
		LinphoneJavaBindings *ljb = (LinphoneJavaBindings *)linphone_core_get_user_data(lc);
		jobject core = ljb->getCore();
		return core;
	}
	return NULL;
}

extern "C" jobject Java_org_linphone_core_LinphoneFriendListImpl_getCore(JNIEnv*  env
																		,jobject  thiz
																		,jlong ptr) {
	LinphoneCore *lc=linphone_friend_get_core((LinphoneFriend*)ptr);
	if (lc!=NULL){
		jobject core = (jobject)linphone_core_get_user_data(lc);
		return core;
	}
	return NULL;
}

extern "C" void Java_org_linphone_core_LinphoneFriendImpl_setRefKey(JNIEnv*  env
																		,jobject  thiz
																		,jlong ptr
																		,jstring jkey) {
	const char* key = env->GetStringUTFChars(jkey, NULL);
	linphone_friend_set_ref_key((LinphoneFriend*)ptr,key);
	env->ReleaseStringUTFChars(jkey, key);
}
extern "C" jstring Java_org_linphone_core_LinphoneFriendImpl_getRefKey(JNIEnv*  env
																		,jobject  thiz
																		,jlong ptr) {
	const char * key = linphone_friend_get_ref_key((LinphoneFriend *)ptr);
    return key ? env->NewStringUTF(key) : NULL;
}


extern "C" void  Java_org_linphone_core_LinphoneFriendImpl_finalize(JNIEnv*  env
																		,jobject  thiz
																		,jlong ptr) {
	LinphoneFriend *lfriend=(LinphoneFriend*)ptr;
	linphone_friend_set_user_data(lfriend,NULL);
	linphone_friend_unref(lfriend);
}

extern "C" void  Java_org_linphone_core_LinphoneFriendListImpl_finalize(JNIEnv*  env
																		,jobject  thiz
																		,jlong ptr) {
	LinphoneFriendList *lfriendList=(LinphoneFriendList*)ptr;
	linphone_friend_list_set_user_data(lfriendList,NULL);
	linphone_friend_list_unref(lfriendList);
}

/*
 * Class:     org_linphone_core_LinphoneFriendImpl
 * Method:    getPresenceModel
 * Signature: (J)Ljava/lang/Object;
 */
JNIEXPORT jobject JNICALL Java_org_linphone_core_LinphoneFriendImpl_getPresenceModel(JNIEnv *env, jobject jobj, jlong ptr) {
	LinphoneFriend *lf = (LinphoneFriend *)ptr;
	LinphonePresenceModel *model = (LinphonePresenceModel *)linphone_friend_get_presence_model(lf);
	if (model == NULL) return NULL;
	RETURN_USER_DATA_OBJECT("PresenceModelImpl", linphone_presence_model, model);
}

extern "C" void Java_org_linphone_core_LinphoneFriendImpl_edit(JNIEnv*  env
																		,jobject  thiz
																		,jlong ptr) {
	return linphone_friend_edit((LinphoneFriend*)ptr);
}
extern "C" void Java_org_linphone_core_LinphoneFriendImpl_done(JNIEnv*  env
																		,jobject  thiz
																		,jlong ptr) {
	 linphone_friend_done((LinphoneFriend*)ptr);
}
extern "C" void Java_org_linphone_core_LinphoneCoreImpl_removeFriend(JNIEnv*  env
																		,jobject  thiz
																		,jlong ptr
																		,jlong lf) {
	linphone_core_remove_friend((LinphoneCore*)ptr, (LinphoneFriend*)lf);
}
extern "C" jobject Java_org_linphone_core_LinphoneCoreImpl_getFriendByAddress(JNIEnv*  env
																		,jobject  thiz
																		,jlong ptr
																		,jstring jaddress) {
	const char* address = env->GetStringUTFChars(jaddress, NULL);
	LinphoneFriend *lf = linphone_core_get_friend_by_address((LinphoneCore*)ptr, address);
	env->ReleaseStringUTFChars(jaddress, address);
	if(lf != NULL) {
		jobject jfriend = getFriend(env,lf);
		return jfriend;
	} else {
		return NULL;
	}
}

extern "C" jlongArray _LinphoneChatRoomImpl_getHistory(JNIEnv*  env
																		,jobject  thiz
																		,jlong ptr
																		,MSList* history) {
	int historySize = ms_list_size(history);
	jlongArray jHistory = env->NewLongArray(historySize);
	jlong *jInternalArray = env->GetLongArrayElements(jHistory, NULL);

	for (int i = 0; i < historySize; i++) {
		jInternalArray[i] = (unsigned long) (history->data);
		history = history->next;
	}

	ms_list_free(history);

	env->ReleaseLongArrayElements(jHistory, jInternalArray, 0);

	return jHistory;
}
extern "C" jlongArray Java_org_linphone_core_LinphoneChatRoomImpl_getHistoryRange(JNIEnv*  env
																		,jobject  thiz
																		,jlong ptr
																		,jint start
																		,jint end) {
	MSList* history = linphone_chat_room_get_history_range((LinphoneChatRoom*)ptr, start, end);
	return _LinphoneChatRoomImpl_getHistory(env, thiz, ptr, history);
}
extern "C" jlongArray Java_org_linphone_core_LinphoneChatRoomImpl_getHistory(JNIEnv*  env
																		,jobject  thiz
																		,jlong ptr
																		,jint limit) {
	MSList* history = linphone_chat_room_get_history((LinphoneChatRoom*)ptr, limit);
	return _LinphoneChatRoomImpl_getHistory(env, thiz, ptr, history);
}
extern "C" jlong Java_org_linphone_core_LinphoneChatRoomImpl_getPeerAddress(JNIEnv*  env
																		,jobject  thiz
																		,jlong ptr) {
	return (jlong) linphone_chat_room_get_peer_address((LinphoneChatRoom*)ptr);
}
extern "C" jlong Java_org_linphone_core_LinphoneChatRoomImpl_createLinphoneChatMessage(JNIEnv*  env
																		,jobject  thiz
																		,jlong ptr
																		,jstring jmessage) {
	const char* message = env->GetStringUTFChars(jmessage, NULL);
	LinphoneChatMessage *chatMessage = linphone_chat_room_create_message((LinphoneChatRoom *)ptr, message);
	env->ReleaseStringUTFChars(jmessage, message);

	return (jlong) chatMessage;
}
extern "C" jlong Java_org_linphone_core_LinphoneChatRoomImpl_createLinphoneChatMessage2(JNIEnv* env
																		,jobject thiz
																		,jlong ptr
																		,jstring jmessage
																		,jstring jurl
																		,jint state
																		,jlong time
																		,jboolean read
																		,jboolean incoming) {
	const char* message = jmessage?env->GetStringUTFChars(jmessage, NULL):NULL;
	const char* url = jurl?env->GetStringUTFChars(jurl, NULL):NULL;

	LinphoneChatMessage *chatMessage = linphone_chat_room_create_message_2(
				(LinphoneChatRoom *)ptr, message, url, (LinphoneChatMessageState)state,
				(time_t)time, read, incoming);

	if (jmessage != NULL)
		env->ReleaseStringUTFChars(jmessage, message);
	if (jurl != NULL)
		env->ReleaseStringUTFChars(jurl, url);

	return (jlong) chatMessage;
}
extern "C" jint Java_org_linphone_core_LinphoneChatRoomImpl_getHistorySize		(JNIEnv*  env
																				  ,jobject  thiz
																				  ,jlong ptr) {
	return (jint) linphone_chat_room_get_history_size((LinphoneChatRoom*)ptr);
}
extern "C" jint Java_org_linphone_core_LinphoneChatRoomImpl_getUnreadMessagesCount(JNIEnv*  env
																				  ,jobject  thiz
																				  ,jlong ptr) {
	return (jint) linphone_chat_room_get_unread_messages_count((LinphoneChatRoom*)ptr);
}
extern "C" void Java_org_linphone_core_LinphoneChatRoomImpl_deleteHistory(JNIEnv*  env
																	,jobject  thiz
																	,jlong ptr) {
	linphone_chat_room_delete_history((LinphoneChatRoom*)ptr);
}
JNIEXPORT void JNICALL Java_org_linphone_core_LinphoneChatRoomImpl_compose(JNIEnv *env, jobject thiz, jlong ptr) {
	linphone_chat_room_compose((LinphoneChatRoom *)ptr);
}
JNIEXPORT jboolean JNICALL Java_org_linphone_core_LinphoneChatRoomImpl_isRemoteComposing(JNIEnv *env, jobject thiz, jlong ptr) {
	return (jboolean)linphone_chat_room_is_remote_composing((LinphoneChatRoom *)ptr);
}
extern "C" void Java_org_linphone_core_LinphoneChatRoomImpl_deleteMessage(JNIEnv*  env
																	,jobject  thiz
																	,jlong room
																	,jlong msg) {
	linphone_chat_room_delete_message((LinphoneChatRoom*)room, (LinphoneChatMessage*)msg);
}
extern "C" void Java_org_linphone_core_LinphoneChatRoomImpl_markAsRead(JNIEnv*  env
																	   ,jobject  thiz
																	   ,jlong ptr) {
	linphone_chat_room_mark_as_read((LinphoneChatRoom*)ptr);
}


extern "C" jlong Java_org_linphone_core_LinphoneChatRoomImpl_createFileTransferMessage(JNIEnv* env, jobject thiz, jlong ptr, jstring jname, jstring jtype, jstring jsubtype, jint data_size) {
	LinphoneCore *lc = linphone_chat_room_get_core((LinphoneChatRoom*) ptr);
	LinphoneContent * content = linphone_core_create_content(lc);
	LinphoneChatMessage *message = NULL;
	const char *tmp;

	linphone_content_set_type(content, tmp = env->GetStringUTFChars(jtype, NULL));
	env->ReleaseStringUTFChars(jtype, tmp);
	
	linphone_content_set_subtype(content, tmp = env->GetStringUTFChars(jsubtype, NULL));
	env->ReleaseStringUTFChars(jsubtype, tmp);
	
	linphone_content_set_name(content, tmp = env->GetStringUTFChars(jname, NULL));
	env->ReleaseStringUTFChars(jname, tmp);
	
	linphone_content_set_size(content, data_size);
	
	message = linphone_chat_room_create_file_transfer_message((LinphoneChatRoom *)ptr, content);
	
	linphone_content_unref(content);

	return (jlong) message;
}



extern "C" void Java_org_linphone_core_LinphoneChatMessageImpl_cancelFileTransfer(JNIEnv* env, jobject  thiz, jlong ptr) {
	linphone_chat_message_cancel_file_transfer((LinphoneChatMessage *)ptr);
}

extern "C" jobject Java_org_linphone_core_LinphoneChatMessageImpl_getFileTransferInformation(JNIEnv* env, jobject  thiz, jlong ptr) {
	const LinphoneContent *content = linphone_chat_message_get_file_transfer_information((LinphoneChatMessage *)ptr);
	if (content)
		return create_java_linphone_content(env, content);
	return NULL;
}

extern "C" jstring Java_org_linphone_core_LinphoneChatMessageImpl_getAppData(JNIEnv* env, jobject  thiz, jlong ptr) {
	const char * app_data = linphone_chat_message_get_appdata((LinphoneChatMessage *)ptr);
	return app_data ? env->NewStringUTF(app_data) : NULL;
}

extern "C" void Java_org_linphone_core_LinphoneChatMessageImpl_setAppData(JNIEnv* env, jobject  thiz, jlong ptr, jstring appdata) {
	const char * data = appdata ? env->GetStringUTFChars(appdata, NULL) : NULL;
	linphone_chat_message_set_appdata((LinphoneChatMessage *)ptr, data);
	if (appdata)
		env->ReleaseStringUTFChars(appdata, data);
}

extern "C" void Java_org_linphone_core_LinphoneCoreImpl_setFileTransferServer(JNIEnv* env, jobject thiz, jlong ptr, jstring server_url) {
	const char * url = server_url ? env->GetStringUTFChars(server_url, NULL) : NULL;
	linphone_core_set_file_transfer_server((LinphoneCore *)ptr, url);
	if (server_url)
		env->ReleaseStringUTFChars(server_url, url);
}

extern "C" jstring Java_org_linphone_core_LinphoneCoreImpl_getFileTransferServer(JNIEnv* env, jobject thiz, jlong ptr) {
	const char * server_url = linphone_core_get_file_transfer_server((LinphoneCore *)ptr);
	return server_url ? env->NewStringUTF(server_url) : NULL;
}

extern "C" void Java_org_linphone_core_LinphoneChatMessageImpl_store(JNIEnv*  env
																			,jobject  thiz
																			,jlong ptr) {
	linphone_chat_message_store((LinphoneChatMessage*)ptr);
}

extern "C" jbyteArray Java_org_linphone_core_LinphoneChatMessageImpl_getText(JNIEnv*  env
																		,jobject  thiz
																		,jlong ptr) {
	const char *message = linphone_chat_message_get_text((LinphoneChatMessage*)ptr);
	if (message){
		size_t length = strlen(message);
		jbyteArray array = env->NewByteArray(length);
		env->SetByteArrayRegion(array, 0, length, (const jbyte*)message);
		return array;
	}
	return NULL;
}

extern "C" jint Java_org_linphone_core_LinphoneChatMessageImpl_getReason(JNIEnv*  env
																		,jobject  thiz
																		,jlong ptr) {
	return linphone_chat_message_get_reason((LinphoneChatMessage*)ptr);
}

extern "C" jlong Java_org_linphone_core_LinphoneChatMessageImpl_getErrorInfo(JNIEnv*  env
																		,jobject  thiz
																		,jlong ptr) {
	return (jlong)linphone_chat_message_get_error_info((LinphoneChatMessage*)ptr);
}

extern "C" jstring Java_org_linphone_core_LinphoneChatMessageImpl_getCustomHeader(JNIEnv*  env
																		,jobject  thiz
																		,jlong ptr, jstring jheader_name) {
	const char *name=env->GetStringUTFChars(jheader_name,NULL);
	const char *value=linphone_chat_message_get_custom_header((LinphoneChatMessage*)ptr,name);
	env->ReleaseStringUTFChars(jheader_name, name);
	return value ? env->NewStringUTF(value) : NULL;
}

extern "C" void Java_org_linphone_core_LinphoneChatMessageImpl_addCustomHeader(JNIEnv*  env
																		,jobject  thiz
																		,jlong ptr, jstring jheader_name, jstring jheader_value) {
	const char *name=env->GetStringUTFChars(jheader_name,NULL);
	const char *value=env->GetStringUTFChars(jheader_value,NULL);
	linphone_chat_message_add_custom_header((LinphoneChatMessage*)ptr,name,value);
	env->ReleaseStringUTFChars(jheader_name, name);
	env->ReleaseStringUTFChars(jheader_value, value);
}

extern "C" jstring Java_org_linphone_core_LinphoneChatMessageImpl_getExternalBodyUrl(JNIEnv*  env
																		,jobject  thiz
																		,jlong ptr) {
	jstring jvalue =env->NewStringUTF(linphone_chat_message_get_external_body_url((LinphoneChatMessage*)ptr));
	return jvalue;
}
extern "C" void Java_org_linphone_core_LinphoneChatMessageImpl_setExternalBodyUrl(JNIEnv*  env
																		,jobject  thiz
																		,jlong ptr
																		,jstring jurl) {
	const char* url = env->GetStringUTFChars(jurl, NULL);
	linphone_chat_message_set_external_body_url((LinphoneChatMessage *)ptr, url);
	env->ReleaseStringUTFChars(jurl, url);
}
extern "C" jlong Java_org_linphone_core_LinphoneChatMessageImpl_getFrom(JNIEnv*  env
																		,jobject  thiz
																		,jlong ptr) {
	return (jlong) linphone_chat_message_get_from((LinphoneChatMessage*)ptr);
}

extern "C" jlong Java_org_linphone_core_LinphoneChatMessageImpl_getTo(JNIEnv*  env
																		,jobject  thiz
																		,jlong ptr) {
	return (jlong) linphone_chat_message_get_to((LinphoneChatMessage*)ptr);
}

extern "C" jlong Java_org_linphone_core_LinphoneChatMessageImpl_getPeerAddress(JNIEnv*  env
																		,jobject  thiz
																		,jlong ptr) {
	return (jlong) linphone_chat_message_get_peer_address((LinphoneChatMessage*)ptr);
}

extern "C" jlong Java_org_linphone_core_LinphoneChatMessageImpl_getTime(JNIEnv*  env
																		,jobject  thiz
																		,jlong ptr) {
	return (jlong) linphone_chat_message_get_time((LinphoneChatMessage*)ptr);
}

extern "C" jint Java_org_linphone_core_LinphoneChatMessageImpl_getStatus(JNIEnv*  env
																		 ,jobject  thiz
																		 ,jlong ptr) {
	return (jint) linphone_chat_message_get_state((LinphoneChatMessage*)ptr);
}

extern "C" jboolean Java_org_linphone_core_LinphoneChatMessageImpl_isRead(JNIEnv*  env
																		 ,jobject  thiz
																		 ,jlong ptr) {
	return (jboolean) linphone_chat_message_is_read((LinphoneChatMessage*)ptr);
}

extern "C" jboolean Java_org_linphone_core_LinphoneChatMessageImpl_isOutgoing(JNIEnv*  env
																		 ,jobject  thiz
																		 ,jlong ptr) {
	return (jboolean) linphone_chat_message_is_outgoing((LinphoneChatMessage*)ptr);
}

extern "C" jint Java_org_linphone_core_LinphoneChatMessageImpl_getStorageId(JNIEnv*  env
																		 ,jobject  thiz
																		 ,jlong ptr) {
	return (jint) linphone_chat_message_get_storage_id((LinphoneChatMessage*)ptr);
}

extern "C" void Java_org_linphone_core_LinphoneChatMessageImpl_setFileTransferFilepath(JNIEnv*  env
																		 ,jobject  thiz
																		 ,jlong ptr, jstring jpath) {
	const char* path = env->GetStringUTFChars(jpath, NULL);
	linphone_chat_message_set_file_transfer_filepath((LinphoneChatMessage*)ptr, path);
	env->ReleaseStringUTFChars(jpath, path);
}

extern "C" jint Java_org_linphone_core_LinphoneChatMessageImpl_downloadFile(JNIEnv*  env
																		 ,jobject  thiz
																		 ,jlong ptr) {
	return (jint) linphone_chat_message_download_file((LinphoneChatMessage*)ptr);
}

static void message_state_changed(LinphoneChatMessage* msg, LinphoneChatMessageState state) {
	JNIEnv *env = 0;
	jint result = jvm->AttachCurrentThread(&env,NULL);
	if (result != 0) {
		ms_error("cannot attach VM\n");
		return;
	}

	jobject listener = (jobject) msg->message_state_changed_user_data;
	
	if (listener == NULL) {
		ms_error("message_state_changed() notification without listener");
		return ;
	}
	jclass clazz = (jclass) env->GetObjectClass(listener);
	jmethodID method = env->GetMethodID(clazz, "onLinphoneChatMessageStateChanged","(Lorg/linphone/core/LinphoneChatMessage;Lorg/linphone/core/LinphoneChatMessage$State;)V");
	jobject jmessage = getChatMessage(env, msg);
	env->DeleteLocalRef(clazz);

	LinphoneChatRoom *room = linphone_chat_message_get_chat_room(msg);
	LinphoneCore *lc = linphone_chat_room_get_core(room);
	LinphoneJavaBindings *ljb = (LinphoneJavaBindings *)linphone_core_get_user_data(lc);
	env->CallVoidMethod(listener, method, jmessage, env->CallStaticObjectMethod(ljb->chatMessageStateClass, ljb->chatMessageStateFromIntId, (jint)state));

	if (state == LinphoneChatMessageStateDelivered || state == LinphoneChatMessageStateNotDelivered) {
		env->DeleteGlobalRef(listener);
		msg->message_state_changed_user_data = NULL;
	}
}

static void file_transfer_progress_indication(LinphoneChatMessage *msg, const LinphoneContent* content, size_t offset, size_t total) {
	JNIEnv *env = 0;
	jint result = jvm->AttachCurrentThread(&env,NULL);
	if (result != 0) {
		ms_error("cannot attach VM\n");
		return;
	}

	jobject listener = (jobject) msg->message_state_changed_user_data;
	jclass clazz = (jclass) env->GetObjectClass(listener);
	jmethodID method = env->GetMethodID(clazz, "onLinphoneChatMessageFileTransferProgressChanged", "(Lorg/linphone/core/LinphoneChatMessage;Lorg/linphone/core/LinphoneContent;II)V");
	env->DeleteLocalRef(clazz);
	jobject jmessage = getChatMessage(env, msg);
	jobject jcontent = content ? create_java_linphone_content(env, content) : NULL;
	env->CallVoidMethod(listener, method, jmessage, jcontent, offset, total);
	if (jcontent) {
		env->DeleteLocalRef(jcontent);
	}
}

static void file_transfer_recv(LinphoneChatMessage *msg, const LinphoneContent* content, const LinphoneBuffer *buffer) {
	JNIEnv *env = 0;
	jint result = jvm->AttachCurrentThread(&env,NULL);
	if (result != 0) {
		ms_error("cannot attach VM\n");
		return;
	}

	jobject listener = (jobject) msg->message_state_changed_user_data;
	jclass clazz = (jclass) env->GetObjectClass(listener);
	jmethodID method = env->GetMethodID(clazz, "onLinphoneChatMessageFileTransferReceived", "(Lorg/linphone/core/LinphoneChatMessage;Lorg/linphone/core/LinphoneContent;Lorg/linphone/core/LinphoneBuffer;)V");
	env->DeleteLocalRef(clazz);

	jobject jmessage = getChatMessage(env, msg);
	jobject jbuffer = buffer ? create_java_linphone_buffer(env, buffer) : NULL;
	jobject jcontent = content ? create_java_linphone_content(env, content) : NULL;
	env->CallVoidMethod(listener, method, jmessage, jcontent, jbuffer);
	if (jbuffer) {
		env->DeleteLocalRef(jbuffer);
	}
	if (jcontent) {
		env->DeleteLocalRef(jcontent);
	}
}

static LinphoneBuffer* file_transfer_send(LinphoneChatMessage *msg,  const LinphoneContent* content, size_t offset, size_t size) {
	JNIEnv *env = 0;
	jint result = jvm->AttachCurrentThread(&env,NULL);
	LinphoneBuffer *buffer = NULL;
	if (result != 0) {
		ms_error("cannot attach VM\n");
		return buffer;
	}

	jobject listener = (jobject) msg->message_state_changed_user_data;
	jclass clazz = (jclass) env->GetObjectClass(listener);
	jmethodID method = env->GetMethodID(clazz, "onLinphoneChatMessageFileTransferSent","(Lorg/linphone/core/LinphoneChatMessage;Lorg/linphone/core/LinphoneContent;IILorg/linphone/core/LinphoneBuffer;)V");
	env->DeleteLocalRef(clazz);

	jobject jmessage = getChatMessage(env, msg);
	jobject jbuffer = create_java_linphone_buffer(env, NULL);
	jobject jcontent = content ? create_java_linphone_content(env, content) : NULL;
	env->CallVoidMethod(listener, method, jmessage, jcontent, offset, size, jbuffer);
	if (jcontent) {
		env->DeleteLocalRef(jcontent);
	}

	buffer = create_c_linphone_buffer_from_java_linphone_buffer(env, jbuffer);
	env->DeleteLocalRef(jbuffer);
	return buffer;
}

extern "C" void Java_org_linphone_core_LinphoneChatMessageImpl_setListener(JNIEnv* env, jobject  thiz, jlong ptr, jobject jlistener) {
	jobject listener = env->NewGlobalRef(jlistener);
	LinphoneChatMessage *message = (LinphoneChatMessage *)ptr;
	LinphoneChatMessageCbs *cbs;

	message->message_state_changed_user_data = listener;
	cbs = linphone_chat_message_get_callbacks(message);
	linphone_chat_message_cbs_set_msg_state_changed(cbs, message_state_changed);
	linphone_chat_message_cbs_set_file_transfer_progress_indication(cbs, file_transfer_progress_indication);
	linphone_chat_message_cbs_set_file_transfer_recv(cbs, file_transfer_recv);
	linphone_chat_message_cbs_set_file_transfer_send(cbs, file_transfer_send);
}

extern "C" void Java_org_linphone_core_LinphoneChatMessageImpl_unref(JNIEnv*  env
																		 ,jobject  thiz
																		 ,jlong ptr) {
	linphone_chat_message_unref((LinphoneChatMessage*)ptr);
}

extern "C" jlongArray Java_org_linphone_core_LinphoneCoreImpl_getChatRooms(JNIEnv*  env
																		   ,jobject  thiz
																		   ,jlong ptr) {
	const MSList* chats = linphone_core_get_chat_rooms((LinphoneCore*)ptr);
	int chatsSize = ms_list_size(chats);
	jlongArray jChats = env->NewLongArray(chatsSize);
	jlong *jInternalArray = env->GetLongArrayElements(jChats, NULL);

	for (int i = 0; i < chatsSize; i++) {
		jInternalArray[i] = (unsigned long) (chats->data);
		chats = chats->next;
	}

	env->ReleaseLongArrayElements(jChats, jInternalArray, 0);

	return jChats;
}

extern "C" void Java_org_linphone_core_LinphoneChatRoomImpl_sendMessage(JNIEnv*  env
																		,jobject  thiz
																		,jlong ptr
																		,jstring jmessage) {
	const char* message = env->GetStringUTFChars(jmessage, NULL);
	linphone_chat_room_send_message((LinphoneChatRoom*)ptr, message);
	env->ReleaseStringUTFChars(jmessage, message);
}

static void chat_room_impl_callback(LinphoneChatMessage* msg, LinphoneChatMessageState state, void* ud) {
	JNIEnv *env = 0;
	jint result = jvm->AttachCurrentThread(&env,NULL);
	if (result != 0) {
		ms_error("cannot attach VM\n");
		return;
	}

	jobject listener = (jobject) ud;
	jclass clazz = (jclass) env->GetObjectClass(listener);
	jmethodID method = env->GetMethodID(clazz, "onLinphoneChatMessageStateChanged","(Lorg/linphone/core/LinphoneChatMessage;Lorg/linphone/core/LinphoneChatMessage$State;)V");
	jobject jmessage=(jobject)linphone_chat_message_get_user_data(msg);

	LinphoneChatRoom *room = linphone_chat_message_get_chat_room(msg);
	LinphoneCore *lc = linphone_chat_room_get_core(room);
	LinphoneJavaBindings *ljb = (LinphoneJavaBindings *)linphone_core_get_user_data(lc);
	env->CallVoidMethod(
			listener,
			method,
			jmessage,
			env->CallStaticObjectMethod(ljb->chatMessageStateClass,ljb->chatMessageStateFromIntId,(jint)state));

	if (state == LinphoneChatMessageStateDelivered || state == LinphoneChatMessageStateNotDelivered) {
		env->DeleteGlobalRef(listener);
		env->DeleteGlobalRef(jmessage);
		linphone_chat_message_set_user_data(msg,NULL);
	}
}

extern "C" jobject Java_org_linphone_core_LinphoneChatRoomImpl_getCore(JNIEnv*  env
																		,jobject  thiz
																		,jlong chatroom_ptr){
	LinphoneCore *lc=linphone_chat_room_get_core((LinphoneChatRoom*)chatroom_ptr);
	LinphoneJavaBindings *ljb = (LinphoneJavaBindings *)linphone_core_get_user_data(lc);
	jobject core = ljb->getCore();
	return core;
}

extern "C" void Java_org_linphone_core_LinphoneChatRoomImpl_sendMessage2(JNIEnv*  env
																		,jobject  thiz
																		,jlong chatroom_ptr
																		,jobject message
																		,jlong messagePtr
																		,jobject jlistener) {
	jobject listener = env->NewGlobalRef(jlistener);
	message = env->NewGlobalRef(message);
	linphone_chat_message_ref((LinphoneChatMessage*)messagePtr);
	linphone_chat_message_set_user_data((LinphoneChatMessage*)messagePtr, message);
	linphone_chat_room_send_message2((LinphoneChatRoom*)chatroom_ptr, (LinphoneChatMessage*)messagePtr, chat_room_impl_callback, (void*)listener);
}

extern "C" void Java_org_linphone_core_LinphoneChatRoomImpl_sendChatMessage(JNIEnv*  env
																		,jobject  thiz
																		,jlong chatroom_ptr
																		,jobject message
																		,jlong messagePtr) {
	message = env->NewGlobalRef(message);
	linphone_chat_message_ref((LinphoneChatMessage*)messagePtr);
	linphone_chat_message_set_user_data((LinphoneChatMessage*)messagePtr, message);
	linphone_chat_room_send_chat_message((LinphoneChatRoom*)chatroom_ptr, (LinphoneChatMessage*)messagePtr);
}

extern "C" void Java_org_linphone_core_LinphoneCoreImpl_setVideoWindowId(JNIEnv* env
																		,jobject thiz
																		,jlong lc
																		,jobject obj) {
	jobject oldWindow = (jobject) linphone_core_get_native_video_window_id((LinphoneCore*)lc);
	if (obj != NULL) {
		obj = env->NewGlobalRef(obj);
		ms_message("Java_org_linphone_core_LinphoneCoreImpl_setVideoWindowId(): NewGlobalRef(%p)",obj);
	}else ms_message("Java_org_linphone_core_LinphoneCoreImpl_setVideoWindowId(): setting to NULL");
	linphone_core_set_native_video_window_id((LinphoneCore*)lc,(void *)obj);
	if (oldWindow != NULL) {
		ms_message("Java_org_linphone_core_LinphoneCoreImpl_setVideoWindowId(): DeleteGlobalRef(%p)",oldWindow);
		env->DeleteGlobalRef(oldWindow);
	}
}

extern "C" void Java_org_linphone_core_LinphoneCoreImpl_setPreviewWindowId(JNIEnv* env
																		,jobject thiz
																		,jlong lc
																		,jobject obj) {
	jobject oldWindow = (jobject) linphone_core_get_native_preview_window_id((LinphoneCore*)lc);
	if (obj != NULL) {
		obj = env->NewGlobalRef(obj);
		ms_message("Java_org_linphone_core_LinphoneCoreImpl_setPreviewWindowId(): NewGlobalRef(%p)",obj);
	}else ms_message("Java_org_linphone_core_LinphoneCoreImpl_setPreviewWindowId(): setting to NULL");
	linphone_core_set_native_preview_window_id((LinphoneCore*)lc,(void *)obj);
	if (oldWindow != NULL) {
		ms_message("Java_org_linphone_core_LinphoneCoreImpl_setPreviewWindowId(): DeleteGlobalRef(%p)",oldWindow);
		env->DeleteGlobalRef(oldWindow);
	}
}

extern "C" void Java_org_linphone_core_LinphoneCoreImpl_setDeviceRotation(JNIEnv* env
																		,jobject thiz
																		,jlong lc
																		,jint rotation) {
	linphone_core_set_device_rotation((LinphoneCore*)lc,rotation);
}

extern "C" void Java_org_linphone_core_LinphoneCoreImpl_setRemoteRingbackTone(JNIEnv *env, jobject thiz, jlong lc, jstring jtone){
	const char* tone = NULL;
	if (jtone) tone=env->GetStringUTFChars(jtone, NULL);
	linphone_core_set_remote_ringback_tone((LinphoneCore*)lc,tone);
	if (tone) env->ReleaseStringUTFChars(jtone,tone);
}

extern "C" jstring Java_org_linphone_core_LinphoneCoreImpl_getRemoteRingbackTone(JNIEnv *env, jobject thiz, jlong lc){
	const char *ret= linphone_core_get_remote_ringback_tone((LinphoneCore*)lc);
	if (ret==NULL) return NULL;
	jstring jvalue =env->NewStringUTF(ret);
	return jvalue;
}

extern "C" void Java_org_linphone_core_LinphoneCoreImpl_setFirewallPolicy(JNIEnv *env, jobject thiz, jlong lc, jint enum_value){
	linphone_core_set_firewall_policy((LinphoneCore*)lc,(LinphoneFirewallPolicy)enum_value);
}

extern "C" jint Java_org_linphone_core_LinphoneCoreImpl_getFirewallPolicy(JNIEnv *env, jobject thiz, jlong lc){
	return (jint)linphone_core_get_firewall_policy((LinphoneCore*)lc);
}

extern "C" void Java_org_linphone_core_LinphoneCoreImpl_setStunServer(JNIEnv *env, jobject thiz, jlong lc, jstring jserver){
	const char* server = NULL;
	if (jserver) server=env->GetStringUTFChars(jserver, NULL);
	linphone_core_set_stun_server((LinphoneCore*)lc,server);
	if (server) env->ReleaseStringUTFChars(jserver,server);
}

extern "C" jstring Java_org_linphone_core_LinphoneCoreImpl_getStunServer(JNIEnv *env, jobject thiz, jlong lc){
	const char *ret= linphone_core_get_stun_server((LinphoneCore*)lc);
	if (ret==NULL) return NULL;
	jstring jvalue =env->NewStringUTF(ret);
	return jvalue;
}

//CallParams
extern "C" jboolean Java_org_linphone_core_LinphoneCallParamsImpl_isLowBandwidthEnabled(JNIEnv *env, jobject thiz, jlong cp) {
	return (jboolean) linphone_call_params_low_bandwidth_enabled((LinphoneCallParams *)cp);
}

extern "C" void Java_org_linphone_core_LinphoneCallParamsImpl_enableLowBandwidth(JNIEnv *env, jobject thiz, jlong cp, jboolean enable) {
	linphone_call_params_enable_low_bandwidth((LinphoneCallParams *)cp, enable);
}

extern "C" jlong Java_org_linphone_core_LinphoneCallParamsImpl_getUsedAudioCodec(JNIEnv *env, jobject thiz, jlong cp) {
	return (jlong)linphone_call_params_get_used_audio_codec((LinphoneCallParams *)cp);
}

extern "C" jlong Java_org_linphone_core_LinphoneCallParamsImpl_getUsedVideoCodec(JNIEnv *env, jobject thiz, jlong cp) {
	return (jlong)linphone_call_params_get_used_video_codec((LinphoneCallParams *)cp);
}

extern "C" jint Java_org_linphone_core_LinphoneCallParamsImpl_getMediaEncryption(JNIEnv*  env
																			,jobject  thiz
																			,jlong cp
																			) {
	return (jint)linphone_call_params_get_media_encryption((LinphoneCallParams*)cp);
}

extern "C" void Java_org_linphone_core_LinphoneCallParamsImpl_setMediaEncryption(JNIEnv*  env
																			,jobject  thiz
																			,jlong cp
																			,jint jmenc) {
	linphone_call_params_set_media_encryption((LinphoneCallParams*)cp,(LinphoneMediaEncryption)jmenc);
}

extern "C" jint Java_org_linphone_core_LinphoneCallParamsImpl_getPrivacy(JNIEnv*  env
																			,jobject  thiz
																			,jlong cp
																			) {
	return (jint)linphone_call_params_get_privacy((LinphoneCallParams*)cp);
}

extern "C" void Java_org_linphone_core_LinphoneCallParamsImpl_setPrivacy(JNIEnv*  env
																			,jobject  thiz
																			,jlong cp
																			,jint privacy) {
	linphone_call_params_set_privacy((LinphoneCallParams*)cp,privacy);
}

extern "C" jstring Java_org_linphone_core_LinphoneCallParamsImpl_getSessionName(JNIEnv*  env
																			,jobject  thiz
																			,jlong cp
																			) {
	const char* name = linphone_call_params_get_session_name((LinphoneCallParams*)cp);
	return name ? env->NewStringUTF(name) : NULL;
}

extern "C" void Java_org_linphone_core_LinphoneCallParamsImpl_setSessionName(JNIEnv*  env
																			,jobject  thiz
																			,jlong cp
																			,jstring jname) {
	const char *name = jname ? env->GetStringUTFChars(jname,NULL) : NULL;
	linphone_call_params_set_session_name((LinphoneCallParams*)cp,name);
	if (name) env->ReleaseStringUTFChars(jname,name);
}

extern "C" void Java_org_linphone_core_LinphoneCallParamsImpl_audioBandwidth(JNIEnv *env, jobject thiz, jlong lcp, jint bw){
	linphone_call_params_set_audio_bandwidth_limit((LinphoneCallParams*)lcp, bw);
}

extern "C" void Java_org_linphone_core_LinphoneCallParamsImpl_enableVideo(JNIEnv *env, jobject thiz, jlong lcp, jboolean b){
	linphone_call_params_enable_video((LinphoneCallParams*)lcp, b);
}

extern "C" jboolean Java_org_linphone_core_LinphoneCallParamsImpl_getVideoEnabled(JNIEnv *env, jobject thiz, jlong lcp){
	return (jboolean)linphone_call_params_video_enabled((LinphoneCallParams*)lcp);
}

extern "C" void Java_org_linphone_core_LinphoneCallParamsImpl_enableVideoMulticast(JNIEnv *env, jobject thiz, jlong lcp, jboolean b){
	linphone_call_params_enable_video_multicast((LinphoneCallParams*)lcp, b);
}
extern "C" jboolean Java_org_linphone_core_LinphoneCallParamsImpl_videoMulticastEnabled(JNIEnv *env, jobject thiz, jlong lcp){
	return (jboolean)linphone_call_params_video_multicast_enabled((LinphoneCallParams*)lcp);
}
extern "C" void Java_org_linphone_core_LinphoneCallParamsImpl_enableAudioMulticast(JNIEnv *env, jobject thiz, jlong lcp, jboolean b){
	linphone_call_params_enable_audio_multicast((LinphoneCallParams*)lcp, b);
}
extern "C" jboolean Java_org_linphone_core_LinphoneCallParamsImpl_audioMulticastEnabled(JNIEnv *env, jobject thiz, jlong lcp){
	return (jboolean)linphone_call_params_audio_multicast_enabled((LinphoneCallParams*)lcp);
}

extern "C" jboolean Java_org_linphone_core_LinphoneCallParamsImpl_localConferenceMode(JNIEnv *env, jobject thiz, jlong lcp){
	return (jboolean)linphone_call_params_get_local_conference_mode((LinphoneCallParams*)lcp);
}

extern "C" jstring Java_org_linphone_core_LinphoneCallParamsImpl_getCustomHeader(JNIEnv *env, jobject thiz, jlong lcp, jstring jheader_name){
	const char* header_name=env->GetStringUTFChars(jheader_name, NULL);
	const char *header_value=linphone_call_params_get_custom_header((LinphoneCallParams*)lcp,header_name);
	env->ReleaseStringUTFChars(jheader_name, header_name);
	return header_value ? env->NewStringUTF(header_value) : NULL;
}

extern "C" void Java_org_linphone_core_LinphoneCallParamsImpl_addCustomHeader(JNIEnv *env, jobject thiz, jlong lcp, jstring jheader_name, jstring jheader_value){
	const char* header_name=env->GetStringUTFChars(jheader_name, NULL);
	const char* header_value=env->GetStringUTFChars(jheader_value, NULL);
	linphone_call_params_add_custom_header((LinphoneCallParams*)lcp,header_name,header_value);
	env->ReleaseStringUTFChars(jheader_name, header_name);
	env->ReleaseStringUTFChars(jheader_value, header_value);
}

JNIEXPORT void JNICALL Java_org_linphone_core_LinphoneCallParamsImpl_addCustomSdpAttribute(JNIEnv *env, jobject thiz, jlong ptr, jstring jname, jstring jvalue) {
	const char *name = env->GetStringUTFChars(jname, NULL);
	const char *value = env->GetStringUTFChars(jvalue, NULL);
	linphone_call_params_add_custom_sdp_attribute((LinphoneCallParams *)ptr, name, value);
	env->ReleaseStringUTFChars(jname, name);
	env->ReleaseStringUTFChars(jvalue, value);
}

JNIEXPORT void JNICALL Java_org_linphone_core_LinphoneCallParamsImpl_addCustomSdpMediaAttribute(JNIEnv *env, jobject thiz, jlong ptr, jint jtype, jstring jname, jstring jvalue) {
	const char *name = env->GetStringUTFChars(jname, NULL);
	const char *value = env->GetStringUTFChars(jvalue, NULL);
	linphone_call_params_add_custom_sdp_media_attribute((LinphoneCallParams *)ptr, (LinphoneStreamType)jtype, name, value);
	env->ReleaseStringUTFChars(jname, name);
	env->ReleaseStringUTFChars(jvalue, value);
}

JNIEXPORT jstring JNICALL Java_org_linphone_core_LinphoneCallParamsImpl_getCustomSdpAttribute(JNIEnv *env, jobject thiz, jlong ptr, jstring jname) {
	const char *name = env->GetStringUTFChars(jname, NULL);
	const char *value = linphone_call_params_get_custom_sdp_attribute((LinphoneCallParams *)ptr, name);
	env->ReleaseStringUTFChars(jname, name);
	return value ? env->NewStringUTF(value) : NULL;
}

JNIEXPORT jstring JNICALL Java_org_linphone_core_LinphoneCallParamsImpl_getCustomSdpMediaAttribute(JNIEnv *env, jobject thiz, jlong ptr, jint jtype, jstring jname) {
	const char *name = env->GetStringUTFChars(jname, NULL);
	const char *value = linphone_call_params_get_custom_sdp_media_attribute((LinphoneCallParams *)ptr, (LinphoneStreamType)jtype, name);
	env->ReleaseStringUTFChars(jname, name);
	return value ? env->NewStringUTF(value) : NULL;
}

JNIEXPORT void JNICALL Java_org_linphone_core_LinphoneCallParamsImpl_clearCustomSdpAttributes(JNIEnv *env, jobject thiz, jlong ptr) {
	linphone_call_params_clear_custom_sdp_attributes((LinphoneCallParams *)ptr);
}

JNIEXPORT void JNICALL Java_org_linphone_core_LinphoneCallParamsImpl_clearCustomSdpMediaAttributes(JNIEnv *env, jobject thiz, jlong ptr, jint jtype) {
	linphone_call_params_clear_custom_sdp_media_attributes((LinphoneCallParams *)ptr, (LinphoneStreamType)jtype);
}

extern "C" void Java_org_linphone_core_LinphoneCallParamsImpl_setRecordFile(JNIEnv *env, jobject thiz, jlong lcp, jstring jrecord_file){
	if (jrecord_file){
		const char* record_file=env->GetStringUTFChars(jrecord_file, NULL);
		linphone_call_params_set_record_file((LinphoneCallParams*)lcp,record_file);
		env->ReleaseStringUTFChars(jrecord_file, record_file);
	}else linphone_call_params_set_record_file((LinphoneCallParams*)lcp,NULL);
}

extern "C" jintArray Java_org_linphone_core_LinphoneCallParamsImpl_getSentVideoSize(JNIEnv *env, jobject thiz, jlong lcp) {
	const LinphoneCallParams *params = (LinphoneCallParams *) lcp;
	MSVideoSize vsize = linphone_call_params_get_sent_video_size(params);
	jintArray arr = env->NewIntArray(2);
	int tVsize [2]= {vsize.width,vsize.height};
	env->SetIntArrayRegion(arr, 0, 2, tVsize);
	return arr;
}

extern "C" jintArray Java_org_linphone_core_LinphoneCallParamsImpl_getReceivedVideoSize(JNIEnv *env, jobject thiz, jlong lcp) {
	const LinphoneCallParams *params = (LinphoneCallParams *) lcp;
	MSVideoSize vsize = linphone_call_params_get_received_video_size(params);
	jintArray arr = env->NewIntArray(2);
	int tVsize [2]= {vsize.width,vsize.height};
	env->SetIntArrayRegion(arr, 0, 2, tVsize);
	return arr;
}

JNIEXPORT jint JNICALL Java_org_linphone_core_LinphoneCallParamsImpl_getAudioDirection(JNIEnv *env, jobject thiz, jlong ptr) {
	return (jint)linphone_call_params_get_audio_direction((LinphoneCallParams *)ptr);
}

JNIEXPORT jint JNICALL Java_org_linphone_core_LinphoneCallParamsImpl_getVideoDirection(JNIEnv *env, jobject thiz, jlong ptr) {
	return (jint)linphone_call_params_get_video_direction((LinphoneCallParams *)ptr);
}

JNIEXPORT void JNICALL Java_org_linphone_core_LinphoneCallParamsImpl_setAudioDirection(JNIEnv *env, jobject thiz, jlong ptr, jint jdir) {
	linphone_call_params_set_audio_direction((LinphoneCallParams *)ptr, (LinphoneMediaDirection)jdir);
}

JNIEXPORT void JNICALL Java_org_linphone_core_LinphoneCallParamsImpl_setVideoDirection(JNIEnv *env, jobject thiz, jlong ptr, jint jdir) {
	linphone_call_params_set_video_direction((LinphoneCallParams *)ptr, (LinphoneMediaDirection)jdir);
}


extern "C" void Java_org_linphone_core_LinphoneCallParamsImpl_destroy(JNIEnv *env, jobject thiz, jlong lc){
	return linphone_call_params_destroy((LinphoneCallParams*)lc);
}

/*
 * Class:     org_linphone_core_LinphoneCoreImpl
 * Method:    createCallParams
 * Signature: (JJ)J
 */
JNIEXPORT jlong JNICALL Java_org_linphone_core_LinphoneCoreImpl_createCallParams(JNIEnv *env, jobject jcore, jlong coreptr, jlong callptr){
	return (jlong)linphone_core_create_call_params((LinphoneCore*)coreptr, (LinphoneCall*)callptr);
}

extern "C" jlong Java_org_linphone_core_LinphoneCallImpl_getRemoteParams(JNIEnv *env, jobject thiz, jlong lc){
	if (linphone_call_get_remote_params((LinphoneCall*)lc) == NULL) {
			return (jlong) 0;
	}
	return (jlong) linphone_call_params_copy(linphone_call_get_remote_params((LinphoneCall*)lc));
}

extern "C" jlong Java_org_linphone_core_LinphoneCallImpl_getCurrentParamsCopy(JNIEnv *env, jobject thiz, jlong lc){
	return (jlong) linphone_call_params_copy(linphone_call_get_current_params((LinphoneCall*)lc));
}

extern "C" void Java_org_linphone_core_LinphoneCallImpl_enableCamera(JNIEnv *env, jobject thiz, jlong lc, jboolean b){
	linphone_call_enable_camera((LinphoneCall *)lc, (bool_t) b);
}

extern "C" jboolean Java_org_linphone_core_LinphoneCallImpl_cameraEnabled(JNIEnv *env, jobject thiz, jlong lc){
	return (jboolean)linphone_call_camera_enabled((LinphoneCall *)lc);
}

extern "C" void Java_org_linphone_core_LinphoneCallImpl_startRecording(JNIEnv *env, jobject thiz, jlong lc){
	linphone_call_start_recording((LinphoneCall *)lc);
}

extern "C" void Java_org_linphone_core_LinphoneCallImpl_stopRecording(JNIEnv *env, jobject thiz, jlong lc){
	linphone_call_stop_recording((LinphoneCall *)lc);
}

extern "C" jobject Java_org_linphone_core_LinphoneCoreImpl_inviteAddressWithParams(JNIEnv *env, jobject thiz, jlong lc, jlong addr, jlong params){
	return  getCall(env,linphone_core_invite_address_with_params((LinphoneCore *)lc, (const LinphoneAddress *)addr, (const LinphoneCallParams *)params));
}

extern "C" jint Java_org_linphone_core_LinphoneCoreImpl_updateAddressWithParams(JNIEnv *env, jobject thiz, jlong lc, jlong call, jlong params){
	return (jint) linphone_core_update_call((LinphoneCore *)lc, (LinphoneCall *)call, (LinphoneCallParams *)params);
}

extern "C" jint Java_org_linphone_core_LinphoneCoreImpl_updateCall(JNIEnv *env, jobject thiz, jlong lc, jlong call, jlong params){
	return (jint) linphone_core_update_call((LinphoneCore *)lc, (LinphoneCall *)call, (const LinphoneCallParams *)params);
}

extern "C" void Java_org_linphone_core_LinphoneCoreImpl_setPreferredVideoSize(JNIEnv *env, jobject thiz, jlong lc, jint width, jint height){
	MSVideoSize vsize;
	vsize.width = (int)width;
	vsize.height = (int)height;
	linphone_core_set_preferred_video_size((LinphoneCore *)lc, vsize);
}

extern "C" void Java_org_linphone_core_LinphoneCoreImpl_setPreferredFramerate(JNIEnv *env, jobject thiz, jlong lc, jfloat framerate){
	linphone_core_set_preferred_framerate((LinphoneCore *)lc, framerate);
}

extern "C" float Java_org_linphone_core_LinphoneCoreImpl_getPreferredFramerate(JNIEnv *env, jobject thiz, jlong lc){
	return linphone_core_get_preferred_framerate((LinphoneCore *)lc);
}

JNIEXPORT void JNICALL Java_org_linphone_core_LinphoneCoreImpl_setPreferredVideoSizeByName(JNIEnv *env, jobject thiz, jlong lc, jstring jName) {
	const char* cName = env->GetStringUTFChars(jName, NULL);
	linphone_core_set_preferred_video_size_by_name((LinphoneCore *)lc, cName);
	env->ReleaseStringUTFChars(jName, cName);
}

extern "C" jintArray Java_org_linphone_core_LinphoneCoreImpl_getPreferredVideoSize(JNIEnv *env, jobject thiz, jlong lc){
	MSVideoSize vsize = linphone_core_get_preferred_video_size((LinphoneCore *)lc);
	jintArray arr = env->NewIntArray(2);
	int tVsize [2]= {vsize.width,vsize.height};
	env->SetIntArrayRegion(arr, 0, 2, tVsize);
	return arr;
}

JNIEXPORT jint JNICALL Java_org_linphone_core_LinphoneCoreImpl_getDownloadBandwidth(JNIEnv *env, jobject thiz, jlong lc) {
	return (jint) linphone_core_get_download_bandwidth((LinphoneCore *)lc);
}

extern "C" void Java_org_linphone_core_LinphoneCoreImpl_setDownloadBandwidth(JNIEnv *env, jobject thiz, jlong lc, jint bw){
	linphone_core_set_download_bandwidth((LinphoneCore *)lc, (int) bw);
}

JNIEXPORT jint JNICALL Java_org_linphone_core_LinphoneCoreImpl_getUploadBandwidth(JNIEnv *env, jobject thiz, jlong lc) {
	return (jint) linphone_core_get_upload_bandwidth((LinphoneCore *)lc);
}

extern "C" void Java_org_linphone_core_LinphoneCoreImpl_setUploadBandwidth(JNIEnv *env, jobject thiz, jlong lc, jint bw){
	linphone_core_set_upload_bandwidth((LinphoneCore *)lc, (int) bw);
}

extern "C" void Java_org_linphone_core_LinphoneCoreImpl_setUseSipInfoForDtmfs(JNIEnv *env, jobject thiz, jlong lc, jboolean use){
	linphone_core_set_use_info_for_dtmf((LinphoneCore *)lc, (bool) use);
}

extern "C" jboolean Java_org_linphone_core_LinphoneCoreImpl_getUseSipInfoForDtmfs(JNIEnv *env, jobject thiz, jlong lc){
	return linphone_core_get_use_info_for_dtmf((LinphoneCore *)lc);
}

extern "C" void Java_org_linphone_core_LinphoneCoreImpl_setUseRfc2833ForDtmfs(JNIEnv *env, jobject thiz, jlong lc, jboolean use){
	linphone_core_set_use_rfc2833_for_dtmf((LinphoneCore *)lc, (bool) use);
}

extern "C" jboolean Java_org_linphone_core_LinphoneCoreImpl_getUseRfc2833ForDtmfs(JNIEnv *env, jobject thiz, jlong lc){
	return (jboolean) linphone_core_get_use_rfc2833_for_dtmf((LinphoneCore *)lc);
}

extern "C" void Java_org_linphone_core_LinphoneCoreImpl_setDownloadPtime(JNIEnv *env, jobject thiz, jlong lc, jint ptime){
	linphone_core_set_download_ptime((LinphoneCore *)lc, (int) ptime);
}

extern "C" void Java_org_linphone_core_LinphoneCoreImpl_setUploadPtime(JNIEnv *env, jobject thiz, jlong lc, jint ptime){
	linphone_core_set_upload_ptime((LinphoneCore *)lc, (int) ptime);
}

extern "C" jint Java_org_linphone_core_LinphoneProxyConfigImpl_getState(JNIEnv*  env,jobject thiz,jlong ptr) {
	return (jint) linphone_proxy_config_get_state((const LinphoneProxyConfig *) ptr);
}

extern "C" void Java_org_linphone_core_LinphoneProxyConfigImpl_setExpires(JNIEnv*  env,jobject thiz,jlong ptr,jint delay) {
	linphone_proxy_config_set_expires((LinphoneProxyConfig *) ptr, (int) delay);
}

extern "C" jint Java_org_linphone_core_LinphoneProxyConfigImpl_getExpires(JNIEnv*  env,jobject thiz,jlong ptr) {
	return linphone_proxy_config_get_expires((LinphoneProxyConfig *) ptr);
}

extern "C" void Java_org_linphone_core_LinphoneProxyConfigImpl_setPrivacy(JNIEnv*  env,jobject thiz,jlong ptr,jint privacy) {
	linphone_proxy_config_set_privacy((LinphoneProxyConfig *) ptr, (int) privacy);
}

extern "C" jint Java_org_linphone_core_LinphoneProxyConfigImpl_getPrivacy(JNIEnv*  env,jobject thiz,jlong ptr) {
	return linphone_proxy_config_get_privacy((LinphoneProxyConfig *) ptr);
}

JNIEXPORT void JNICALL Java_org_linphone_core_LinphoneProxyConfigImpl_enableAvpf(JNIEnv *env, jobject thiz, jlong ptr, jboolean enable) {
	linphone_proxy_config_enable_avpf((LinphoneProxyConfig *)ptr, (bool)enable);
}

JNIEXPORT jboolean JNICALL Java_org_linphone_core_LinphoneProxyConfigImpl_avpfEnabled(JNIEnv *env, jobject thiz, jlong ptr) {
	return linphone_proxy_config_avpf_enabled((LinphoneProxyConfig *)ptr);
}

JNIEXPORT void JNICALL Java_org_linphone_core_LinphoneProxyConfigImpl_setAvpfRRInterval(JNIEnv *env, jobject thiz, jlong ptr, jint interval) {
	linphone_proxy_config_set_avpf_rr_interval((LinphoneProxyConfig *)ptr, (uint8_t)interval);
}

JNIEXPORT jint JNICALL Java_org_linphone_core_LinphoneProxyConfigImpl_getAvpfRRInterval(JNIEnv *env, jobject thiz, jlong ptr) {
	return (jint)linphone_proxy_config_get_avpf_rr_interval((LinphoneProxyConfig *)ptr);
}



JNIEXPORT void JNICALL Java_org_linphone_core_LinphoneProxyConfigImpl_enableQualityReporting(JNIEnv *env, jobject thiz, jlong ptr, jboolean enable) {
	linphone_proxy_config_enable_quality_reporting((LinphoneProxyConfig *)ptr, (bool)enable);
}

JNIEXPORT jboolean JNICALL Java_org_linphone_core_LinphoneProxyConfigImpl_quality_reportingEnabled(JNIEnv *env, jobject thiz, jlong ptr) {
	return linphone_proxy_config_quality_reporting_enabled((LinphoneProxyConfig *)ptr);
}

JNIEXPORT void JNICALL Java_org_linphone_core_LinphoneProxyConfigImpl_setQualityReportingInterval(JNIEnv *env, jobject thiz, jlong ptr, jint interval) {
	linphone_proxy_config_set_quality_reporting_interval((LinphoneProxyConfig *)ptr, (uint8_t)interval);
}

JNIEXPORT jint JNICALL Java_org_linphone_core_LinphoneProxyConfigImpl_getQualityReportingInterval(JNIEnv *env, jobject thiz, jlong ptr) {
	return (jint)linphone_proxy_config_get_quality_reporting_interval((LinphoneProxyConfig *)ptr);
}

JNIEXPORT void JNICALL Java_org_linphone_core_LinphoneProxyConfigImpl_setQualityReportingCollector(JNIEnv *env, jobject thiz, jlong ptr, jstring jcollector) {
	if (jcollector){
		const char *collector=env->GetStringUTFChars(jcollector, NULL);
		linphone_proxy_config_set_quality_reporting_collector((LinphoneProxyConfig *)ptr, collector);
		env->ReleaseStringUTFChars(jcollector,collector);
	}
}

JNIEXPORT jstring JNICALL Java_org_linphone_core_LinphoneProxyConfigImpl_getQualityReportingCollector(JNIEnv *env, jobject thiz, jlong ptr) {
	jstring jvalue = env->NewStringUTF(linphone_proxy_config_get_quality_reporting_collector((LinphoneProxyConfig *)ptr));
	return jvalue;
}

JNIEXPORT void JNICALL Java_org_linphone_core_LinphoneProxyConfigImpl_setRealm(JNIEnv *env, jobject thiz, jlong ptr, jstring jrealm) {
	if (jrealm){
		const char *realm=env->GetStringUTFChars(jrealm, NULL);
		linphone_proxy_config_set_realm((LinphoneProxyConfig *)ptr, realm);
		env->ReleaseStringUTFChars(jrealm,realm);
	}
}

JNIEXPORT jstring JNICALL Java_org_linphone_core_LinphoneProxyConfigImpl_getRealm(JNIEnv *env, jobject thiz, jlong ptr) {
	jstring jvalue = env->NewStringUTF(linphone_proxy_config_get_realm((LinphoneProxyConfig *)ptr));
	return jvalue;
}

JNIEXPORT jboolean JNICALL Java_org_linphone_core_LinphoneProxyConfigImpl_isPhoneNumber(JNIEnv *env, jobject thiz, jlong ptr, jstring jusername) {
	if(jusername){
		const char *username=env->GetStringUTFChars(jusername, NULL);
		bool_t res = linphone_proxy_config_is_phone_number((LinphoneProxyConfig *)ptr, username);
		env->ReleaseStringUTFChars(jusername,username);
		return (jboolean) res;
	} else {
		return JNI_FALSE;
	}
}

extern "C" jint Java_org_linphone_core_LinphoneCallImpl_getDuration(JNIEnv*  env,jobject thiz,jlong ptr) {
	return (jint)linphone_call_get_duration((LinphoneCall *) ptr);
}

extern "C" void Java_org_linphone_core_LinphoneCoreImpl_setSipDscp(JNIEnv* env,jobject thiz,jlong ptr, jint dscp){
	linphone_core_set_sip_dscp((LinphoneCore*)ptr,dscp);
}

extern "C" jint Java_org_linphone_core_LinphoneCoreImpl_getSipDscp(JNIEnv* env,jobject thiz,jlong ptr){
	return linphone_core_get_sip_dscp((LinphoneCore*)ptr);
}

extern "C" jint Java_org_linphone_core_LinphoneCoreImpl_getGlobalState(JNIEnv* env,jobject thiz,jlong ptr){
	return linphone_core_get_global_state((LinphoneCore*)ptr);
}

extern "C" jint Java_org_linphone_core_LinphoneCoreImpl_getSignalingTransportPort(JNIEnv* env,jobject thiz,jlong ptr, jint code) {
	LCSipTransports tr;
	linphone_core_get_sip_transports((LinphoneCore *) ptr, &tr);
		switch (code) {
	case 0:
		return tr.udp_port;
	case 1:
		return tr.tcp_port;
	case 3:
		return tr.tls_port;
	default:
		return -2;
	}
}

extern "C" void Java_org_linphone_core_LinphoneCoreImpl_setSignalingTransportPorts(JNIEnv*  env,jobject thiz,jlong ptr,jint udp, jint tcp, jint tls) {
	LinphoneCore *lc = (LinphoneCore *) ptr;
	LCSipTransports tr;
	tr.udp_port = udp;
	tr.tcp_port = tcp;
	tr.tls_port = tls;

	linphone_core_set_sip_transports(lc, &tr); // tr will be copied
}

extern "C" void Java_org_linphone_core_LinphoneCoreImpl_enableIpv6(JNIEnv* env,jobject  thiz
			  ,jlong lc, jboolean enable) {
			  linphone_core_enable_ipv6((LinphoneCore*)lc,enable);
}

extern "C" jboolean Java_org_linphone_core_LinphoneCoreImpl_isIpv6Enabled(JNIEnv* env,jobject thiz, jlong lc) {
	return (jboolean)linphone_core_ipv6_enabled((LinphoneCore*)lc);
}

extern "C" void Java_org_linphone_core_LinphoneCoreImpl_adjustSoftwareVolume(JNIEnv* env,jobject  thiz
			  ,jlong ptr, jint db) {
	linphone_core_set_playback_gain_db((LinphoneCore *) ptr, db);
}

extern "C" jint Java_org_linphone_core_LinphoneCoreImpl_pauseCall(JNIEnv *env,jobject thiz,jlong pCore, jlong pCall) {
	return (jint)linphone_core_pause_call((LinphoneCore *) pCore, (LinphoneCall *) pCall);
}
extern "C" jint Java_org_linphone_core_LinphoneCoreImpl_pauseAllCalls(JNIEnv *env,jobject thiz,jlong pCore) {
	return (jint)linphone_core_pause_all_calls((LinphoneCore *) pCore);
}
extern "C" jint Java_org_linphone_core_LinphoneCoreImpl_resumeCall(JNIEnv *env,jobject thiz,jlong pCore, jlong pCall) {
	return (jint)linphone_core_resume_call((LinphoneCore *) pCore, (LinphoneCall *) pCall);
}
extern "C" jboolean Java_org_linphone_core_LinphoneCoreImpl_isInConference(JNIEnv *env,jobject thiz,jlong pCore) {
	return (jboolean)linphone_core_is_in_conference((LinphoneCore *) pCore);
}
extern "C" jboolean Java_org_linphone_core_LinphoneCoreImpl_enterConference(JNIEnv *env,jobject thiz,jlong pCore) {
	return (jboolean)(0 == linphone_core_enter_conference((LinphoneCore *) pCore));
}
extern "C" void Java_org_linphone_core_LinphoneCoreImpl_leaveConference(JNIEnv *env,jobject thiz,jlong pCore) {
	linphone_core_leave_conference((LinphoneCore *) pCore);
}
extern "C" void Java_org_linphone_core_LinphoneCoreImpl_addAllToConference(JNIEnv *env,jobject thiz,jlong pCore) {
	linphone_core_add_all_to_conference((LinphoneCore *) pCore);
}

extern "C" void Java_org_linphone_core_LinphoneCoreImpl_addToConference(JNIEnv *env,jobject thiz,jlong pCore, jlong pCall) {
	linphone_core_add_to_conference((LinphoneCore *) pCore, (LinphoneCall *) pCall);
}

extern "C" void Java_org_linphone_core_LinphoneCoreImpl_removeFromConference(JNIEnv *env,jobject thiz,jlong pCore, jlong pCall) {
	linphone_core_remove_from_conference((LinphoneCore *) pCore, (LinphoneCall *) pCall);
}

extern "C" void Java_org_linphone_core_LinphoneCoreImpl_terminateConference(JNIEnv *env,jobject thiz,jlong pCore) {
	linphone_core_terminate_conference((LinphoneCore *) pCore);
}
extern "C" jint Java_org_linphone_core_LinphoneCoreImpl_getConferenceSize(JNIEnv *env,jobject thiz,jlong pCore) {
	return (jint)linphone_core_get_conference_size((LinphoneCore *) pCore);
}

extern "C" jobject Jave_org_linphone_core_LinphoneCoreImpl_getConference(JNIEnv *env, jobject thiz, jlong pCore) {
	jclass conference_class = env->FindClass("org/linphone/core/LinphoneConference");
	jmethodID conference_constructor = env->GetMethodID(conference_class, "<init>", "(J)");
	LinphoneConference *conf = linphone_core_get_conference((LinphoneCore *)pCore);
	if(conf) return env->NewObject(conference_class, conference_constructor, conf);
	else return NULL;
}

extern "C" jint Java_org_linphone_core_LinphoneCoreImpl_startConferenceRecording(JNIEnv *env,jobject thiz,jlong pCore, jstring jpath){
	int err=-1;
	if (jpath){
		const char *path=env->GetStringUTFChars(jpath, NULL);
		err=linphone_core_start_conference_recording((LinphoneCore*)pCore,path);
		env->ReleaseStringUTFChars(jpath,path);
	}
	return err;
}

extern "C" jint Java_org_linphone_core_LinphoneCoreImpl_stopConferenceRecording(JNIEnv *env,jobject thiz,jlong pCore){
	int err=linphone_core_stop_conference_recording((LinphoneCore*)pCore);
	return err;
}

extern "C" void Java_org_linphone_core_LinphoneCoreImpl_terminateAllCalls(JNIEnv *env,jobject thiz,jlong pCore) {
	linphone_core_terminate_all_calls((LinphoneCore *) pCore);
}
extern "C" jobject Java_org_linphone_core_LinphoneCoreImpl_getCall(JNIEnv *env,jobject thiz,jlong pCore,jint position) {
	LinphoneCall* lCall = (LinphoneCall*) ms_list_nth_data(linphone_core_get_calls((LinphoneCore *) pCore),position);
	return getCall(env,lCall);
}
extern "C" jint Java_org_linphone_core_LinphoneCoreImpl_getCallsNb(JNIEnv *env,jobject thiz,jlong pCore) {
	return (jint)ms_list_size(linphone_core_get_calls((LinphoneCore *) pCore));
}

extern "C" jint Java_org_linphone_core_LinphoneCoreImpl_transferCall(JNIEnv *env,jobject thiz,jlong pCore, jlong pCall, jstring jReferTo) {
	const char* cReferTo=env->GetStringUTFChars(jReferTo, NULL);
	jint err = linphone_core_transfer_call((LinphoneCore *) pCore, (LinphoneCall *) pCall, cReferTo);
	env->ReleaseStringUTFChars(jReferTo, cReferTo);
	return err;
}
extern "C" jint Java_org_linphone_core_LinphoneCoreImpl_transferCallToAnother(JNIEnv *env,jobject thiz,jlong pCore, jlong pCall, jlong pDestCall) {
	return (jint)linphone_core_transfer_call_to_another((LinphoneCore *) pCore, (LinphoneCall *) pCall, (LinphoneCall *) pDestCall);
}

extern "C" jobject Java_org_linphone_core_LinphoneCoreImpl_startReferedCall(JNIEnv *env, jobject thiz, jlong lc, jlong callptr, jlong params){
	return  getCall(env,linphone_core_start_refered_call((LinphoneCore *)lc, (LinphoneCall *)callptr, (const LinphoneCallParams *)params));
}

extern "C" void Java_org_linphone_core_LinphoneCoreImpl_setZrtpSecretsCache(JNIEnv *env,jobject thiz,jlong pCore, jstring jFile) {
	if (jFile) {
		const char* cFile=env->GetStringUTFChars(jFile, NULL);
		linphone_core_set_zrtp_secrets_file((LinphoneCore *) pCore,cFile);
		env->ReleaseStringUTFChars(jFile, cFile);
	} else {
		linphone_core_set_zrtp_secrets_file((LinphoneCore *) pCore,NULL);
	}
}

extern "C" jobject Java_org_linphone_core_LinphoneCoreImpl_findCallFromUri(JNIEnv *env,jobject thiz,jlong pCore, jstring jUri) {
	const char* cUri=env->GetStringUTFChars(jUri, NULL);
	const LinphoneCall *call=linphone_core_find_call_from_uri((const LinphoneCore *) pCore,cUri);
	env->ReleaseStringUTFChars(jUri, cUri);
	return (jobject) getCall(env,(LinphoneCall*)call);
}


extern "C" jint Java_org_linphone_core_LinphoneCoreImpl_setVideoDevice(JNIEnv *env,jobject thiz,jlong pCore,jint id) {
	LinphoneCore* lc = (LinphoneCore *) pCore;
	const char** devices = linphone_core_get_video_devices(lc);
	if (devices == NULL) {
		ms_error("No existing video devices\n");
		return -1;
	}
	int i;
	for(i=0; i<=id; i++) {
		if (devices[i] == NULL)
			break;
		ms_message("Existing device %d : %s\n", i, devices[i]);
		if (i==id) {
			return (jint)linphone_core_set_video_device(lc, devices[i]);
		}
	}
	return -1;
}

extern "C" jint Java_org_linphone_core_LinphoneCoreImpl_getVideoDevice(JNIEnv *env,jobject thiz,jlong pCore) {
	LinphoneCore* lc = (LinphoneCore *) pCore;
	const char** devices = linphone_core_get_video_devices(lc);
	if (devices == NULL) {
		ms_error("No existing video devices\n");
		return -1;
	}
	const char* cam = linphone_core_get_video_device(lc);
	if (cam == NULL) {
		ms_error("No current video device\n");
	} else {
		int i=0;
		while(devices[i] != NULL) {
			if (strcmp(devices[i], cam) == 0)
				return i;
			i++;
		}
	}
	ms_warning("Returning default (0) device\n");
	return 0;
}

extern "C" jobjectArray Java_org_linphone_core_LinphoneCoreImpl_listSupportedVideoResolutions(JNIEnv *env, jobject thiz, jlong lc) {
	const MSVideoSizeDef *pdef = linphone_core_get_supported_video_sizes((LinphoneCore *)lc);
	int count = 0;
	int i = 0;
	for (; pdef->name!=NULL; pdef++) {
		i++;
	}
	count = i;

	jobjectArray resolutions = (jobjectArray) env->NewObjectArray(count, env->FindClass("java/lang/String"), env->NewStringUTF(""));
	pdef = linphone_core_get_supported_video_sizes((LinphoneCore *)lc);
	i = 0;
	for (; pdef->name!=NULL; pdef++) {
		env->SetObjectArrayElement(resolutions, i, env->NewStringUTF(pdef->name));
		i++;
	}

	return resolutions;
}

extern "C" jstring Java_org_linphone_core_LinphoneCallImpl_getAuthenticationToken(JNIEnv*  env,jobject thiz,jlong ptr) {
	LinphoneCall *call = (LinphoneCall *) ptr;
	const char* token = linphone_call_get_authentication_token(call);
	if (token == NULL) return NULL;
	return env->NewStringUTF(token);
}
extern "C" jboolean Java_org_linphone_core_LinphoneCallImpl_isAuthenticationTokenVerified(JNIEnv*  env,jobject thiz,jlong ptr) {
	LinphoneCall *call = (LinphoneCall *) ptr;
	return (jboolean)linphone_call_get_authentication_token_verified(call);
}
extern "C" void Java_org_linphone_core_LinphoneCallImpl_setAuthenticationTokenVerified(JNIEnv*  env,jobject thiz,jlong ptr,jboolean verified) {
	LinphoneCall *call = (LinphoneCall *) ptr;
	linphone_call_set_authentication_token_verified(call, verified);
}

extern "C" jobject Java_org_linphnoe_core_LinphoneCallImpl_getConference(JNIEnv *env, jobject thiz, jlong ptr) {
	jclass conference_class = env->FindClass("org/linphone/core/LinphoneConference");
	jmethodID conference_constructor = env->GetMethodID(conference_class, "<init>", "(J)");
	LinphoneConference *conf = linphone_call_get_conference((LinphoneCall *)ptr);
	if(conf) return env->NewObject(conference_class, conference_constructor, conf);
	return NULL;
}

extern "C" jfloat Java_org_linphone_core_LinphoneCallImpl_getPlayVolume(JNIEnv* env, jobject thiz, jlong ptr) {
	LinphoneCall *call = (LinphoneCall *) ptr;
	return (jfloat)linphone_call_get_play_volume(call);
}

extern "C" jboolean Java_org_linphone_core_LinphoneCoreImpl_soundResourcesLocked(JNIEnv* env,jobject thiz,jlong ptr){
	return (jboolean)linphone_core_sound_resources_locked((LinphoneCore *) ptr);
}

// Needed by Galaxy S (can't switch to/from speaker while playing and still keep mic working)
// Implemented directly in msandroid.cpp (sound filters for Android).
extern "C" void Java_org_linphone_core_LinphoneCoreImpl_forceSpeakerState(JNIEnv *env, jobject thiz, jlong ptr, jboolean speakerOn) {
	LinphoneCore *lc = (LinphoneCore *)ptr;
	LinphoneCall *call = linphone_core_get_current_call(lc);
	if (call && call->audiostream && call->audiostream->soundread) {
		bool_t on = speakerOn;
		ms_filter_call_method(call->audiostream->soundread, MS_AUDIO_CAPTURE_FORCE_SPEAKER_STATE, &on);
	}
}
// End Galaxy S hack functions


extern "C" jint Java_org_linphone_core_LinphoneCoreImpl_getMaxCalls(JNIEnv *env,jobject thiz,jlong pCore) {
	return (jint) linphone_core_get_max_calls((LinphoneCore *) pCore);
}
extern "C" void Java_org_linphone_core_LinphoneCoreImpl_setMaxCalls(JNIEnv *env,jobject thiz,jlong pCore, jint max) {
	linphone_core_set_max_calls((LinphoneCore *) pCore, (int) max);
}

extern "C" void Java_org_linphone_core_LinphoneCoreImpl_tunnelAddServerAndMirror(JNIEnv *env,jobject thiz,jlong pCore,
		jstring jHost, jint port, jint mirror, jint delay) {
	LinphoneTunnel *tunnel=((LinphoneCore *) pCore)->tunnel;
	if (!tunnel) return;

	const char* cHost=env->GetStringUTFChars(jHost, NULL);
	LinphoneTunnelConfig *tunnelconfig = linphone_tunnel_config_new();
	linphone_tunnel_config_set_host(tunnelconfig, cHost);
	linphone_tunnel_config_set_port(tunnelconfig, port);
	linphone_tunnel_config_set_delay(tunnelconfig, delay);
	linphone_tunnel_config_set_remote_udp_mirror_port(tunnelconfig, mirror);
	linphone_tunnel_add_server(tunnel, tunnelconfig);
	env->ReleaseStringUTFChars(jHost, cHost);
}

extern "C" void Java_org_linphone_core_LinphoneCoreImpl_tunnelAddServer(JNIEnv *env, jobject thiz, jlong pCore, jlong tunnelconfigptr) {
	LinphoneTunnel *tunnel = linphone_core_get_tunnel((LinphoneCore *)pCore);
	if(tunnel != NULL) {
		LinphoneTunnelConfig *cfg = (LinphoneTunnelConfig*) tunnelconfigptr;
		if (cfg) {
			linphone_tunnel_add_server(tunnel, cfg);
		}else{
			ms_error("Java TunnelConfig object has no associated C object");
		}
	} else {
		ms_error("LinphoneCore.tunnelAddServer(): tunnel feature is not enabled");
	}
}

extern "C" jobjectArray Java_org_linphone_core_LinphoneCoreImpl_tunnelGetServers(JNIEnv *env, jobject thiz, jlong pCore) {
	LinphoneTunnel *tunnel = linphone_core_get_tunnel((LinphoneCore *)pCore);
	jclass tunnelConfigClass = env->FindClass("org/linphone/core/TunnelConfigImpl");
	jobjectArray tunnelConfigArray = NULL;

	if(tunnel != NULL) {
		const MSList *servers = linphone_tunnel_get_servers(tunnel);
		const MSList *it;
		int i;
		
		tunnelConfigArray = env->NewObjectArray(ms_list_size(servers), tunnelConfigClass, NULL);
		for(it = servers, i=0; it != NULL; it = it->next, i++) {
			LinphoneTunnelConfig *conf =  (LinphoneTunnelConfig *)it->data;
			jobject elt = getTunnelConfig(env, conf);
			env->SetObjectArrayElement(tunnelConfigArray, i, elt);
		}
	}
	env->DeleteLocalRef(tunnelConfigClass);
	return tunnelConfigArray;
}

extern "C" void Java_org_linphone_core_LinphoneCoreImpl_tunnelSetHttpProxy(JNIEnv *env,jobject thiz,jlong pCore,
		jstring jHost, jint port, jstring username, jstring password) {

	LinphoneTunnel *tunnel=((LinphoneCore *) pCore)->tunnel;
	if (!tunnel) return;
	const char* cHost=(jHost!=NULL) ? env->GetStringUTFChars(jHost, NULL) : NULL;
	const char* cUsername= (username!=NULL) ? env->GetStringUTFChars(username, NULL) : NULL;
	const char* cPassword= (password!=NULL) ? env->GetStringUTFChars(password, NULL) : NULL;
	linphone_tunnel_set_http_proxy(tunnel,cHost, port,cUsername,cPassword);
	if (cHost) env->ReleaseStringUTFChars(jHost, cHost);
	if (cUsername) env->ReleaseStringUTFChars(username, cUsername);
	if (cPassword) env->ReleaseStringUTFChars(password, cPassword);
}


extern "C" void Java_org_linphone_core_LinphoneCoreImpl_tunnelAutoDetect(JNIEnv *env,jobject thiz,jlong pCore) {
	LinphoneTunnel *tunnel=((LinphoneCore *) pCore)->tunnel; if (!tunnel) return;
	linphone_tunnel_auto_detect(tunnel);
}

extern "C" void Java_org_linphone_core_LinphoneCoreImpl_tunnelCleanServers(JNIEnv *env,jobject thiz,jlong pCore) {
	LinphoneTunnel *tunnel=((LinphoneCore *) pCore)->tunnel; if (!tunnel) return;
	linphone_tunnel_clean_servers(tunnel);
}

extern "C" void Java_org_linphone_core_LinphoneCoreImpl_tunnelEnable(JNIEnv *env,jobject thiz,jlong pCore, jboolean enable) {
	LinphoneTunnel *tunnel=((LinphoneCore *) pCore)->tunnel; if (!tunnel) return;
	linphone_tunnel_enable(tunnel, enable);
}

extern "C" void Java_org_linphone_core_LinphoneCoreImpl_tunnelSetMode(JNIEnv *env, jobject thiz, jlong pCore, jint mode) {
	LinphoneTunnel *tunnel = ((LinphoneCore *)pCore)->tunnel;
	if(tunnel != NULL) {
		linphone_tunnel_set_mode(tunnel, (LinphoneTunnelMode)mode);
	}
}

extern "C" jint Java_org_linphone_core_LinphoneCoreImpl_tunnelGetMode(JNIEnv *env, jobject thiz, jlong pCore) {
	LinphoneTunnel *tunnel = ((LinphoneCore *)pCore)->tunnel;
	if(tunnel != NULL) {
		return (jint)linphone_tunnel_get_mode(tunnel);
	} else {
		return 0;
	}
}

extern "C" void Java_org_linphone_core_LinphoneCoreImpl_tunnelEnableSip(JNIEnv *env, jobject thiz, jlong pCore, jboolean enable) {
	LinphoneTunnel *tunnel = ((LinphoneCore *)pCore)->tunnel;
	if(tunnel != NULL) {
		linphone_tunnel_enable_sip(tunnel, (bool_t)enable);
	}
}

extern "C" jboolean Java_org_linphone_core_LinphoneCoreImpl_tunnelSipEnabled(JNIEnv *env, jobject thiz, jlong pCore) {
	LinphoneTunnel *tunnel = ((LinphoneCore *)pCore)->tunnel;
	if(tunnel != NULL) {
		return (jboolean)linphone_tunnel_sip_enabled(tunnel);
	} else {
		return JNI_FALSE;
	}
}

extern "C" void Java_org_linphone_core_LinphoneCoreImpl_setUserAgent(JNIEnv *env,jobject thiz,jlong pCore, jstring name, jstring version){
	const char* cname=env->GetStringUTFChars(name, NULL);
	const char* cversion=env->GetStringUTFChars(version, NULL);
	linphone_core_set_user_agent((LinphoneCore *)pCore,cname,cversion);
	env->ReleaseStringUTFChars(name, cname);
	env->ReleaseStringUTFChars(version, cversion);
}

extern "C" jboolean Java_org_linphone_core_LinphoneCoreImpl_isTunnelAvailable(JNIEnv *env,jobject thiz){
	return (jboolean)linphone_core_tunnel_available();
}

extern "C" void Java_org_linphone_core_LinphoneCoreImpl_setVideoPolicy(JNIEnv *env, jobject thiz, jlong lc, jboolean autoInitiate, jboolean autoAccept){
	LinphoneVideoPolicy vpol;
	vpol.automatically_initiate = autoInitiate;
	vpol.automatically_accept = autoAccept;
	linphone_core_set_video_policy((LinphoneCore *)lc, &vpol);
}

extern "C" jboolean Java_org_linphone_core_LinphoneCoreImpl_getVideoAutoInitiatePolicy(JNIEnv *env, jobject thiz, jlong lc){
	const LinphoneVideoPolicy *vpol = linphone_core_get_video_policy((LinphoneCore *)lc);
	return (jboolean) vpol->automatically_initiate;
}

extern "C" jboolean Java_org_linphone_core_LinphoneCoreImpl_getVideoAutoAcceptPolicy(JNIEnv *env, jobject thiz, jlong lc){
	const LinphoneVideoPolicy *vpol = linphone_core_get_video_policy((LinphoneCore *)lc);
	return (jboolean) vpol->automatically_accept;
}

extern "C" void Java_org_linphone_core_LinphoneCoreImpl_setStaticPicture(JNIEnv *env, jobject thiz, jlong lc, jstring path) {
	const char *cpath = env->GetStringUTFChars(path, NULL);
	linphone_core_set_static_picture((LinphoneCore *)lc, cpath);
	env->ReleaseStringUTFChars(path, cpath);
}

extern "C" void Java_org_linphone_core_LinphoneCoreImpl_setCpuCountNative(JNIEnv *env, jobject thiz, jint count) {
	ms_set_cpu_count(count);
}

extern "C" void Java_org_linphone_core_LinphoneCoreImpl_setAudioJittcomp(JNIEnv *env, jobject thiz, jlong lc, jint value) {
	linphone_core_set_audio_jittcomp((LinphoneCore *)lc, value);
}

extern "C" void Java_org_linphone_core_LinphoneCoreImpl_setVideoJittcomp(JNIEnv *env, jobject thiz, jlong lc, jint value) {
	linphone_core_set_video_jittcomp((LinphoneCore *)lc, value);
}

extern "C" void Java_org_linphone_core_LinphoneCoreImpl_setAudioPort(JNIEnv *env, jobject thiz, jlong lc, jint port) {
	linphone_core_set_audio_port((LinphoneCore *)lc, port);
}

extern "C" void Java_org_linphone_core_LinphoneCoreImpl_setVideoPort(JNIEnv *env, jobject thiz, jlong lc, jint port) {
	linphone_core_set_video_port((LinphoneCore *)lc, port);
}

extern "C" void Java_org_linphone_core_LinphoneCoreImpl_setAudioPortRange(JNIEnv *env, jobject thiz, jlong lc, jint min_port, jint max_port) {
	linphone_core_set_audio_port_range((LinphoneCore *)lc, min_port, max_port);
}

extern "C" void Java_org_linphone_core_LinphoneCoreImpl_setVideoPortRange(JNIEnv *env, jobject thiz, jlong lc, jint min_port, jint max_port) {
	linphone_core_set_video_port_range((LinphoneCore *)lc, min_port, max_port);
}

extern "C" void Java_org_linphone_core_LinphoneCoreImpl_setAudioDscp(JNIEnv* env,jobject thiz,jlong ptr, jint dscp){
	linphone_core_set_audio_dscp((LinphoneCore*)ptr,dscp);
}

extern "C" void Java_org_linphone_core_LinphoneCoreImpl_setAndroidPowerManager(JNIEnv *env, jclass cls, jobject pm) {
#ifdef ANDROID
	if(pm != NULL) bellesip_wake_lock_init(env, pm);
	else bellesip_wake_lock_uninit(env);
#endif
}

/*released in Java_org_linphone_core_LinphoneCoreImpl_delete*/
extern "C" void Java_org_linphone_core_LinphoneCoreImpl_setAndroidWifiLock(JNIEnv *env, jobject thiz, jlong ptr, jobject wifi_lock) {
#ifdef ANDROID
	LinphoneCore *lc=(LinphoneCore*)ptr;
	if (lc->wifi_lock) {
		env->DeleteGlobalRef(lc->wifi_lock);
		env->DeleteGlobalRef(lc->wifi_lock_class);
	}
	if (wifi_lock != NULL) {
		lc->wifi_lock=env->NewGlobalRef(wifi_lock);
		lc->wifi_lock_class = env->FindClass("android/net/wifi/WifiManager$WifiLock");
		lc->wifi_lock_class = (jclass)env->NewGlobalRef(lc->wifi_lock_class); /*to make sure methodid are preserved*/
		lc->wifi_lock_acquire_id = env->GetMethodID(lc->wifi_lock_class, "acquire", "()V");
		lc->wifi_lock_release_id = env->GetMethodID(lc->wifi_lock_class, "release", "()V");
	} else {
		lc->wifi_lock=NULL;
		lc->wifi_lock_class=NULL;
	}
#endif
}
/*released in Java_org_linphone_core_LinphoneCoreImpl_delete*/
extern "C" void Java_org_linphone_core_LinphoneCoreImpl_setAndroidMulticastLock(JNIEnv *env, jobject thiz, jlong ptr, jobject multicast_lock) {
#ifdef ANDROID
	LinphoneCore *lc=(LinphoneCore*)ptr;
	if (lc->multicast_lock) {
		env->DeleteGlobalRef(lc->multicast_lock);
		env->DeleteGlobalRef(lc->multicast_lock_class);
	}
	if (multicast_lock != NULL) {
		lc->multicast_lock=env->NewGlobalRef(multicast_lock);
		lc->multicast_lock_class = env->FindClass("android/net/wifi/WifiManager$MulticastLock");
		lc->multicast_lock_class = (jclass)env->NewGlobalRef(lc->multicast_lock_class);/*to make sure methodid are preserved*/
		lc->multicast_lock_acquire_id = env->GetMethodID(lc->multicast_lock_class, "acquire", "()V");
		lc->multicast_lock_release_id = env->GetMethodID(lc->multicast_lock_class, "release", "()V");
	} else {
		lc->multicast_lock=NULL;
		lc->multicast_lock_class=NULL;
	}
#endif
}

extern "C" jint Java_org_linphone_core_LinphoneCoreImpl_getAudioDscp(JNIEnv* env,jobject thiz,jlong ptr){
	return linphone_core_get_audio_dscp((LinphoneCore*)ptr);
}

extern "C" void Java_org_linphone_core_LinphoneCoreImpl_setVideoDscp(JNIEnv* env,jobject thiz,jlong ptr, jint dscp){
	linphone_core_set_video_dscp((LinphoneCore*)ptr,dscp);
}

extern "C" jint Java_org_linphone_core_LinphoneCoreImpl_getVideoDscp(JNIEnv* env,jobject thiz,jlong ptr){
	return linphone_core_get_video_dscp((LinphoneCore*)ptr);
}

extern "C" void Java_org_linphone_core_LinphoneCoreImpl_setIncomingTimeout(JNIEnv *env, jobject thiz, jlong lc, jint timeout) {
	linphone_core_set_inc_timeout((LinphoneCore *)lc, timeout);
}

extern "C" void Java_org_linphone_core_LinphoneCoreImpl_setInCallTimeout(JNIEnv *env, jobject thiz, jlong lc, jint timeout) {
	linphone_core_set_in_call_timeout((LinphoneCore *)lc, timeout);
}

extern "C" jstring Java_org_linphone_core_LinphoneCoreImpl_getVersion(JNIEnv*  env,jobject  thiz,jlong ptr) {
	jstring jvalue =env->NewStringUTF(linphone_core_get_version());
	return jvalue;
}

extern "C" jlong Java_org_linphone_core_LinphoneCoreImpl_getConfig(JNIEnv *env, jobject thiz, jlong lc) {
	return (jlong) linphone_core_get_config((LinphoneCore *)lc);
}

extern "C" jboolean Java_org_linphone_core_LinphoneCoreImpl_upnpAvailable(JNIEnv *env, jobject thiz, jlong lc) {
	return (jboolean) linphone_core_upnp_available();
}

extern "C" jint Java_org_linphone_core_LinphoneCoreImpl_getUpnpState(JNIEnv *env, jobject thiz, jlong lc) {
	return (jint) linphone_core_get_upnp_state((LinphoneCore *)lc);
}

extern "C" jstring Java_org_linphone_core_LinphoneCoreImpl_getUpnpExternalIpaddress(JNIEnv *env, jobject thiz, jlong lc) {
	jstring jvalue = env->NewStringUTF(linphone_core_get_upnp_external_ipaddress((LinphoneCore *)lc));
	return jvalue;
}

static LinphoneContent *create_content_from_java_args(JNIEnv *env, LinphoneCore *lc, jstring jtype, jstring jsubtype, jbyteArray jdata, jstring jencoding, jstring jname){
	LinphoneContent *content = NULL;
	if (jtype){
		content = linphone_core_create_content(lc);
		void *data = (void*)env->GetByteArrayElements(jdata,NULL);
		const char *tmp;

		linphone_content_set_type(content, tmp = env->GetStringUTFChars(jtype, NULL));
		env->ReleaseStringUTFChars(jtype, tmp);
		
		linphone_content_set_subtype(content, tmp = env->GetStringUTFChars(jsubtype, NULL));
		env->ReleaseStringUTFChars(jsubtype, tmp);
		
		if (jname){
			linphone_content_set_name(content, tmp = env->GetStringUTFChars(jname, NULL));
			env->ReleaseStringUTFChars(jname, tmp);
		}
		
		if (jencoding){
			linphone_content_set_encoding(content, tmp = env->GetStringUTFChars(jencoding,NULL));
			env->ReleaseStringUTFChars(jencoding, tmp);
		}
		
		linphone_content_set_buffer(content, data, env->GetArrayLength(jdata));
		env->ReleaseByteArrayElements(jdata,(jbyte*)data,JNI_ABORT);
	}
	return content;
}

/*
 * Class:     org_linphone_core_LinphoneCoreImpl
 * Method:    subscribe
 * Signature: (JJLjava/lang/String;ILjava/lang/String;Ljava/lang/String;Ljava/lang/String;)Ljava/lang/Object;
 */
JNIEXPORT jobject JNICALL Java_org_linphone_core_LinphoneCoreImpl_subscribe(JNIEnv *env, jobject jcore, jlong coreptr, jlong addrptr,
		jstring jevname, jint expires, jstring jtype, jstring jsubtype, jbyteArray jdata, jstring jencoding){
	LinphoneCore *lc=(LinphoneCore*)coreptr;
	LinphoneAddress *addr=(LinphoneAddress*)addrptr;
	LinphoneContent * content = create_content_from_java_args(env, (LinphoneCore*)coreptr, jtype, jsubtype, jdata, jencoding, NULL);
	LinphoneEvent *ev;
	jobject jev=NULL;
	const char *evname=env->GetStringUTFChars(jevname,NULL);

	
	ev=linphone_core_subscribe(lc,addr,evname,expires, content);
	if (content) linphone_content_unref(content);
	env->ReleaseStringUTFChars(jevname,evname);
	if (ev){
		jev=getEvent(env,ev);
	}
	return jev;
}

/*
 * Class:     org_linphone_core_LinphoneCoreImpl
 * Method:    publish
 * Signature: (JJLjava/lang/String;ILjava/lang/String;Ljava/lang/String;Ljava/lang/String;)Ljava/lang/Object;
 */
JNIEXPORT jobject JNICALL Java_org_linphone_core_LinphoneCoreImpl_publish(JNIEnv *env, jobject jobj, jlong coreptr, jlong addrptr, jstring jevname, jint expires,
																		  jstring jtype, jstring jsubtype, jbyteArray jdata, jstring jencoding){
	LinphoneCore *lc=(LinphoneCore*)coreptr;
	LinphoneAddress *addr=(LinphoneAddress*)addrptr;
	LinphoneContent * content = create_content_from_java_args(env, (LinphoneCore*)coreptr, jtype, jsubtype, jdata, jencoding, NULL);
	LinphoneEvent *ev;
	jobject jev=NULL;
	const char *evname=env->GetStringUTFChars(jevname,NULL);

	ev=linphone_core_publish(lc,addr,evname,expires, content);
	if (content) linphone_content_unref(content);
	env->ReleaseStringUTFChars(jevname,evname);
	if (ev){
		jev=getEvent(env,ev);
	}
	return jev;
}

// LpConfig
extern "C" jlong Java_org_linphone_core_LpConfigImpl_newLpConfigImpl(JNIEnv *env, jobject thiz, jstring file) {
		const char *cfile = env->GetStringUTFChars(file, NULL);
		LpConfig *lp = lp_config_new(cfile);
	env->ReleaseStringUTFChars(file, cfile);
	return (jlong) lp;
}

extern "C" void Java_org_linphone_core_LpConfigImpl_sync(JNIEnv *env, jobject thiz, jlong lpc) {
	LpConfig *lp = (LpConfig *)lpc;
	lp_config_sync(lp);
}

extern "C" void Java_org_linphone_core_LpConfigImpl_delete(JNIEnv *env, jobject thiz, jlong lpc) {
	LpConfig *lp = (LpConfig *)lpc;
	lp_config_destroy(lp);
}

extern "C" void Java_org_linphone_core_LpConfigImpl_setInt(JNIEnv *env, jobject thiz, jlong lpc,
		jstring section, jstring key, jint value) {
		const char *csection = env->GetStringUTFChars(section, NULL);
		const char *ckey = env->GetStringUTFChars(key, NULL);
		lp_config_set_int((LpConfig *)lpc, csection, ckey, (int) value);
		env->ReleaseStringUTFChars(section, csection);
		env->ReleaseStringUTFChars(key, ckey);
}

extern "C" jint Java_org_linphone_core_LpConfigImpl_getInt(JNIEnv *env, jobject thiz, jlong lpc,
		jstring section, jstring key, jint defaultValue) {
		const char *csection = env->GetStringUTFChars(section, NULL);
		const char *ckey = env->GetStringUTFChars(key, NULL);
		int returnValue = lp_config_get_int((LpConfig *)lpc, csection, ckey, (int) defaultValue);
		env->ReleaseStringUTFChars(section, csection);
		env->ReleaseStringUTFChars(key, ckey);
		return (jint) returnValue;
}

extern "C" void Java_org_linphone_core_LpConfigImpl_setFloat(JNIEnv *env, jobject thiz, jlong lpc,
		jstring section, jstring key, jfloat value) {
		const char *csection = env->GetStringUTFChars(section, NULL);
		const char *ckey = env->GetStringUTFChars(key, NULL);
		lp_config_set_float((LpConfig *)lpc, csection, ckey, (float) value);
		env->ReleaseStringUTFChars(section, csection);
		env->ReleaseStringUTFChars(key, ckey);
}

extern "C" jfloat Java_org_linphone_core_LpConfigImpl_getFloat(JNIEnv *env, jobject thiz, jlong lpc,
		jstring section, jstring key, jfloat defaultValue) {
		const char *csection = env->GetStringUTFChars(section, NULL);
		const char *ckey = env->GetStringUTFChars(key, NULL);
		float returnValue = lp_config_get_float((LpConfig *)lpc, csection, ckey, (float) defaultValue);
		env->ReleaseStringUTFChars(section, csection);
		env->ReleaseStringUTFChars(key, ckey);
		return (jfloat) returnValue;
}

extern "C" void Java_org_linphone_core_LpConfigImpl_setBool(JNIEnv *env, jobject thiz, jlong lpc,
		jstring section, jstring key, jboolean value) {
		const char *csection = env->GetStringUTFChars(section, NULL);
		const char *ckey = env->GetStringUTFChars(key, NULL);
		lp_config_set_int((LpConfig *)lpc, csection, ckey, value ? 1 : 0);
		env->ReleaseStringUTFChars(section, csection);
		env->ReleaseStringUTFChars(key, ckey);
}

extern "C" jboolean Java_org_linphone_core_LpConfigImpl_getBool(JNIEnv *env, jobject thiz, jlong lpc,
		jstring section, jstring key, jboolean defaultValue) {
		const char *csection = env->GetStringUTFChars(section, NULL);
		const char *ckey = env->GetStringUTFChars(key, NULL);
		int returnValue = lp_config_get_int((LpConfig *)lpc, csection, ckey, defaultValue ? 1 : 0);
		env->ReleaseStringUTFChars(section, csection);
		env->ReleaseStringUTFChars(key, ckey);
		return (jboolean) returnValue == 1;
}

extern "C" void Java_org_linphone_core_LpConfigImpl_setString(JNIEnv *env, jobject thiz, jlong lpc,
		jstring section, jstring key, jstring value) {
		const char *csection = env->GetStringUTFChars(section, NULL);
		const char *ckey = env->GetStringUTFChars(key, NULL);
		const char *cvalue = value ? env->GetStringUTFChars(value, NULL) : NULL;
		lp_config_set_string((LpConfig *)lpc, csection, ckey, cvalue);
		env->ReleaseStringUTFChars(section, csection);
		env->ReleaseStringUTFChars(key, ckey);
		if (value) env->ReleaseStringUTFChars(value, cvalue);
}

extern "C" jstring Java_org_linphone_core_LpConfigImpl_getString(JNIEnv *env, jobject thiz, jlong lpc,
		jstring section, jstring key, jstring defaultValue) {
		const char *csection = env->GetStringUTFChars(section, NULL);
		const char *ckey = env->GetStringUTFChars(key, NULL);
		const char *cvalue = defaultValue ? env->GetStringUTFChars(defaultValue, NULL) : NULL;

		const char *returnValue = lp_config_get_string((LpConfig *)lpc, csection, ckey, cvalue);

		jstring jreturnValue = NULL;
		if (returnValue)
			jreturnValue = env->NewStringUTF(returnValue);

		env->ReleaseStringUTFChars(section, csection);
		env->ReleaseStringUTFChars(key, ckey);
		if (cvalue)
			env->ReleaseStringUTFChars(defaultValue, cvalue);

		return jreturnValue;
}
extern "C" void Java_org_linphone_core_LpConfigImpl_setIntRange(JNIEnv *env, jobject thiz, jlong lpc,
		jstring section, jstring key, jint min, jint max) {
		const char *csection = env->GetStringUTFChars(section, NULL);
		const char *ckey = env->GetStringUTFChars(key, NULL);
		lp_config_set_range((LpConfig *)lpc, csection, ckey, min, max);
		env->ReleaseStringUTFChars(section, csection);
		env->ReleaseStringUTFChars(key, ckey);
}

extern "C" jintArray Java_org_linphone_core_LpConfigImpl_getIntRange(JNIEnv *env, jobject thiz, jlong lpc,
		jstring section, jstring key, jint defaultmin, jint defaultmax) {
		const char *csection = env->GetStringUTFChars(section, NULL);
		const char *ckey = env->GetStringUTFChars(key, NULL);
		int *values = (int*)calloc(2, sizeof(int));
		lp_config_get_range((LpConfig *)lpc, csection, ckey, &values[0], &values[1], defaultmin, defaultmax);
		jintArray returnValues = env->NewIntArray(2);
		env->SetIntArrayRegion(returnValues, 0, 2, values);
		ms_free(values);
		env->ReleaseStringUTFChars(section, csection);
		env->ReleaseStringUTFChars(key, ckey);
		return returnValues;
}

static jobject create_java_linphone_content(JNIEnv *env, const LinphoneContent *icontent){
	jclass contentClass;
	jmethodID ctor;
	jstring jtype, jsubtype, jencoding, jname;
	jbyteArray jdata = NULL;
	jint jsize = 0;
	const char *tmp;
	void *data;

	contentClass = (jclass)env->FindClass("org/linphone/core/LinphoneContentImpl");
	ctor = env->GetMethodID(contentClass,"<init>", "(Ljava/lang/String;Ljava/lang/String;Ljava/lang/String;[BLjava/lang/String;I)V");

	jtype = env->NewStringUTF(linphone_content_get_type(icontent));
	jsubtype = env->NewStringUTF(linphone_content_get_subtype(icontent));
	jencoding = ((tmp = linphone_content_get_encoding(icontent))) ? env->NewStringUTF(tmp) : NULL;
	jname = ((tmp = linphone_content_get_name(icontent))) ? env->NewStringUTF(tmp) : NULL;
	jsize = (jint) linphone_content_get_size(icontent);

	data = (!linphone_content_is_multipart(icontent) ? linphone_content_get_buffer(icontent) : NULL);
	if (data){
		jdata = env->NewByteArray(linphone_content_get_size(icontent));
		env->SetByteArrayRegion(jdata, 0, linphone_content_get_size(icontent), (jbyte*)data);
	}

	jobject jobj = env->NewObject(contentClass, ctor, jname, jtype, jsubtype, jdata, jencoding, jsize);

	env->DeleteLocalRef(contentClass);
	env->DeleteLocalRef(jtype);
	env->DeleteLocalRef(jsubtype);
	if (jencoding) {
		env->DeleteLocalRef(jencoding);
	}
	if (jname) {
		env->DeleteLocalRef(jname);
	}

	return jobj;
}

static jobject create_java_linphone_buffer(JNIEnv *env, const LinphoneBuffer *buffer) {
	jclass bufferClass;
	jmethodID ctor;
	jbyteArray jdata = NULL;
	jint jsize = 0;

	bufferClass = (jclass)env->FindClass("org/linphone/core/LinphoneBufferImpl");
	ctor = env->GetMethodID(bufferClass,"<init>", "([BI)V");
	jsize = buffer ? (jint) buffer->size : 0;

	if (buffer && buffer->content) {
		jdata = env->NewByteArray(buffer->size);
		env->SetByteArrayRegion(jdata, 0, buffer->size, (jbyte*)buffer->content);
	}

	jobject jobj = env->NewObject(bufferClass, ctor, jdata, jsize);
	env->DeleteLocalRef(bufferClass);
	return jobj;
}

static LinphoneBuffer* create_c_linphone_buffer_from_java_linphone_buffer(JNIEnv *env, jobject jbuffer) {
	jclass bufferClass;
	jmethodID getSizeMethod, getDataMethod;
	LinphoneBuffer *buffer = NULL;
	jint jsize;
	jobject jdata;
	jbyteArray jcontent;
	uint8_t *content;

	bufferClass = (jclass)env->FindClass("org/linphone/core/LinphoneBufferImpl");
	getSizeMethod = env->GetMethodID(bufferClass, "getSize", "()I");
	getDataMethod = env->GetMethodID(bufferClass, "getContent", "()[B");

	jsize = env->CallIntMethod(jbuffer, getSizeMethod);
	jdata = env->CallObjectMethod(jbuffer, getDataMethod);
	jcontent = reinterpret_cast<jbyteArray>(jdata);
	if (jcontent != NULL) {
		content = (uint8_t*)env->GetByteArrayElements(jcontent, NULL);
		buffer = linphone_buffer_new_from_data(content, (size_t)jsize);
		env->ReleaseByteArrayElements(jcontent, (jbyte*)content, JNI_ABORT);
	}
	env->DeleteLocalRef(bufferClass);

	return buffer;
}

/*
 * Class:     org_linphone_core_LinphoneInfoMessageImpl
 * Method:    getContent
 * Signature: (J)Ljava/lang/Object;
 */
JNIEXPORT jobject JNICALL Java_org_linphone_core_LinphoneInfoMessageImpl_getContent(JNIEnv *env, jobject jobj, jlong infoptr){
	const LinphoneContent *content=linphone_info_message_get_content((LinphoneInfoMessage*)infoptr);
	if (content){
		return create_java_linphone_content(env,content);
	}
	return NULL;
}

/*
 * Class:     org_linphone_core_LinphoneInfoMessageImpl
 * Method:    setContent
 * Signature: (JLjava/lang/String;Ljava/lang/String;Ljava/lang/String;)V
 */
JNIEXPORT void JNICALL Java_org_linphone_core_LinphoneInfoMessageImpl_setContent(JNIEnv *env, jobject jobj, jlong infoptr, jstring jtype, jstring jsubtype, jstring jdata){
	LinphoneInfoMessage *infomsg = (LinphoneInfoMessage*) infoptr;
	LinphoneContent * content = linphone_content_new();
	const char *tmp;
	
	linphone_content_set_type(content, tmp = env->GetStringUTFChars(jtype,NULL));
	env->ReleaseStringUTFChars(jtype, tmp);
	
	linphone_content_set_type(content, tmp = env->GetStringUTFChars(jsubtype,NULL));
	env->ReleaseStringUTFChars(jsubtype, tmp);
	
	
	linphone_content_set_string_buffer(content, tmp = env->GetStringUTFChars(jdata,NULL));
	env->ReleaseStringUTFChars(jdata, tmp);
	
	linphone_info_message_set_content((LinphoneInfoMessage*)infoptr, content);
	linphone_content_unref(content);
}

/*
 * Class:     org_linphone_core_LinphoneInfoMessageImpl
 * Method:    addHeader
 * Signature: (JLjava/lang/String;Ljava/lang/String;)V
 */
JNIEXPORT void JNICALL Java_org_linphone_core_LinphoneInfoMessageImpl_addHeader(JNIEnv *env, jobject jobj, jlong infoptr, jstring jname, jstring jvalue){
	const char *name=NULL,*value=NULL;
	name=env->GetStringUTFChars(jname,NULL);
	value=env->GetStringUTFChars(jvalue,NULL);
	linphone_info_message_add_header((LinphoneInfoMessage*)infoptr,name,value);
	env->ReleaseStringUTFChars(jname,name);
	env->ReleaseStringUTFChars(jvalue,value);
}

/*
 * Class:     org_linphone_core_LinphoneInfoMessageImpl
 * Method:    getHeader
 * Signature: (JLjava/lang/String;)Ljava/lang/String;
 */
JNIEXPORT jstring JNICALL Java_org_linphone_core_LinphoneInfoMessageImpl_getHeader(JNIEnv *env, jobject jobj, jlong infoptr, jstring jname){
	const char *name=env->GetStringUTFChars(jname,NULL);
	const char *ret=linphone_info_message_get_header((LinphoneInfoMessage*)infoptr,name);
	env->ReleaseStringUTFChars(jname,name);
	return ret ? env->NewStringUTF(ret) : NULL;
}

/*
 * Class:     org_linphone_core_LinphoneInfoMessageImpl
 * Method:    delete
 * Signature: (J)V
 */
JNIEXPORT void JNICALL Java_org_linphone_core_LinphoneInfoMessageImpl_delete(JNIEnv *env, jobject jobj , jlong infoptr){
	linphone_info_message_destroy((LinphoneInfoMessage*)infoptr);
}

JNIEXPORT void JNICALL Java_org_linphone_core_LinphoneCoreFactoryImpl__1setLogHandler(JNIEnv *env, jobject jfactory, jobject jhandler){
	static int init_done=FALSE;

	if (!init_done){
		handler_class=(jclass)env->NewGlobalRef(env->FindClass("org/linphone/core/LinphoneLogHandler"));
		loghandler_id=env->GetMethodID(handler_class,"log", "(Ljava/lang/String;ILjava/lang/String;Ljava/lang/String;Ljava/lang/Throwable;)V");
		if (loghandler_id==NULL) ms_fatal("log method not found");
		init_done=TRUE;
	}
	if (handler_obj) {
		env->DeleteGlobalRef(handler_obj);
		handler_obj=NULL;
	}
	if (jhandler){
		handler_obj=env->NewGlobalRef(jhandler);
	}
}

JNIEXPORT jobject JNICALL Java_org_linphone_core_LinphoneEventImpl_getCore(JNIEnv *env, jobject jobj, jlong evptr){
	LinphoneCore *lc=linphone_event_get_core((LinphoneEvent*)evptr);
	LinphoneJavaBindings *ljb = (LinphoneJavaBindings *)linphone_core_get_user_data(lc);
	jobject core = ljb->getCore();
	return core;
}

/*
 * Class:     org_linphone_core_LinphoneEventImpl
 * Method:    getEventName
 * Signature: (J)Ljava/lang/String;
 */
JNIEXPORT jstring JNICALL Java_org_linphone_core_LinphoneEventImpl_getEventName(JNIEnv *env, jobject jobj, jlong evptr){
	LinphoneEvent *ev=(LinphoneEvent*)evptr;
	const char *evname=linphone_event_get_name(ev);
	return evname ? env->NewStringUTF(evname) : NULL;
}

/*
 * Class:     org_linphone_core_LinphoneEventImpl
 * Method:    acceptSubscription
 * Signature: (J)I
 */
JNIEXPORT jint JNICALL Java_org_linphone_core_LinphoneEventImpl_acceptSubscription(JNIEnv *env, jobject jobj, jlong evptr){
	LinphoneEvent *ev=(LinphoneEvent*)evptr;
	return linphone_event_accept_subscription(ev);
}

/*
 * Class:     org_linphone_core_LinphoneEventImpl
 * Method:    denySubscription
 * Signature: (JI)I
 */
JNIEXPORT jint JNICALL Java_org_linphone_core_LinphoneEventImpl_denySubscription(JNIEnv *env, jobject jobj, jlong evptr, int reason){
	LinphoneEvent *ev=(LinphoneEvent*)evptr;
	return linphone_event_deny_subscription(ev,(LinphoneReason)reason);
}

/*
 * Class:     org_linphone_core_LinphoneEventImpl
 * Method:    notify
 * Signature: (JLjava/lang/String;Ljava/lang/String;Ljava/lang/String;)I
 */
JNIEXPORT jint JNICALL Java_org_linphone_core_LinphoneEventImpl_notify(JNIEnv *env, jobject jobj, jlong evptr, jstring jtype, jstring jsubtype, jbyteArray jdata, jstring jencoding){
	LinphoneContent * content = create_content_from_java_args(env, linphone_event_get_core((LinphoneEvent *)evptr),
						jtype, jsubtype, jdata, jencoding, NULL);
	LinphoneEvent *ev=(LinphoneEvent*)evptr;
	jint err;

	err=linphone_event_notify(ev, content);

	if (content){
		linphone_content_unref(content);
	}
	return err;
}

/*
 * Class:     org_linphone_core_LinphoneEventImpl
 * Method:    updateSubscribe
 * Signature: (JLjava/lang/String;Ljava/lang/String;Ljava/lang/String;)I
 */
JNIEXPORT jint JNICALL Java_org_linphone_core_LinphoneEventImpl_updateSubscribe(JNIEnv *env, jobject jobj, jlong evptr, jstring jtype, jstring jsubtype, jbyteArray jdata, jstring jencoding){
	LinphoneContent * content = create_content_from_java_args(env, linphone_event_get_core((LinphoneEvent *)evptr),
						jtype, jsubtype, jdata, jencoding, NULL);
	LinphoneEvent *ev=(LinphoneEvent*)evptr;
	jint err;

	err=linphone_event_update_subscribe(ev, content);

	if (content) linphone_content_unref(content);
	return err;
}

/*
 * Class:     org_linphone_core_LinphoneEventImpl
 * Method:    updatePublish
 * Signature: (JLjava/lang/String;Ljava/lang/String;Ljava/lang/String;)I
 */
JNIEXPORT jint JNICALL Java_org_linphone_core_LinphoneEventImpl_updatePublish(JNIEnv *env, jobject jobj, jlong evptr, jstring jtype, jstring jsubtype, jbyteArray jdata, jstring jencoding){
	LinphoneContent * content = create_content_from_java_args(env, linphone_event_get_core((LinphoneEvent *)evptr),
						jtype, jsubtype, jdata, jencoding, NULL);
	LinphoneEvent *ev=(LinphoneEvent*)evptr;
	jint err;
	
	err=linphone_event_update_publish(ev, content);

	if (content) linphone_content_unref(content);
	return err;
}

/*
 * Class:     org_linphone_core_LinphoneEventImpl
 * Method:    terminate
 * Signature: (J)I
 */
JNIEXPORT jint JNICALL Java_org_linphone_core_LinphoneEventImpl_terminate(JNIEnv *env, jobject jobj, jlong evptr){
	LinphoneEvent *ev=(LinphoneEvent*)evptr;
	linphone_event_terminate(ev);
	return 0;
}

/*
 * Class:     org_linphone_core_LinphoneEventImpl
 * Method:    getReason
 * Signature: (J)I
 */
JNIEXPORT jint JNICALL Java_org_linphone_core_LinphoneEventImpl_getReason(JNIEnv *env, jobject jobj, jlong evptr){
	LinphoneEvent *ev=(LinphoneEvent*)evptr;
	return linphone_event_get_reason(ev);
}

JNIEXPORT jlong JNICALL Java_org_linphone_core_LinphoneEventImpl_getErrorInfo(JNIEnv *env, jobject jobj, jlong evptr){
	LinphoneEvent *ev=(LinphoneEvent*)evptr;
	return (jlong)linphone_event_get_error_info(ev);
}

/*
 * Class:     org_linphone_core_LinphoneEventImpl
 * Method:    getSubscriptionDir
 * Signature: (J)I
 */
JNIEXPORT jint JNICALL Java_org_linphone_core_LinphoneEventImpl_getSubscriptionDir(JNIEnv *env, jobject jobj, jlong evptr){
	LinphoneEvent *ev=(LinphoneEvent*)evptr;
	return linphone_event_get_subscription_dir(ev);
}

/*
 * Class:     org_linphone_core_LinphoneEventImpl
 * Method:    getSubscriptionState
 * Signature: (J)I
 */
JNIEXPORT jint JNICALL Java_org_linphone_core_LinphoneEventImpl_getSubscriptionState(JNIEnv *env, jobject jobj, jlong evptr){
	LinphoneEvent *ev=(LinphoneEvent*)evptr;
	return linphone_event_get_subscription_state(ev);
}

JNIEXPORT jobject JNICALL Java_org_linphone_core_LinphoneCoreImpl_createSubscribe(JNIEnv *env, jobject thiz, jlong jcore, jlong jaddr, jstring jeventname, jint expires) {
	LinphoneCore *lc = (LinphoneCore*) jcore;
	LinphoneAddress *addr = (LinphoneAddress*) jaddr;
	LinphoneEvent *event;
	jobject jevent = NULL;
	const char *event_name = env->GetStringUTFChars(jeventname, NULL);

	event = linphone_core_create_subscribe(lc, addr, event_name, expires);
	env->ReleaseStringUTFChars(jeventname, event_name);
	if (event) {
		jevent = getEvent(env, event);
	}
	return jevent;
}

JNIEXPORT void JNICALL Java_org_linphone_core_LinphoneEventImpl_sendSubscribe(JNIEnv *env, jobject thiz, jlong eventptr, jstring jtype, jstring jsubtype, jbyteArray jdata, jstring jencoding) {
	LinphoneContent *content = create_content_from_java_args(env, linphone_event_get_core((LinphoneEvent*)eventptr),
							jtype, jsubtype, jdata, jencoding, NULL);
	
	linphone_event_send_subscribe((LinphoneEvent*) eventptr, content);
	if (content) linphone_content_unref(content);
}

JNIEXPORT jobject JNICALL Java_org_linphone_core_LinphoneCoreImpl_createPublish(JNIEnv *env, jobject thiz, jlong jcore, jlong jaddr, jstring jeventname, jint expires) {
	LinphoneCore *lc = (LinphoneCore*) jcore;
	LinphoneAddress *addr = (LinphoneAddress*) jaddr;
	LinphoneEvent *event;
	jobject jevent = NULL;
	const char *event_name = env->GetStringUTFChars(jeventname, NULL);

	event = linphone_core_create_publish(lc, addr, event_name, expires);
	env->ReleaseStringUTFChars(jeventname, event_name);
	if (event) {
		jevent = getEvent(env, event);
	}
	return jevent;
}

JNIEXPORT void JNICALL Java_org_linphone_core_LinphoneEventImpl_sendPublish(JNIEnv *env, jobject thiz, jlong eventptr, jstring jtype, jstring jsubtype, jbyteArray jdata, jstring jencoding) {
	LinphoneContent *content = create_content_from_java_args(env, linphone_event_get_core((LinphoneEvent*)eventptr),
							jtype, jsubtype, jdata, jencoding, NULL);
	linphone_event_send_publish((LinphoneEvent*) eventptr, content);
	if (content) linphone_content_unref(content);
}

JNIEXPORT void JNICALL Java_org_linphone_core_LinphoneEventImpl_addCustomHeader(JNIEnv *env, jobject thiz, jlong jevent, jstring jname, jstring jvalue) {
	const char *name = jname ? env->GetStringUTFChars(jname, NULL) : NULL;
	const char *value = jvalue ? env->GetStringUTFChars(jvalue, NULL) : NULL;
	linphone_event_add_custom_header((LinphoneEvent*) jevent, name, value);
	if (jname) env->ReleaseStringUTFChars(jname, name);
	if (jvalue) env->ReleaseStringUTFChars(jvalue, value);
}

JNIEXPORT jstring JNICALL Java_org_linphone_core_LinphoneEventImpl_getCustomHeader(JNIEnv *env, jobject thiz, jlong jevent, jstring jname) {
	const char *name = jname ? env->GetStringUTFChars(jname, NULL) : NULL;
	const char *header = linphone_event_get_custom_header((LinphoneEvent*) jevent, name);
	jstring jheader = header ? env->NewStringUTF(header) : NULL;
	if (jname) env->ReleaseStringUTFChars(jname, name);
	return jheader;
}

/*
 * Class:     org_linphone_core_LinphoneEventImpl
 * Method:    unref
 * Signature: (J)V
 */
JNIEXPORT void JNICALL Java_org_linphone_core_LinphoneEventImpl_unref(JNIEnv *env, jobject jobj, jlong evptr){
	LinphoneEvent *ev=(LinphoneEvent*)evptr;
	linphone_event_unref(ev);
}

/*
 * Class:     org_linphone_core_PresenceModelImpl
 * Method:    newPresenceModelImpl
 * Signature: ()J
 */
JNIEXPORT jlong JNICALL Java_org_linphone_core_PresenceModelImpl_newPresenceModelImpl__(JNIEnv *env, jobject jobj) {
	LinphonePresenceModel *model = linphone_presence_model_new();
	model = linphone_presence_model_ref(model);
	return (jlong)model;
}

/*
 * Class:     org_linphone_core_PresenceModelImpl
 * Method:    newPresenceModelImpl
 * Signature: (ILjava/lang/String;)J
 */
JNIEXPORT jlong JNICALL Java_org_linphone_core_PresenceModelImpl_newPresenceModelImpl__ILjava_lang_String_2(JNIEnv *env, jobject jobj, jint type, jstring description) {
	LinphonePresenceModel *model;
	const char *cdescription = description ? env->GetStringUTFChars(description, NULL) : NULL;
	model = linphone_presence_model_new_with_activity((LinphonePresenceActivityType)type, cdescription);
	model = linphone_presence_model_ref(model);
	if (cdescription) env->ReleaseStringUTFChars(description, cdescription);
	return (jlong)model;
}

/*
 * Class:     org_linphone_core_PresenceModelImpl
 * Method:    newPresenceModelImpl
 * Signature: (ILjava/lang/String;Ljava/lang/String;Ljava/lang/String;)J
 */
JNIEXPORT jlong JNICALL Java_org_linphone_core_PresenceModelImpl_newPresenceModelImpl__ILjava_lang_String_2Ljava_lang_String_2Ljava_lang_String_2(
		JNIEnv *env, jobject jobj, jint type, jstring description, jstring note, jstring lang) {
	LinphonePresenceModel *model;
	const char *cdescription = description ? env->GetStringUTFChars(description, NULL) : NULL;
	const char *cnote = note ? env->GetStringUTFChars(note, NULL) : NULL;
	const char *clang = lang ? env->GetStringUTFChars(lang, NULL) : NULL;
	model = linphone_presence_model_new_with_activity_and_note((LinphonePresenceActivityType)type, cdescription, cnote, clang);
	model = linphone_presence_model_ref(model);
	if (cdescription) env->ReleaseStringUTFChars(description, cdescription);
	if (cnote) env->ReleaseStringUTFChars(note, cnote);
	if (clang) env->ReleaseStringUTFChars(lang, clang);
	return (jlong)model;
}

/*
 * Class:     org_linphone_core_PresenceModelImpl
 * Method:    unref
 * Signature: (J)V
 */
JNIEXPORT void JNICALL Java_org_linphone_core_PresenceModelImpl_unref(JNIEnv *env, jobject jobj, jlong ptr) {
	LinphonePresenceModel *model = (LinphonePresenceModel *)ptr;
	linphone_presence_model_unref(model);
}

/*
 * Class:     org_linphone_core_PresenceModelImpl
 * Method:    getBasicStatus
 * Signature: (J)I
 */
JNIEXPORT jint JNICALL Java_org_linphone_core_PresenceModelImpl_getBasicStatus(JNIEnv *env, jobject jobj, jlong ptr) {
	LinphonePresenceModel *model = (LinphonePresenceModel *)ptr;
	return (jint)linphone_presence_model_get_basic_status(model);
}

/*
 * Class:     org_linphone_core_PresenceModelImpl
 * Method:    setBasicStatus
 * Signature: (JI)I
 */
JNIEXPORT jint JNICALL Java_org_linphone_core_PresenceModelImpl_setBasicStatus(JNIEnv *env, jobject jobj, jlong ptr, jint basic_status) {
	LinphonePresenceModel *model = (LinphonePresenceModel *)ptr;
	return (jint)linphone_presence_model_set_basic_status(model, (LinphonePresenceBasicStatus)basic_status);
}


/*
 * Class:     org_linphone_core_PresenceModelImpl
 * Method:    getTimestamp
 * Signature: (J)J
 */
JNIEXPORT jlong JNICALL Java_org_linphone_core_PresenceModelImpl_getTimestamp(JNIEnv *env, jobject jobj, jlong ptr) {
	LinphonePresenceModel *model = (LinphonePresenceModel *)ptr;
	return (jlong)linphone_presence_model_get_timestamp(model);
}

/*
 * Class:     org_linphone_core_PresenceModelImpl
 * Method:    getContact
 * Signature: (J)Ljava/lang/String;
 */
JNIEXPORT jstring JNICALL Java_org_linphone_core_PresenceModelImpl_getContact(JNIEnv *env, jobject jobj, jlong ptr) {
	LinphonePresenceModel *model = (LinphonePresenceModel *)ptr;
	char *ccontact = linphone_presence_model_get_contact(model);
	jstring jcontact = ccontact ? env->NewStringUTF(ccontact) : NULL;
	if (ccontact) ms_free(ccontact);
	return jcontact;
}

/*
 * Class:     org_linphone_core_PresenceModelImpl
 * Method:    setContact
 * Signature: (JLjava/lang/String;)V
 */
JNIEXPORT void JNICALL Java_org_linphone_core_PresenceModelImpl_setContact(JNIEnv *env, jobject jobj, jlong ptr, jstring contact) {
	LinphonePresenceModel *model = (LinphonePresenceModel *)ptr;
	const char *ccontact = contact ? env->GetStringUTFChars(contact, NULL) : NULL;
	linphone_presence_model_set_contact(model, ccontact);
	if (ccontact) env->ReleaseStringUTFChars(contact, ccontact);
}

/*
 * Class:     org_linphone_core_PresenceModelImpl
 * Method:    getActivity
 * Signature: (J)Ljava/lang/Object;
 */
JNIEXPORT jobject JNICALL Java_org_linphone_core_PresenceModelImpl_getActivity(JNIEnv *env, jobject jobj, jlong ptr) {
	LinphonePresenceModel *model = (LinphonePresenceModel *)ptr;
	LinphonePresenceActivity *activity = linphone_presence_model_get_activity(model);
	if (activity == NULL) return NULL;
	RETURN_USER_DATA_OBJECT("PresenceActivityImpl", linphone_presence_activity, activity)
}

/*
 * Class:     org_linphone_core_PresenceModelImpl
 * Method:    setActivity
 * Signature: (JILjava/lang/String;)I
 */
JNIEXPORT jint JNICALL Java_org_linphone_core_PresenceModelImpl_setActivity(JNIEnv *env, jobject jobj, jlong ptr, jint acttype, jstring description) {
	LinphonePresenceModel *model = (LinphonePresenceModel *)ptr;
	const char *cdescription = description ? env->GetStringUTFChars(description, NULL) : NULL;
	jint res = (jint)linphone_presence_model_set_activity(model, (LinphonePresenceActivityType)acttype, cdescription);
	if (cdescription) env->ReleaseStringUTFChars(description, cdescription);
	return res;
}

/*
 * Class:     org_linphone_core_PresenceModelImpl
 * Method:    getNbActivities
 * Signature: (J)J
 */
JNIEXPORT jlong JNICALL Java_org_linphone_core_PresenceModelImpl_getNbActivities(JNIEnv *env, jobject jobj, jlong ptr) {
	LinphonePresenceModel *model = (LinphonePresenceModel *)ptr;
	return (jlong)linphone_presence_model_get_nb_activities(model);
}

/*
 * Class:     org_linphone_core_PresenceModelImpl
 * Method:    getNthActivity
 * Signature: (JJ)Ljava/lang/Object;
 */
JNIEXPORT jobject JNICALL Java_org_linphone_core_PresenceModelImpl_getNthActivity(JNIEnv *env, jobject jobj, jlong ptr, jlong idx) {
	LinphonePresenceModel *model = (LinphonePresenceModel *)ptr;
	LinphonePresenceActivity *activity = linphone_presence_model_get_nth_activity(model, (unsigned int)idx);
	if (activity == NULL) return NULL;
	RETURN_USER_DATA_OBJECT("PresenceActivityImpl", linphone_presence_activity, activity)
}

/*
 * Class:     org_linphone_core_PresenceModelImpl
 * Method:    addActivity
 * Signature: (JILjava/lang/String;)I
 */
JNIEXPORT jint JNICALL Java_org_linphone_core_PresenceModelImpl_addActivity(JNIEnv *env, jobject jobj, jlong ptr, jlong activityPtr) {
	return (jint)linphone_presence_model_add_activity((LinphonePresenceModel *)ptr, (LinphonePresenceActivity *)activityPtr);
}

/*
 * Class:     org_linphone_core_PresenceModelImpl
 * Method:    clearActivities
 * Signature: (J)I
 */
JNIEXPORT jint JNICALL Java_org_linphone_core_PresenceModelImpl_clearActivities(JNIEnv *env, jobject jobj, jlong ptr) {
	LinphonePresenceModel *model = (LinphonePresenceModel *)ptr;
	return (jint)linphone_presence_model_clear_activities(model);
}

/*
 * Class:     org_linphone_core_PresenceModelImpl
 * Method:    getNote
 * Signature: (JLjava/lang/String;)Ljava/lang/Object;
 */
JNIEXPORT jobject JNICALL Java_org_linphone_core_PresenceModelImpl_getNote(JNIEnv *env , jobject jobj, jlong ptr, jstring lang) {
	LinphonePresenceModel *model = (LinphonePresenceModel *)ptr;
	const char *clang = lang ? env->GetStringUTFChars(lang, NULL) : NULL;
	LinphonePresenceNote *note = linphone_presence_model_get_note(model, clang);
	if (clang) env->ReleaseStringUTFChars(lang, clang);
	if (note == NULL) return NULL;
	RETURN_USER_DATA_OBJECT("PresenceNoteImpl", linphone_presence_note, note)
}

/*
 * Class:     org_linphone_core_PresenceModelImpl
 * Method:    addNote
 * Signature: (JLjava/lang/String;Ljava/lang/String;)I
 */
JNIEXPORT jint JNICALL Java_org_linphone_core_PresenceModelImpl_addNote(JNIEnv *env, jobject jobj, jlong ptr, jstring description, jstring lang) {
	LinphonePresenceModel *model = (LinphonePresenceModel *)ptr;
	const char *cdescription = description ? env->GetStringUTFChars(description, NULL) : NULL;
	const char *clang = lang ? env->GetStringUTFChars(lang, NULL) : NULL;
	jint res = (jint)linphone_presence_model_add_note(model, cdescription, clang);
	if (cdescription) env->ReleaseStringUTFChars(description, cdescription);
	if (clang) env->ReleaseStringUTFChars(lang, clang);
	return res;
}

/*
 * Class:     org_linphone_core_PresenceModelImpl
 * Method:    clearNotes
 * Signature: (J)I
 */
JNIEXPORT jint JNICALL Java_org_linphone_core_PresenceModelImpl_clearNotes(JNIEnv *env, jobject jobj, jlong ptr) {
	LinphonePresenceModel *model = (LinphonePresenceModel *)ptr;
	return (jint)linphone_presence_model_clear_notes(model);
}

/*
 * Class:     org_linphone_core_PresenceModelImpl
 * Method:    getNbServices
 * Signature: (J)J
 */
JNIEXPORT jlong JNICALL Java_org_linphone_core_PresenceModelImpl_getNbServices(JNIEnv *env, jobject jobj, jlong ptr) {
	LinphonePresenceModel *model = (LinphonePresenceModel *)ptr;
	return (jlong)linphone_presence_model_get_nb_services(model);
}

/*
 * Class:     org_linphone_core_PresenceModelImpl
 * Method:    getNthService
 * Signature: (JJ)Ljava/lang/Object;
 */
JNIEXPORT jobject JNICALL Java_org_linphone_core_PresenceModelImpl_getNthService(JNIEnv *env, jobject jobj, jlong ptr, jlong idx) {
	LinphonePresenceModel *model = (LinphonePresenceModel *)ptr;
	LinphonePresenceService *service = linphone_presence_model_get_nth_service(model, (unsigned int)idx);
	if (service == NULL) return NULL;
	RETURN_USER_DATA_OBJECT("PresenceServiceImpl", linphone_presence_service, service)
}

/*
 * Class:     org_linphone_core_PresenceModelImpl
 * Method:    addService
 * Signature: (JJ)I
 */
JNIEXPORT jint JNICALL Java_org_linphone_core_PresenceModelImpl_addService(JNIEnv *env, jobject jobj, jlong ptr, jlong servicePtr) {
	return (jint)linphone_presence_model_add_service((LinphonePresenceModel *)ptr, (LinphonePresenceService *)servicePtr);
}

/*
 * Class:     org_linphone_core_PresenceModelImpl
 * Method:    clearServices
 * Signature: (J)I
 */
JNIEXPORT jint JNICALL Java_org_linphone_core_PresenceModelImpl_clearServices(JNIEnv *env, jobject jobj, jlong ptr) {
	LinphonePresenceModel *model = (LinphonePresenceModel *)ptr;
	return (jint)linphone_presence_model_clear_services(model);
}

/*
 * Class:     org_linphone_core_PresenceModelImpl
 * Method:    getNbPersons
 * Signature: (J)J
 */
JNIEXPORT jlong JNICALL Java_org_linphone_core_PresenceModelImpl_getNbPersons(JNIEnv *env, jobject jobj, jlong ptr) {
	LinphonePresenceModel *model = (LinphonePresenceModel *)ptr;
	return (jlong)linphone_presence_model_get_nb_persons(model);
}

/*
 * Class:     org_linphone_core_PresenceModelImpl
 * Method:    getNthPerson
 * Signature: (JJ)Ljava/lang/Object;
 */
JNIEXPORT jobject JNICALL Java_org_linphone_core_PresenceModelImpl_getNthPerson(JNIEnv *env, jobject jobj, jlong ptr, jlong idx) {
	LinphonePresenceModel *model = (LinphonePresenceModel *)ptr;
	LinphonePresencePerson *person = linphone_presence_model_get_nth_person(model, (unsigned int)idx);
	if (person == NULL) return NULL;
	RETURN_USER_DATA_OBJECT("PresencePersonImpl", linphone_presence_person, person)
}

/*
 * Class:     org_linphone_core_PresenceModelImpl
 * Method:    addPerson
 * Signature: (JJ)I
 */
JNIEXPORT jint JNICALL Java_org_linphone_core_PresenceModelImpl_addPerson(JNIEnv *env, jobject jobj, jlong ptr, jlong personPtr) {
	return (jint)linphone_presence_model_add_person((LinphonePresenceModel *)ptr, (LinphonePresencePerson *)personPtr);
}

/*
 * Class:     org_linphone_core_PresenceModelImpl
 * Method:    clearPersons
 * Signature: (J)I
 */
JNIEXPORT jint JNICALL Java_org_linphone_core_PresenceModelImpl_clearPersons(JNIEnv *env, jobject jobj, jlong ptr) {
	LinphonePresenceModel *model = (LinphonePresenceModel *)ptr;
	return (jint)linphone_presence_model_clear_persons(model);
}

/*
 * Class:     org_linphone_core_PresenceActivityImpl
 * Method:    newPresenceActivityImpl
 * Signature: (ILjava/lang/String;)J
 */
JNIEXPORT jlong JNICALL Java_org_linphone_core_PresenceActivityImpl_newPresenceActivityImpl(JNIEnv *env, jobject jobj, jint type, jstring description) {
	LinphonePresenceActivity *activity;
	const char *cdescription = description ? env->GetStringUTFChars(description, NULL) : NULL;
	activity = linphone_presence_activity_new((LinphonePresenceActivityType)type, cdescription);
	activity = linphone_presence_activity_ref(activity);
	if (cdescription) env->ReleaseStringUTFChars(description, cdescription);
	return (jlong)activity;
}

  /*
 * Class:     org_linphone_core_PresenceActivityImpl
 * Method:    unref
 * Signature: (J)V
 */
JNIEXPORT void JNICALL Java_org_linphone_core_PresenceActivityImpl_unref(JNIEnv *env, jobject jobj, jlong ptr) {
	LinphonePresenceActivity *activity = (LinphonePresenceActivity *)ptr;
	linphone_presence_activity_unref(activity);
}

  /*
 * Class:     org_linphone_core_PresenceActivityImpl
 * Method:    toString
 * Signature: (J)Ljava/lang/String;
 */
JNIEXPORT jstring JNICALL Java_org_linphone_core_PresenceActivityImpl_toString(JNIEnv *env, jobject jobj, jlong ptr) {
	LinphonePresenceActivity *activity = (LinphonePresenceActivity *)ptr;
	char *cactstr = linphone_presence_activity_to_string(activity);
	jstring jactstr = cactstr ? env->NewStringUTF(cactstr) : NULL;
	if (cactstr) ms_free(cactstr);
	return jactstr;
}

/*
 * Class:     org_linphone_core_PresenceActivityImpl
 * Method:    getType
 * Signature: (J)I
 */
JNIEXPORT jint JNICALL Java_org_linphone_core_PresenceActivityImpl_getType(JNIEnv *env, jobject jobj, jlong ptr) {
	LinphonePresenceActivity *activity = (LinphonePresenceActivity *)ptr;
	return (jint)linphone_presence_activity_get_type(activity);
}

/*
 * Class:     org_linphone_core_PresenceActivityImpl
 * Method:    setType
 * Signature: (JI)I
 */
JNIEXPORT jint JNICALL Java_org_linphone_core_PresenceActivityImpl_setType(JNIEnv *env, jobject jobj, jlong ptr, jint type) {
	LinphonePresenceActivity *activity = (LinphonePresenceActivity *)ptr;
	return (jint)linphone_presence_activity_set_type(activity, (LinphonePresenceActivityType)type);
}

/*
 * Class:     org_linphone_core_PresenceActivityImpl
 * Method:    getDescription
 * Signature: (J)Ljava/lang/String;
 */
JNIEXPORT jstring JNICALL Java_org_linphone_core_PresenceActivityImpl_getDescription(JNIEnv *env, jobject jobj, jlong ptr) {
	LinphonePresenceActivity *activity = (LinphonePresenceActivity *)ptr;
	const char *cdescription = linphone_presence_activity_get_description(activity);
	return cdescription ? env->NewStringUTF(cdescription) : NULL;
}

/*
 * Class:     org_linphone_core_PresenceActivityImpl
 * Method:    setDescription
 * Signature: (JLjava/lang/String;)I
 */
JNIEXPORT jint JNICALL Java_org_linphone_core_PresenceActivityImpl_setDescription(JNIEnv *env, jobject jobj, jlong ptr, jstring description) {
	LinphonePresenceActivity *activity = (LinphonePresenceActivity *)ptr;
	const char *cdescription = description ? env->GetStringUTFChars(description, NULL) : NULL;
	linphone_presence_activity_set_description(activity, cdescription);
	if (cdescription) env->ReleaseStringUTFChars(description, cdescription);
	return (jint)0;
}

/*
 * Class:     org_linphone_core_PresenceServiceImpl
 * Method:    newPresenceServiceImpl
 * Signature: (Ljava/lang/String;ILjava/lang/String;)J
 */
JNIEXPORT jlong JNICALL Java_org_linphone_core_PresenceServiceImpl_newPresenceServiceImpl(JNIEnv *env, jobject jobj, jstring id, jint basic_status, jstring contact) {
	LinphonePresenceService *service;
	const char *cid = id ? env->GetStringUTFChars(id, NULL) : NULL;
	const char *ccontact = contact ? env->GetStringUTFChars(contact, NULL) : NULL;
	service = linphone_presence_service_new(cid, (LinphonePresenceBasicStatus)basic_status, ccontact);
	service = linphone_presence_service_ref(service);
	if (cid) env->ReleaseStringUTFChars(id, cid);
	if (ccontact) env->ReleaseStringUTFChars(contact, ccontact);
	return (jlong)service;
}

/*
 * Class:     org_linphone_core_PresenceServiceImpl
 * Method:    unref
 * Signature: (J)V
 */
JNIEXPORT void JNICALL Java_org_linphone_core_PresenceServiceImpl_unref(JNIEnv *env, jobject jobj, jlong ptr) {
	LinphonePresenceService *service = (LinphonePresenceService *)ptr;
	linphone_presence_service_unref(service);
}

/*
 * Class:     org_linphone_core_PresenceServiceImpl
 * Method:    getId
 * Signature: (J)Ljava/lang/String;
 */
JNIEXPORT jstring JNICALL Java_org_linphone_core_PresenceServiceImpl_getId(JNIEnv *env, jobject jobj, jlong ptr) {
	LinphonePresenceService *service = (LinphonePresenceService *)ptr;
	char *cid = linphone_presence_service_get_id(service);
	jstring jid = cid ? env->NewStringUTF(cid) : NULL;
	if (cid) ms_free(cid);
	return jid;
}

/*
 * Class:     org_linphone_core_PresenceServiceImpl
 * Method:    setId
 * Signature: (JLjava/lang/String;)I
 */
JNIEXPORT jint JNICALL Java_org_linphone_core_PresenceServiceImpl_setId(JNIEnv *env, jobject jobj, jlong ptr, jstring id) {
	LinphonePresenceService *service = (LinphonePresenceService *)ptr;
	const char *cid = id ? env->GetStringUTFChars(id, NULL) : NULL;
	linphone_presence_service_set_id(service, cid);
	if (cid) env->ReleaseStringUTFChars(id, cid);
	return (jint)0;
}

/*
 * Class:     org_linphone_core_PresenceServiceImpl
 * Method:    getBasicStatus
 * Signature: (J)I
 */
JNIEXPORT jint JNICALL Java_org_linphone_core_PresenceServiceImpl_getBasicStatus(JNIEnv *env, jobject jobj, jlong ptr) {
	LinphonePresenceService *service = (LinphonePresenceService *)ptr;
	return (jint)linphone_presence_service_get_basic_status(service);
}

/*
 * Class:     org_linphone_core_PresenceServiceImpl
 * Method:    setBasicStatus
 * Signature: (JI)I
 */
JNIEXPORT jint JNICALL Java_org_linphone_core_PresenceServiceImpl_setBasicStatus(JNIEnv *env, jobject jobj, jlong ptr, jint basic_status) {
	LinphonePresenceService *service = (LinphonePresenceService *)ptr;
	return (jint)linphone_presence_service_set_basic_status(service, (LinphonePresenceBasicStatus)basic_status);
}

/*
 * Class:     org_linphone_core_PresenceServiceImpl
 * Method:    getContact
 * Signature: (J)Ljava/lang/String;
 */
JNIEXPORT jstring JNICALL Java_org_linphone_core_PresenceServiceImpl_getContact(JNIEnv *env, jobject jobj, jlong ptr) {
	LinphonePresenceService *service = (LinphonePresenceService *)ptr;
	char *ccontact = linphone_presence_service_get_contact(service);
	jstring jcontact = ccontact ? env->NewStringUTF(ccontact) : NULL;
	if (ccontact) ms_free(ccontact);
	return jcontact;
}

/*
 * Class:     org_linphone_core_PresenceServiceImpl
 * Method:    setContact
 * Signature: (JLjava/lang/String;)I
 */
JNIEXPORT jint JNICALL Java_org_linphone_core_PresenceServiceImpl_setContact(JNIEnv *env, jobject jobj, jlong ptr, jstring contact) {
	LinphonePresenceService *service = (LinphonePresenceService *)ptr;
	const char *ccontact = contact ? env->GetStringUTFChars(contact, NULL) : NULL;
	linphone_presence_service_set_contact(service, ccontact);
	if (ccontact) env->ReleaseStringUTFChars(contact, ccontact);
	return (jint)0;
}

/*
 * Class:     org_linphone_core_PresenceServiceImpl
 * Method:    getNbNotes
 * Signature: (J)J
 */
JNIEXPORT jlong JNICALL Java_org_linphone_core_PresenceServiceImpl_getNbNotes(JNIEnv *env, jobject jobj, jlong ptr) {
	LinphonePresenceService *service = (LinphonePresenceService *)ptr;
	return (jlong)linphone_presence_service_get_nb_notes(service);
}

/*
 * Class:     org_linphone_core_PresenceServiceImpl
 * Method:    getNthNote
 * Signature: (JJ)Ljava/lang/Object;
 */
JNIEXPORT jobject JNICALL Java_org_linphone_core_PresenceServiceImpl_getNthNote(JNIEnv *env, jobject jobj, jlong ptr, jlong idx) {
	LinphonePresenceService *service = (LinphonePresenceService *)ptr;
	LinphonePresenceNote *note = linphone_presence_service_get_nth_note(service, (unsigned int)idx);
	if (note == NULL) return NULL;
	RETURN_USER_DATA_OBJECT("PresenceNoteImpl", linphone_presence_note, note)
}

/*
 * Class:     org_linphone_core_PresenceServiceImpl
 * Method:    addNote
 * Signature: (JJ)I
 */
JNIEXPORT jint JNICALL Java_org_linphone_core_PresenceServiceImpl_addNote(JNIEnv *env, jobject jobj, jlong ptr, jlong notePtr) {
	return (jint)linphone_presence_service_add_note((LinphonePresenceService *)ptr, (LinphonePresenceNote *)notePtr);
}

/*
 * Class:     org_linphone_core_PresenceServiceImpl
 * Method:    clearNotes
 * Signature: (J)I
 */
JNIEXPORT jint JNICALL Java_org_linphone_core_PresenceServiceImpl_clearNotes(JNIEnv *env, jobject jobj, jlong ptr) {
	LinphonePresenceService *service = (LinphonePresenceService *)ptr;
	return (jint)linphone_presence_service_clear_notes(service);
}

/*
 * Class:     org_linphone_core_PresencePersonImpl
 * Method:    newPresencePersonImpl
 * Signature: (Ljava/lang/String;)J
 */
JNIEXPORT jlong JNICALL Java_org_linphone_core_PresencePersonImpl_newPresencePersonImpl(JNIEnv *env, jobject jobj, jstring id) {
	LinphonePresencePerson *person;
	const char *cid = id ? env->GetStringUTFChars(id, NULL) : NULL;
	person = linphone_presence_person_new(cid);
	person = linphone_presence_person_ref(person);
	if (cid) env->ReleaseStringUTFChars(id, cid);
	return (jlong)person;
}

/*
 * Class:     org_linphone_core_PresencePersonImpl
 * Method:    unref
 * Signature: (J)V
 */
JNIEXPORT void JNICALL Java_org_linphone_core_PresencePersonImpl_unref(JNIEnv *env, jobject jobj, jlong ptr) {
	LinphonePresencePerson *person = (LinphonePresencePerson *)ptr;
	linphone_presence_person_unref(person);
}

/*
 * Class:     org_linphone_core_PresencePersonImpl
 * Method:    getId
 * Signature: (J)Ljava/lang/String;
 */
JNIEXPORT jstring JNICALL Java_org_linphone_core_PresencePersonImpl_getId(JNIEnv *env, jobject jobj, jlong ptr) {
	LinphonePresencePerson *person = (LinphonePresencePerson *)ptr;
	char *cid = linphone_presence_person_get_id(person);
	jstring jid = cid ? env->NewStringUTF(cid) : NULL;
	if (cid) ms_free(cid);
	return jid;
}

/*
 * Class:     org_linphone_core_PresencePersonImpl
 * Method:    setId
 * Signature: (JLjava/lang/String;)I
 */
JNIEXPORT jint JNICALL Java_org_linphone_core_PresencePersonImpl_setId(JNIEnv *env, jobject jobj, jlong ptr, jstring id) {
	LinphonePresencePerson *person = (LinphonePresencePerson *)ptr;
	const char *cid = id ? env->GetStringUTFChars(id, NULL) : NULL;
	linphone_presence_person_set_id(person, cid);
	if (cid) env->ReleaseStringUTFChars(id, cid);
	return (jint)0;
}

/*
 * Class:     org_linphone_core_PresencePersonImpl
 * Method:    getNbActivities
 * Signature: (J)J
 */
JNIEXPORT jlong JNICALL Java_org_linphone_core_PresencePersonImpl_getNbActivities(JNIEnv *env, jobject jobj, jlong ptr) {
	LinphonePresencePerson *person = (LinphonePresencePerson *)ptr;
	return (jlong)linphone_presence_person_get_nb_activities(person);
}

/*
 * Class:     org_linphone_core_PresencePersonImpl
 * Method:    getNthActivity
 * Signature: (JJ)Ljava/lang/Object;
 */
JNIEXPORT jobject JNICALL Java_org_linphone_core_PresencePersonImpl_getNthActivity(JNIEnv *env, jobject jobj, jlong ptr, jlong idx) {
	LinphonePresencePerson *person = (LinphonePresencePerson *)ptr;
	LinphonePresenceActivity *activity = linphone_presence_person_get_nth_activity(person, (unsigned int)idx);
	if (activity == NULL) return NULL;
	RETURN_USER_DATA_OBJECT("PresenceActivityImpl", linphone_presence_activity, activity)
}

/*
 * Class:     org_linphone_core_PresencePersonImpl
 * Method:    addActivity
 * Signature: (JJ)I
 */
JNIEXPORT jint JNICALL Java_org_linphone_core_PresencePersonImpl_addActivity(JNIEnv *env, jobject jobj, jlong ptr, jlong activityPtr) {
	return (jint)linphone_presence_person_add_activity((LinphonePresencePerson *)ptr, (LinphonePresenceActivity *)activityPtr);
}

/*
 * Class:     org_linphone_core_PresencePersonImpl
 * Method:    clearActivities
 * Signature: (J)I
 */
JNIEXPORT jint JNICALL Java_org_linphone_core_PresencePersonImpl_clearActivities(JNIEnv *env, jobject jobj, jlong ptr) {
	LinphonePresencePerson *person = (LinphonePresencePerson *)ptr;
	return (jint)linphone_presence_person_clear_activities(person);
}

/*
 * Class:     org_linphone_core_PresencePersonImpl
 * Method:    getNbNotes
 * Signature: (J)J
 */
JNIEXPORT jlong JNICALL Java_org_linphone_core_PresencePersonImpl_getNbNotes(JNIEnv *env, jobject jobj, jlong ptr) {
	LinphonePresencePerson *person = (LinphonePresencePerson *)ptr;
	return (jlong)linphone_presence_person_get_nb_notes(person);
}

/*
 * Class:     org_linphone_core_PresencePersonImpl
 * Method:    getNthNote
 * Signature: (JJ)Ljava/lang/Object;
 */
JNIEXPORT jobject JNICALL Java_org_linphone_core_PresencePersonImpl_getNthNote(JNIEnv *env, jobject jobj, jlong ptr, jlong idx) {
	LinphonePresencePerson *person = (LinphonePresencePerson *)ptr;
	LinphonePresenceNote *note = linphone_presence_person_get_nth_note(person, (unsigned int)idx);
	if (note == NULL) return NULL;
	RETURN_USER_DATA_OBJECT("PresenceNoteImpl", linphone_presence_note, note)
}

/*
 * Class:     org_linphone_core_PresencePersonImpl
 * Method:    addNote
 * Signature: (JJ)I
 */
JNIEXPORT jint JNICALL Java_org_linphone_core_PresencePersonImpl_addNote(JNIEnv *env, jobject jobj, jlong ptr, jlong notePtr) {
	return (jint)linphone_presence_person_add_note((LinphonePresencePerson *)ptr, (LinphonePresenceNote *)notePtr);
}

/*
 * Class:     org_linphone_core_PresencePersonImpl
 * Method:    clearNotes
 * Signature: (J)I
 */
JNIEXPORT jint JNICALL Java_org_linphone_core_PresencePersonImpl_clearNotes(JNIEnv *env, jobject jobj, jlong ptr) {
	LinphonePresencePerson *person = (LinphonePresencePerson *)ptr;
	return (jint)linphone_presence_person_clear_notes(person);
}

/*
 * Class:     org_linphone_core_PresencePersonImpl
 * Method:    getNbActivitiesNotes
 * Signature: (J)J
 */
JNIEXPORT jlong JNICALL Java_org_linphone_core_PresencePersonImpl_getNbActivitiesNotes(JNIEnv *env, jobject jobj, jlong ptr) {
	LinphonePresencePerson *person = (LinphonePresencePerson *)ptr;
	return (jlong)linphone_presence_person_get_nb_activities_notes(person);
}

/*
 * Class:     org_linphone_core_PresencePersonImpl
 * Method:    getNthActivitiesNote
 * Signature: (JJ)Ljava/lang/Object;
 */
JNIEXPORT jobject JNICALL Java_org_linphone_core_PresencePersonImpl_getNthActivitiesNote(JNIEnv *env, jobject jobj, jlong ptr, jlong idx) {
	LinphonePresencePerson *person = (LinphonePresencePerson *)ptr;
	LinphonePresenceNote *note = linphone_presence_person_get_nth_activities_note(person, (unsigned int)idx);
	if (note == NULL) return NULL;
	RETURN_USER_DATA_OBJECT("PresenceNoteImpl", linphone_presence_note, note)
}

/*
 * Class:     org_linphone_core_PresencePersonImpl
 * Method:    addActivitiesNote
 * Signature: (JJ)I
 */
JNIEXPORT jint JNICALL Java_org_linphone_core_PresencePersonImpl_addActivitiesNote(JNIEnv *env, jobject jobj, jlong ptr, jlong notePtr) {
	return (jint)linphone_presence_person_add_activities_note((LinphonePresencePerson *)ptr, (LinphonePresenceNote *)notePtr);
}

/*
 * Class:     org_linphone_core_PresencePersonImpl
 * Method:    clearActivitesNotes
 * Signature: (J)I
 */
JNIEXPORT jint JNICALL Java_org_linphone_core_PresencePersonImpl_clearActivitesNotes(JNIEnv *env, jobject jobj, jlong ptr) {
	LinphonePresencePerson *person = (LinphonePresencePerson *)ptr;
	return (jint)linphone_presence_person_clear_activities_notes(person);
}

/*
 * Class:     org_linphone_core_PresenceNoteImpl
 * Method:    newPresenceNoteImpl
 * Signature: (Ljava/lang/String;Ljava/lang/String;)J
 */
JNIEXPORT jlong JNICALL Java_org_linphone_core_PresenceNoteImpl_newPresenceNoteImpl(JNIEnv *env, jobject jobj, jstring content, jstring lang) {
	LinphonePresenceNote *note;
	const char *ccontent = content ? env->GetStringUTFChars(content, NULL) : NULL;
	const char *clang = lang ? env->GetStringUTFChars(lang, NULL) : NULL;
	note = linphone_presence_note_new(ccontent, clang);
	note = linphone_presence_note_ref(note);
	if (clang) env->ReleaseStringUTFChars(lang, clang);
	if (ccontent) env->ReleaseStringUTFChars(content, ccontent);
	return (jlong)note;
}

/*
 * Class:     org_linphone_core_PresenceNoteImpl
 * Method:    unref
 * Signature: (J)V
 */
JNIEXPORT void JNICALL Java_org_linphone_core_PresenceNoteImpl_unref(JNIEnv *env, jobject jobj, jlong ptr) {
	LinphonePresenceNote *note = (LinphonePresenceNote *)ptr;
	linphone_presence_note_unref(note);
}

/*
 * Class:     org_linphone_core_PresenceNoteImpl
 * Method:    getContent
 * Signature: (J)Ljava/lang/String;
 */
JNIEXPORT jstring JNICALL Java_org_linphone_core_PresenceNoteImpl_getContent(JNIEnv *env, jobject jobj, jlong ptr) {
	LinphonePresenceNote *note = (LinphonePresenceNote *)ptr;
	const char *ccontent = linphone_presence_note_get_content(note);
	return ccontent ? env->NewStringUTF(ccontent) : NULL;
}

/*
 * Class:     org_linphone_core_PresenceNoteImpl
 * Method:    setContent
 * Signature: (JLjava/lang/String;)I
 */
JNIEXPORT jint JNICALL Java_org_linphone_core_PresenceNoteImpl_setContent(JNIEnv *env, jobject jobj, jlong ptr, jstring content) {
	LinphonePresenceNote *note = (LinphonePresenceNote *)ptr;
	const char *ccontent = content ? env->GetStringUTFChars(content, NULL) : NULL;
	linphone_presence_note_set_content(note, ccontent);
	if (ccontent) env->ReleaseStringUTFChars(content, ccontent);
	return (jint)0;
}

/*
 * Class:     org_linphone_core_PresenceNoteImpl
 * Method:    getLang
 * Signature: (J)Ljava/lang/String;
 */
JNIEXPORT jstring JNICALL Java_org_linphone_core_PresenceNoteImpl_getLang(JNIEnv *env, jobject jobj, jlong ptr) {
	LinphonePresenceNote *note = (LinphonePresenceNote *)ptr;
	const char *clang = linphone_presence_note_get_lang(note);
	return clang ? env->NewStringUTF(clang) : NULL;
}

/*
 * Class:     org_linphone_core_PresenceNoteImpl
 * Method:    setLang
 * Signature: (JLjava/lang/String;)I
 */
JNIEXPORT jint JNICALL Java_org_linphone_core_PresenceNoteImpl_setLang(JNIEnv *env, jobject jobj, jlong ptr, jstring lang) {
	LinphonePresenceNote *note = (LinphonePresenceNote *)ptr;
	const char *clang = lang ? env->GetStringUTFChars(lang, NULL) : NULL;
	linphone_presence_note_set_lang(note, clang);
	if (clang) env->ReleaseStringUTFChars(lang, clang);
	return (jint)0;
}

/*
 * Class:     org_linphone_core_PayloadTypeImpl
 * Method:    setRecvFmtp
 * Signature: (JLjava/lang/String;)V
 */
JNIEXPORT void JNICALL Java_org_linphone_core_PayloadTypeImpl_setRecvFmtp(JNIEnv *env, jobject jobj, jlong ptr, jstring jfmtp){
	PayloadType *pt=(PayloadType *)ptr;
	const char *fmtp=jfmtp ? env->GetStringUTFChars(jfmtp,NULL) : NULL;
	payload_type_set_recv_fmtp(pt,fmtp);
	if (fmtp) env->ReleaseStringUTFChars(jfmtp,fmtp);
}

/*
 * Class:     org_linphone_core_PayloadTypeImpl
 * Method:    getRecvFmtp
 * Signature: (J)Ljava/lang/String;
 */
JNIEXPORT jstring JNICALL Java_org_linphone_core_PayloadTypeImpl_getRecvFmtp(JNIEnv *env, jobject jobj, jlong ptr){
	PayloadType *pt=(PayloadType *)ptr;
	const char *fmtp=pt->recv_fmtp;
	return fmtp ? env->NewStringUTF(fmtp) : NULL;
}

/*
 * Class:     org_linphone_core_PayloadTypeImpl
 * Method:    setSendFmtp
 * Signature: (JLjava/lang/String;)V
 */
JNIEXPORT void JNICALL Java_org_linphone_core_PayloadTypeImpl_setSendFmtp(JNIEnv *env, jobject jobj, jlong ptr , jstring jfmtp){
	PayloadType *pt=(PayloadType *)ptr;
	const char *fmtp=jfmtp ? env->GetStringUTFChars(jfmtp,NULL) : NULL;
	payload_type_set_send_fmtp(pt,fmtp);
	if (fmtp) env->ReleaseStringUTFChars(jfmtp,fmtp);
}

/*
 * Class:     org_linphone_core_PayloadTypeImpl
 * Method:    getSendFmtp
 * Signature: (J)Ljava/lang/String;
 */
JNIEXPORT jstring JNICALL Java_org_linphone_core_PayloadTypeImpl_getSendFmtp(JNIEnv *env, jobject jobj, jlong ptr){
	PayloadType *pt=(PayloadType *)ptr;
	const char *fmtp=pt->send_fmtp;
	return fmtp ? env->NewStringUTF(fmtp) : NULL;
}


JNIEXPORT void JNICALL Java_org_linphone_core_LinphoneCoreImpl_enableSdp200Ack(JNIEnv*  env
																			,jobject  thiz
																			,jlong lc
																			,jboolean enable) {
	linphone_core_enable_sdp_200_ack((LinphoneCore*)lc,enable);
}

JNIEXPORT jboolean JNICALL Java_org_linphone_core_LinphoneCoreImpl_isSdp200AckEnabled(JNIEnv*  env
																					,jobject  thiz
																					,jlong lc) {
	return (jboolean)linphone_core_sdp_200_ack_enabled((const LinphoneCore*)lc);
}

/* Header for class org_linphone_core_ErrorInfoImpl */
#ifdef __cplusplus
extern "C" {
#endif
/*
 * Class:     org_linphone_core_ErrorInfoImpl
 * Method:    getReason
 * Signature: (J)I
 */
JNIEXPORT jint JNICALL Java_org_linphone_core_ErrorInfoImpl_getReason(JNIEnv *env, jobject jobj, jlong ei){
	return linphone_error_info_get_reason((const LinphoneErrorInfo*)ei);
}

/*
 * Class:     org_linphone_core_ErrorInfoImpl
 * Method:    getProtocolCode
 * Signature: (J)I
 */
JNIEXPORT jint JNICALL Java_org_linphone_core_ErrorInfoImpl_getProtocolCode(JNIEnv *env, jobject jobj, jlong ei){
	return linphone_error_info_get_protocol_code((const LinphoneErrorInfo*)ei);
}

/*
 * Class:     org_linphone_core_ErrorInfoImpl
 * Method:    getPhrase
 * Signature: (J)Ljava/lang/String;
 */
JNIEXPORT jstring JNICALL Java_org_linphone_core_ErrorInfoImpl_getPhrase(JNIEnv *env, jobject jobj, jlong ei){
	const char *tmp=linphone_error_info_get_phrase((const LinphoneErrorInfo*)ei);
	return tmp ? env->NewStringUTF(tmp) : NULL;
}

/*
 * Class:     org_linphone_core_ErrorInfoImpl
 * Method:    getDetails
 * Signature: (J)Ljava/lang/String;
 */
JNIEXPORT jstring JNICALL Java_org_linphone_core_ErrorInfoImpl_getDetails(JNIEnv *env, jobject jobj, jlong ei){
	const char *tmp=linphone_error_info_get_details((const LinphoneErrorInfo*)ei);
	return tmp ? env->NewStringUTF(tmp) : NULL;
}

#ifdef __cplusplus
}
#endif

/* Linphone Player */
struct LinphonePlayerData {
	LinphonePlayerData(JNIEnv *env, jobject listener, jobject jLinphonePlayer) :
		mListener(env->NewGlobalRef(listener)),
		mJLinphonePlayer(env->NewGlobalRef(jLinphonePlayer))
	{
		mListenerClass = (jclass)env->NewGlobalRef(env->GetObjectClass(listener));
		mEndOfFileMethodID = env->GetMethodID(mListenerClass, "endOfFile", "(Lorg/linphone/core/LinphonePlayer;)V");
		if(mEndOfFileMethodID == NULL) {
			ms_error("Could not get endOfFile method ID");
			env->ExceptionClear();
		}
	}

	~LinphonePlayerData() {
		JNIEnv *env;
		jvm->AttachCurrentThread(&env, NULL);
		env->DeleteGlobalRef(mListener);
		env->DeleteGlobalRef(mListenerClass);
		env->DeleteGlobalRef(mJLinphonePlayer);
	}

	jobject mListener;
	jclass mListenerClass;
	jobject mJLinphonePlayer;
	jmethodID mEndOfFileMethodID;
};

static void _eof_callback(LinphonePlayer *player, void *user_data) {
	JNIEnv *env;
	LinphonePlayerData *player_data = (LinphonePlayerData *)user_data;
	jvm->AttachCurrentThread(&env, NULL);
	env->CallVoidMethod(player_data->mListener, player_data->mEndOfFileMethodID, player_data->mJLinphonePlayer);
}

extern "C" jint Java_org_linphone_core_LinphonePlayerImpl_open(JNIEnv *env, jobject jPlayer, jlong ptr, jstring filename, jobject listener) {
	LinphonePlayerData *data = NULL;
	LinphonePlayerEofCallback cb = NULL;
	if(listener) {
		data = new LinphonePlayerData(env, listener, jPlayer);
		cb = _eof_callback;
	}
	if(linphone_player_open((LinphonePlayer *)ptr, env->GetStringUTFChars(filename, NULL), cb, data) == -1) {
		if(data) delete data;
		return -1;
	}
	return 0;
}

extern "C" jint Java_org_linphone_core_LinphonePlayerImpl_start(JNIEnv *env, jobject jobj, jlong ptr) {
	return (jint)linphone_player_start((LinphonePlayer *)ptr);
}

extern "C" jint Java_org_linphone_core_LinphonePlayerImpl_pause(JNIEnv *env, jobject jobj, jlong ptr) {
	return (jint)linphone_player_pause((LinphonePlayer *)ptr);
}

extern "C" jint Java_org_linphone_core_LinphonePlayerImpl_seek(JNIEnv *env, jobject jobj, jlong ptr, jint timeMs) {
	return (jint)linphone_player_seek((LinphonePlayer *)ptr, timeMs);
}

extern "C" jint Java_org_linphone_core_LinphonePlayerImpl_getState(JNIEnv *env, jobject jobj, jlong ptr) {
	return (jint)linphone_player_get_state((LinphonePlayer *)ptr);
}

extern "C" jint Java_org_linphone_core_LinphonePlayerImpl_getDuration(JNIEnv *env, jobject jobj, jlong ptr) {
	return (jint)linphone_player_get_duration((LinphonePlayer *)ptr);
}

extern "C" jint Java_org_linphone_core_LinphonePlayerImpl_getCurrentPosition(JNIEnv *env, jobject jobj, jlong ptr) {
	return (jint)linphone_player_get_current_position((LinphonePlayer *)ptr);
}

extern "C" void Java_org_linphone_core_LinphonePlayerImpl_close(JNIEnv *env, jobject playerPtr, jlong ptr) {
	LinphonePlayer *player = (LinphonePlayer *)ptr;
	if(player->user_data) {
		LinphonePlayerData *data = (LinphonePlayerData *)player->user_data;
		if(data) delete data;
		player->user_data = NULL;
	}
	linphone_player_close(player);
}

extern "C" void Java_org_linphone_core_LinphonePlayerImpl_destroy(JNIEnv *env, jobject jobj, jlong playerPtr) {
	LinphonePlayer *player = (LinphonePlayer *)playerPtr;
	if(player == NULL) {
		ms_error("Cannot destroy the LinphonePlayerImpl object. Native pointer is NULL");
		return;
	}
	if(player->user_data) {
		delete (LinphonePlayerData *)player->user_data;
	}
	jobject window_id = (jobject)ms_media_player_get_window_id((MSMediaPlayer *)player->impl);
	if(window_id) env->DeleteGlobalRef(window_id);
	linphone_player_destroy(player);
}

extern "C" jlong Java_org_linphone_core_LinphoneCoreImpl_createLocalPlayer(JNIEnv *env, jobject jobj, jlong ptr, jobject window) {
	jobject window_ref = NULL;
	window_ref = env->NewGlobalRef(window);
	LinphonePlayer *player = linphone_core_create_local_player((LinphoneCore *)ptr, NULL, "MSAndroidDisplay", (void *)window_ref);
	if(player == NULL) {
		ms_error("Fails to create a player");
		if(window_ref) env->DeleteGlobalRef(window_ref);
		return 0;
	} else {
		return (jlong)player;
	}
}


/*
 * Class:     org_linphone_core_LinphoneCoreImpl
 * Method:    setAudioMulticastAddr
 * Signature: (JLjava/lang/String;)I
 */
extern "C" jint JNICALL Java_org_linphone_core_LinphoneCoreImpl_setAudioMulticastAddr
  (JNIEnv * env , jobject, jlong ptr, jstring value) {
	const char *char_value = value ? env->GetStringUTFChars(value, NULL) : NULL;
	LinphoneCore *lc=(LinphoneCore*)ptr;
	int result = linphone_core_set_audio_multicast_addr(lc,char_value);
	if (char_value) env->ReleaseStringUTFChars(value, char_value);
	return result;
}

/*
 * Class:     org_linphone_core_LinphoneCoreImpl
 * Method:    setVideoMulticastAddr
 * Signature: (JLjava/lang/String;)I
 */
extern "C" jint JNICALL Java_org_linphone_core_LinphoneCoreImpl_setVideoMulticastAddr
  (JNIEnv * env, jobject, jlong ptr, jstring value) {
	const char *char_value = value ? env->GetStringUTFChars(value, NULL) : NULL;
	LinphoneCore *lc=(LinphoneCore*)ptr;
	int result = linphone_core_set_video_multicast_addr(lc,char_value);
	if (char_value) env->ReleaseStringUTFChars(value, char_value);
	return result;
}

/*
 * Class:     org_linphone_core_LinphoneCoreImpl
 * Method:    getAudioMulticastAddr
 * Signature: (J)Ljava/lang/String;
 */
extern "C" jstring JNICALL Java_org_linphone_core_LinphoneCoreImpl_getAudioMulticastAddr
  (JNIEnv *env , jobject, jlong ptr) {
	const char *tmp=linphone_core_get_audio_multicast_addr((LinphoneCore*)ptr);
	return tmp ? env->NewStringUTF(tmp) : NULL;
}

/*
 * Class:     org_linphone_core_LinphoneCoreImpl
 * Method:    getVideoMulticastAddr
 * Signature: (J)Ljava/lang/String;
 */
extern "C" jstring JNICALL Java_org_linphone_core_LinphoneCoreImpl_getVideoMulticastAddr
  (JNIEnv * env, jobject, jlong ptr) {
	const char *tmp=linphone_core_get_video_multicast_addr((LinphoneCore*)ptr);
	return tmp ? env->NewStringUTF(tmp) : NULL;
}

/*
 * Class:     org_linphone_core_LinphoneCoreImpl
 * Method:    setAudioMulticastTtl
 * Signature: (JI)I
 */
extern "C" jint JNICALL Java_org_linphone_core_LinphoneCoreImpl_setAudioMulticastTtl
  (JNIEnv *, jobject, jlong ptr, jint value) {
	return linphone_core_set_audio_multicast_ttl((LinphoneCore*)ptr,value);
}

/*
 * Class:     org_linphone_core_LinphoneCoreImpl
 * Method:    setVideoMulticastTtl
 * Signature: (JI)I
 */
extern "C" jint JNICALL Java_org_linphone_core_LinphoneCoreImpl_setVideoMulticastTtl
  (JNIEnv *, jobject, jlong ptr, jint value) {
	return linphone_core_set_video_multicast_ttl((LinphoneCore*)ptr,value);
}

/*
 * Class:     org_linphone_core_LinphoneCoreImpl
 * Method:    getAudioMulticastTtl
 * Signature: (J)I
 */
extern "C" jint JNICALL Java_org_linphone_core_LinphoneCoreImpl_getAudioMulticastTtl
  (JNIEnv *, jobject, jlong ptr) {
	return linphone_core_get_audio_multicast_ttl((LinphoneCore*)ptr);
}

/*
 * Class:     org_linphone_core_LinphoneCoreImpl
 * Method:    getVideoMulticastTtl
 * Signature: (J)I
 */
extern "C" jint JNICALL Java_org_linphone_core_LinphoneCoreImpl_getVideoMulticastTtl
  (JNIEnv *, jobject, jlong ptr) {
	return linphone_core_get_video_multicast_ttl((LinphoneCore*)ptr);
}

/*
 * Class:     org_linphone_core_LinphoneCoreImpl
 * Method:    enableAudioMulticast
 * Signature: (JZ)V
 */
extern "C" void JNICALL Java_org_linphone_core_LinphoneCoreImpl_enableAudioMulticast
  (JNIEnv *, jobject, jlong ptr, jboolean yesno) {
	return linphone_core_enable_audio_multicast((LinphoneCore*)ptr,yesno);
}

/*
 * Class:     org_linphone_core_LinphoneCoreImpl
 * Method:    audioMulticastEnabled
 * Signature: (J)Z
 */
extern "C" jboolean JNICALL Java_org_linphone_core_LinphoneCoreImpl_audioMulticastEnabled
  (JNIEnv *, jobject, jlong ptr) {
	return linphone_core_audio_multicast_enabled((LinphoneCore*)ptr);
}

/*
 * Class:     org_linphone_core_LinphoneCoreImpl
 * Method:    enableVideoMulticast
 * Signature: (JZ)V
 */
extern "C" void JNICALL Java_org_linphone_core_LinphoneCoreImpl_enableVideoMulticast
  (JNIEnv *, jobject, jlong ptr, jboolean yesno) {
	return linphone_core_enable_video_multicast((LinphoneCore*)ptr,yesno);
}

/*
 * Class:     org_linphone_core_LinphoneCoreImpl
 * Method:    videoMulticastEnabled
 * Signature: (J)Z
 */
extern "C" jboolean JNICALL Java_org_linphone_core_LinphoneCoreImpl_videoMulticastEnabled
  (JNIEnv *, jobject, jlong ptr) {
	return linphone_core_video_multicast_enabled((LinphoneCore*)ptr);
}

JNIEXPORT void JNICALL Java_org_linphone_core_LinphoneCoreImpl_enableDnsSrv(JNIEnv *env, jobject thiz, jlong lc, jboolean yesno) {
	linphone_core_enable_dns_srv((LinphoneCore *)lc, yesno);
}

JNIEXPORT jboolean JNICALL Java_org_linphone_core_LinphoneCoreImpl_dnsSrvEnabled(JNIEnv *env, jobject thiz, jlong lc) {
	return linphone_core_dns_srv_enabled((LinphoneCore *)lc);
}

JNIEXPORT void JNICALL Java_org_linphone_core_LinphoneCoreImpl_setVideoPreset(JNIEnv *env, jobject thiz, jlong lc, jstring preset) {
	const char *char_preset = preset ? env->GetStringUTFChars(preset, NULL) : NULL;
	linphone_core_set_video_preset((LinphoneCore *)lc, char_preset);
	if (char_preset) env->ReleaseStringUTFChars(preset, char_preset);
}

JNIEXPORT jstring JNICALL Java_org_linphone_core_LinphoneCoreImpl_getVideoPreset(JNIEnv *env, jobject thiz, jlong lc) {
	const char *tmp = linphone_core_get_video_preset((LinphoneCore *)lc);
	return tmp ? env->NewStringUTF(tmp) : NULL;
}

extern "C" jlong Java_org_linphone_core_LinphoneCallImpl_getChatRoom(JNIEnv* env ,jobject thiz, jlong ptr) {
	return (jlong) linphone_call_get_chat_room((LinphoneCall *) ptr);
}

extern "C" void Java_org_linphone_core_LinphoneCallParamsImpl_enableRealTimeText(JNIEnv* env ,jobject thiz, jlong ptr, jboolean yesno) {
	linphone_call_params_enable_realtime_text((LinphoneCallParams *)ptr, yesno);
}

extern "C" jboolean Java_org_linphone_core_LinphoneCallParamsImpl_realTimeTextEnabled(JNIEnv* env ,jobject thiz, jlong ptr) {
	return linphone_call_params_realtime_text_enabled((LinphoneCallParams *)ptr);
}

extern "C" void Java_org_linphone_core_LinphoneChatMessageImpl_putChar(JNIEnv* env ,jobject thiz, jlong ptr, jlong character) {
	linphone_chat_message_put_char((LinphoneChatMessage *)ptr, character);
}

extern "C" jobject Java_org_linphone_core_LinphoneChatRoomImpl_getCall(JNIEnv* env ,jobject thiz, jlong ptr) {
	return getCall(env, linphone_chat_room_get_call((LinphoneChatRoom *)ptr));
}

extern "C" jlong Java_org_linphone_core_LinphoneChatRoomImpl_getChar(JNIEnv* env ,jobject thiz, jlong ptr) {
	return linphone_chat_room_get_char((LinphoneChatRoom *)ptr);
}

static void _next_video_frame_decoded_callback(LinphoneCall *call, void *user_data) {
	JNIEnv *env = 0;
	jint result = jvm->AttachCurrentThread(&env,NULL);

	if (result != 0) {
		ms_error("cannot attach VM\n");
		return;
	}

	jobject listener = (jobject) user_data;
	jclass clazz = (jclass) env->GetObjectClass(listener);
	jmethodID method = env->GetMethodID(clazz, "onNextVideoFrameDecoded","(Lorg/linphone/core/LinphoneCall;)V");
	env->DeleteLocalRef(clazz);

	jobject jcall = getCall(env, call);
	env->CallVoidMethod(listener, method, jcall);
}

JNIEXPORT void JNICALL Java_org_linphone_core_LinphoneCallImpl_setListener(JNIEnv* env, jobject thiz, jlong ptr, jobject jlistener) {
	jobject listener = env->NewGlobalRef(jlistener);
	LinphoneCall *call = (LinphoneCall *)ptr;
	linphone_call_set_next_video_frame_decoded_callback(call, _next_video_frame_decoded_callback, listener);
}


/*
 * returns the java TunnelConfig associated with a C LinphoneTunnelConfig.
**/
static jobject getTunnelConfig(JNIEnv *env, LinphoneTunnelConfig *cfg){
	jobject jobj=0;

	if (cfg != NULL){
		jclass tunnelConfigClass = env->FindClass("org/linphone/core/TunnelConfigImpl");
		jmethodID ctor = env->GetMethodID(tunnelConfigClass,"<init>", "(J)V");

		void *up=linphone_tunnel_config_get_user_data(cfg);

		if (up==NULL){
			jobj=env->NewObject(tunnelConfigClass,ctor,(jlong)cfg);
			linphone_tunnel_config_set_user_data(cfg,(void*)env->NewWeakGlobalRef(jobj));
			linphone_tunnel_config_ref(cfg);
		}else{
			//promote the weak ref to local ref
			jobj=env->NewLocalRef((jobject)up);
			if (jobj == NULL){
				//the weak ref was dead
				jobj=env->NewObject(tunnelConfigClass,ctor,(jlong)cfg);
				linphone_tunnel_config_set_user_data(cfg,(void*)env->NewWeakGlobalRef(jobj));
			}
		}
		env->DeleteLocalRef(tunnelConfigClass);
	}
	return jobj;
}


/*
 * Class:     org_linphone_core_TunnelConfigImpl
 * Method:    getHost
 * Signature: (J)Ljava/lang/String;
 */
JNIEXPORT jstring JNICALL Java_org_linphone_core_TunnelConfigImpl_getHost(JNIEnv *env, jobject obj, jlong ptr){
	LinphoneTunnelConfig *cfg = (LinphoneTunnelConfig *)ptr;
	const char *host = linphone_tunnel_config_get_host(cfg);
	if (host){
		return env->NewStringUTF(host);
	}
	return NULL;
}

/*
 * Class:     org_linphone_core_TunnelConfigImpl
 * Method:    setHost
 * Signature: (JLjava/lang/String;)V
 */
JNIEXPORT void JNICALL Java_org_linphone_core_TunnelConfigImpl_setHost(JNIEnv *env, jobject obj, jlong ptr, jstring jstr){
	LinphoneTunnelConfig *cfg = (LinphoneTunnelConfig *)ptr;
	const char* host = jstr ? env->GetStringUTFChars(jstr, NULL) : NULL;
	linphone_tunnel_config_set_host(cfg, host);
	if (jstr) env->ReleaseStringUTFChars(jstr, host);
}

/*
 * Class:     org_linphone_core_TunnelConfigImpl
 * Method:    getPort
 * Signature: (J)I
 */
JNIEXPORT jint JNICALL Java_org_linphone_core_TunnelConfigImpl_getPort(JNIEnv *env, jobject jobj, jlong ptr){
	LinphoneTunnelConfig *cfg = (LinphoneTunnelConfig *)ptr;
	return linphone_tunnel_config_get_port(cfg);
}

/*
 * Class:     org_linphone_core_TunnelConfigImpl
 * Method:    setPort
 * Signature: (JI)V
 */
JNIEXPORT void JNICALL Java_org_linphone_core_TunnelConfigImpl_setPort(JNIEnv *env, jobject jobj, jlong ptr, jint port){
	LinphoneTunnelConfig *cfg = (LinphoneTunnelConfig *)ptr;
	linphone_tunnel_config_set_port(cfg, port);
}

/*
 * Class:     org_linphone_core_TunnelConfigImpl
 * Method:    getRemoteUdpMirrorPort
 * Signature: (J)I
 */
JNIEXPORT jint JNICALL Java_org_linphone_core_TunnelConfigImpl_getRemoteUdpMirrorPort(JNIEnv *env, jobject jobj, jlong ptr){
	LinphoneTunnelConfig *cfg = (LinphoneTunnelConfig *)ptr;
	return linphone_tunnel_config_get_remote_udp_mirror_port(cfg);
}

/*
 * Class:     org_linphone_core_TunnelConfigImpl
 * Method:    setRemoteUdpMirrorPort
 * Signature: (JI)V
 */
JNIEXPORT void JNICALL Java_org_linphone_core_TunnelConfigImpl_setRemoteUdpMirrorPort(JNIEnv *env, jobject jobj, jlong ptr, jint port){
	 LinphoneTunnelConfig *cfg = (LinphoneTunnelConfig *)ptr;
	 linphone_tunnel_config_set_remote_udp_mirror_port(cfg, port);
}

/*
 * Class:     org_linphone_core_TunnelConfigImpl
 * Method:    getDelay
 * Signature: (J)I
 */
JNIEXPORT jint JNICALL Java_org_linphone_core_TunnelConfigImpl_getDelay(JNIEnv *env, jobject jobj, jlong ptr){
	 LinphoneTunnelConfig *cfg = (LinphoneTunnelConfig *)ptr;
	 return linphone_tunnel_config_get_delay(cfg);
}

/*
 * Class:     org_linphone_core_TunnelConfigImpl
 * Method:    setDelay
 * Signature: (JI)I
 */
JNIEXPORT void JNICALL Java_org_linphone_core_TunnelConfigImpl_setDelay(JNIEnv *env, jobject jobj, jlong ptr, jint delay){
	LinphoneTunnelConfig *cfg = (LinphoneTunnelConfig *)ptr;
	linphone_tunnel_config_set_delay(cfg, delay);
}

/*
 * Class:     org_linphone_core_TunnelConfigImpl
 * Method:    destroy
 * Signature: (J)V
 */
JNIEXPORT void JNICALL Java_org_linphone_core_TunnelConfigImpl_destroy(JNIEnv *env, jobject jobj, jlong ptr){
	LinphoneTunnelConfig *cfg = (LinphoneTunnelConfig *)ptr;
	linphone_tunnel_config_set_user_data(cfg, NULL);
	linphone_tunnel_config_unref(cfg);
}


/*
 * Class:     org_linphone_core_LinphoneCallLogImpl
 * Method:    getCallId
 * Signature: (J)I
 */
JNIEXPORT jstring JNICALL Java_org_linphone_core_LinphoneCallLogImpl_getCallId(JNIEnv *env, jobject jobj, jlong pcl){
	const char *str = linphone_call_log_get_call_id((LinphoneCallLog*)pcl);
	return str ? env->NewStringUTF(str) : NULL;
}

/*
 * Class:     org_linphone_core_LinphoneCoreImpl
 * Method:    setHttpProxyHost
 * Signature: (JLjava/lang/String;)V
 */
JNIEXPORT void JNICALL Java_org_linphone_core_LinphoneCoreImpl_setHttpProxyHost(JNIEnv *env, jobject jobj, jlong core, jstring jhost){
	const char *host = jhost ? env->GetStringUTFChars(jhost, NULL) : NULL;
	linphone_core_set_http_proxy_host((LinphoneCore*)core, host);
	if (host) env->ReleaseStringUTFChars(jhost, host);
}

/*
 * Class:     org_linphone_core_LinphoneCoreImpl
 * Method:    setHttpProxyPort
 * Signature: (JI)V
 */
JNIEXPORT void JNICALL Java_org_linphone_core_LinphoneCoreImpl_setHttpProxyPort(JNIEnv *env, jobject jobj, jlong core, jint port){
	linphone_core_set_http_proxy_port((LinphoneCore*)core, port);
}

/*
 * Class:     org_linphone_core_LinphoneCoreImpl
 * Method:    getHttpProxyHost
 * Signature: (J)Ljava/lang/String;
 */
JNIEXPORT jstring JNICALL Java_org_linphone_core_LinphoneCoreImpl_getHttpProxyHost(JNIEnv *env , jobject jobj, jlong core){
	const char * host = linphone_core_get_http_proxy_host((LinphoneCore *)core);
	return host ? env->NewStringUTF(host) : NULL;
}

/*
 * Class:     org_linphone_core_LinphoneCoreImpl
 * Method:    getHttpProxyPort
 * Signature: (J)I
 */
JNIEXPORT jint JNICALL Java_org_linphone_core_LinphoneCoreImpl_getHttpProxyPort(JNIEnv *env, jobject jobj, jlong core){
	return linphone_core_get_http_proxy_port((LinphoneCore *)core);
}


/*
 * Class:     org_linphone_core_LinphoneCoreImpl
 * Method:    setSipTransportTimeout
 * Signature: (JI)V
 */
JNIEXPORT void JNICALL Java_org_linphone_core_LinphoneCoreImpl_setSipTransportTimeout(JNIEnv *env, jobject jobj, jlong pcore, jint timeout){
	linphone_core_set_sip_transport_timeout((LinphoneCore*)pcore, timeout);
}

/*
 * Class:     org_linphone_core_LinphoneCoreImpl
 * Method:    getSipTransportTimeout
 * Signature: (J)I
 */
JNIEXPORT jint JNICALL Java_org_linphone_core_LinphoneCoreImpl_getSipTransportTimeout(JNIEnv *env, jobject jobj, jlong pcore){
	return linphone_core_get_sip_transport_timeout((LinphoneCore*)pcore);
}

<<<<<<< HEAD
/*
 * Class:     org_linphone_core_LinphoneCoreImpl
 * Method:    setNortpTimeout
 * Signature: (JI)V
 */
JNIEXPORT void JNICALL Java_org_linphone_core_LinphoneCoreImpl_setNortpTimeout(JNIEnv *env, jobject obj, jlong core, jint timeout){
	linphone_core_set_nortp_timeout((LinphoneCore*)core, timeout);
}

/*
 * Class:     org_linphone_core_LinphoneCoreImpl
 * Method:    getNortpTimeout
 * Signature: (J)I
 */
JNIEXPORT jint JNICALL Java_org_linphone_core_LinphoneCoreImpl_getNortpTimeout(JNIEnv *env, jobject obj, jlong core){
	return linphone_core_get_nortp_timeout((LinphoneCore*)core);
}


=======

JNIEXPORT jobject JNICALL Java_org_linphone_core_LinphoneConferenceImpl_getParticipants(JNIEnv *env, jobject thiz, jlong pconference) {
	MSList *participants, *it;
	jclass addr_class = env->FindClass("org/linphone/core/LinphoneAddressImpl");
	jclass addr_list_class = env->FindClass("[Lorg/linphone/core/LinphoneAddressImpl;");
	jmethodID addr_constructor = env->GetMethodID(addr_class, "<init>", "(J)");
	jmethodID addr_list_constructor = env->GetMethodID(addr_list_class, "<init>", "(V)");
	jmethodID addr_list_append = env->GetMethodID(addr_list_class, "add", "(Lorg/linphone/core/LinphoneAddressImpl;)Z");
	jobject jaddr_list = env->NewObject(addr_list_class, addr_list_constructor);
	
	participants = linphone_conference_get_participants((LinphoneConference *)pconference);
	for(it = participants; it; it = ms_list_next(it)) {
		LinphoneAddress *addr = (LinphoneAddress *)it->data;
		jobject jaddr = env->NewObject(addr_class, addr_constructor, addr);
		env->CallBooleanMethod(jaddr_list, addr_list_append, jaddr);
	}
	return jaddr_list;
}

JNIEXPORT jint JNICALL Java_org_linphone_core_LinphoneConferenteImpl_removeParticipant(JNIEnv *env, jobject thiz, jlong pconference, jobject uri) {
	jfieldID native_ptr_attr = env->GetFieldID(env->GetObjectClass(uri), "nativePtr", "J");
	LinphoneAddress *addr = (LinphoneAddress *)env->GetLongField(uri, native_ptr_attr);
	return linphone_conference_remove_participant((LinphoneConference *)pconference, addr);
}
>>>>>>> aca4dc0b
<|MERGE_RESOLUTION|>--- conflicted
+++ resolved
@@ -6726,7 +6726,6 @@
 	return linphone_core_get_sip_transport_timeout((LinphoneCore*)pcore);
 }
 
-<<<<<<< HEAD
 /*
  * Class:     org_linphone_core_LinphoneCoreImpl
  * Method:    setNortpTimeout
@@ -6746,7 +6745,6 @@
 }
 
 
-=======
 
 JNIEXPORT jobject JNICALL Java_org_linphone_core_LinphoneConferenceImpl_getParticipants(JNIEnv *env, jobject thiz, jlong pconference) {
 	MSList *participants, *it;
@@ -6770,5 +6768,4 @@
 	jfieldID native_ptr_attr = env->GetFieldID(env->GetObjectClass(uri), "nativePtr", "J");
 	LinphoneAddress *addr = (LinphoneAddress *)env->GetLongField(uri, native_ptr_attr);
 	return linphone_conference_remove_participant((LinphoneConference *)pconference, addr);
-}
->>>>>>> aca4dc0b
+}