/*
linphonecore_jni.cc
Copyright (C) 2010  Belledonne Communications, Grenoble, France

This program is free software; you can redistribute it and/or
modify it under the terms of the GNU General Public License
as published by the Free Software Foundation; either version 2
of the License, or (at your option) any later version.

This program is distributed in the hope that it will be useful,
but WITHOUT ANY WARRANTY; without even the implied warranty of
MERCHANTABILITY or FITNESS FOR A PARTICULAR PURPOSE.  See the
GNU General Public License for more details.

You should have received a copy of the GNU General Public License
along with this program; if not, write to the Free Software
Foundation, Inc., 59 Temple Place - Suite 330, Boston, MA  02111-1307, USA.
 */
#include <jni.h>
#include "linphonecore.h"
#ifdef ANDROID
#include <android/log.h>
extern "C" void libmsilbc_init();
#endif /*ANDROID*/

extern "C" void ms_andsnd_set_jvm(JavaVM *jvm) ;
extern "C" void ms_andvid_set_jvm(JavaVM *jvm) ;

static JavaVM *jvm=0;

#ifdef ANDROID
static void linphone_android_log_handler(OrtpLogLevel lev, const char *fmt, va_list args){
	int prio;
	switch(lev){
	case ORTP_DEBUG:	prio = ANDROID_LOG_DEBUG;	break;
	case ORTP_MESSAGE:	prio = ANDROID_LOG_INFO;	break;
	case ORTP_WARNING:	prio = ANDROID_LOG_WARN;	break;
	case ORTP_ERROR:	prio = ANDROID_LOG_ERROR;	break;
	case ORTP_FATAL:	prio = ANDROID_LOG_FATAL;	break;
	default:		prio = ANDROID_LOG_DEFAULT;	break;
	}
	__android_log_vprint(prio, LOG_DOMAIN, fmt, args);
}
#endif /*ANDROID*/

JNIEXPORT jint JNICALL  JNI_OnLoad(JavaVM *ajvm, void *reserved)
{
#ifdef ANDROID
	ms_andsnd_set_jvm(ajvm);
	#ifdef VIDEO_ENABLED
		ms_andvid_set_jvm(ajvm);
	#endif /*VIDEO_ENABLED*/
#endif /*ANDROID*/
	jvm=ajvm;
	return JNI_VERSION_1_2;
}


//LinphoneFactory
extern "C" void Java_org_linphone_core_LinphoneCoreFactoryImpl_setDebugMode(JNIEnv*  env
		,jobject  thiz
		,jboolean isDebug) {
	if (isDebug) {
		linphone_core_enable_logs_with_cb(linphone_android_log_handler);
	} else {
		linphone_core_disable_logs();
	}
}
// LinphoneCore

class LinphoneCoreData {
public:
	LinphoneCoreData(JNIEnv*  env, jobject lc,jobject alistener, jobject auserdata) {

		core = env->NewGlobalRef(lc);
		listener = env->NewGlobalRef(alistener);
		userdata = auserdata?env->NewGlobalRef(auserdata):0;
		memset(&vTable,0,sizeof(vTable));
		vTable.show = showInterfaceCb;
		vTable.auth_info_requested = authInfoRequested;
		vTable.display_status = displayStatusCb;
		vTable.display_message = displayMessageCb;
		vTable.display_warning = displayMessageCb;
		vTable.global_state_changed = globalStateChange;
		vTable.registration_state_changed = registrationStateChange;
		vTable.call_state_changed = callStateChange;
		vTable.text_received = text_received;
		vTable.new_subscription_request = new_subscription_request;
		vTable.notify_presence_recv = notify_presence_recv;

		listernerClass = (jclass)env->NewGlobalRef(env->GetObjectClass( alistener));
		/*displayStatus(LinphoneCore lc,String message);*/
		displayStatusId = env->GetMethodID(listernerClass,"displayStatus","(Lorg/linphone/core/LinphoneCore;Ljava/lang/String;)V");
		/*void generalState(LinphoneCore lc,int state); */
		globalStateId = env->GetMethodID(listernerClass,"globalState","(Lorg/linphone/core/LinphoneCore;Lorg/linphone/core/LinphoneCore$GlobalState;Ljava/lang/String;)V");
		globalStateClass = (jclass)env->NewGlobalRef(env->FindClass("org/linphone/core/LinphoneCore$GlobalState"));
		globalStateFromIntId = env->GetStaticMethodID(globalStateClass,"fromInt","(I)Lorg/linphone/core/LinphoneCore$GlobalState;");
		/*registrationState(LinphoneCore lc, LinphoneProxyConfig cfg, LinphoneCore.RegistrationState cstate, String smessage);*/
		registrationStateId = env->GetMethodID(listernerClass,"registrationState","(Lorg/linphone/core/LinphoneCore;Lorg/linphone/core/LinphoneProxyConfig;Lorg/linphone/core/LinphoneCore$RegistrationState;Ljava/lang/String;)V");
		registrationStateClass = (jclass)env->NewGlobalRef(env->FindClass("org/linphone/core/LinphoneCore$RegistrationState"));
		registrationStateFromIntId = env->GetStaticMethodID(registrationStateClass,"fromInt","(I)Lorg/linphone/core/LinphoneCore$RegistrationState;");
		/*callState(LinphoneCore lc, LinphoneCall call, LinphoneCall.State cstate,String message);*/
		callStateId = env->GetMethodID(listernerClass,"callState","(Lorg/linphone/core/LinphoneCore;Lorg/linphone/core/LinphoneCall;Lorg/linphone/core/LinphoneCall$State;Ljava/lang/String;)V");
		callStateClass = (jclass)env->NewGlobalRef(env->FindClass("org/linphone/core/LinphoneCall$State"));
		callStateFromIntId = env->GetStaticMethodID(callStateClass,"fromInt","(I)Lorg/linphone/core/LinphoneCall$State;");

		/*void newSubscriptionRequest(LinphoneCore lc, LinphoneFriend lf, String url)*/
		newSubscriptionRequestId = env->GetMethodID(listernerClass,"newSubscriptionRequest","(Lorg/linphone/core/LinphoneCore;Lorg/linphone/core/LinphoneFriend;Ljava/lang/String;)V");

		/*void notifyPresenceReceived(LinphoneCore lc, LinphoneFriend lf);*/
		notifyPresenceReceivedId = env->GetMethodID(listernerClass,"notifyPresenceReceived","(Lorg/linphone/core/LinphoneCore;Lorg/linphone/core/LinphoneFriend;)V");

		/*void textReceived(LinphoneCore lc, LinphoneChatRoom cr,LinphoneAddress from,String message);*/
		textReceivedId = env->GetMethodID(listernerClass,"textReceived","(Lorg/linphone/core/LinphoneCore;Lorg/linphone/core/LinphoneChatRoom;Lorg/linphone/core/LinphoneAddress;Ljava/lang/String;)V");

		proxyClass = (jclass)env->NewGlobalRef(env->FindClass("org/linphone/core/LinphoneProxyConfigImpl"));
		proxyCtrId = env->GetMethodID(proxyClass,"<init>", "(J)V");

		callClass = (jclass)env->NewGlobalRef(env->FindClass("org/linphone/core/LinphoneCallImpl"));
		callCtrId = env->GetMethodID(callClass,"<init>", "(J)V");

		chatRoomClass = (jclass)env->NewGlobalRef(env->FindClass("org/linphone/core/LinphoneChatRoomImpl"));
		chatRoomCtrId = env->GetMethodID(chatRoomClass,"<init>", "(J)V");

		friendClass = (jclass)env->NewGlobalRef(env->FindClass("org/linphone/core/LinphoneFriendImpl"));;
		friendCtrId =env->GetMethodID(friendClass,"<init>", "(J)V");

		addressClass = (jclass)env->NewGlobalRef(env->FindClass("org/linphone/core/LinphoneAddressImpl"));
		addressCtrId =env->GetMethodID(addressClass,"<init>", "(J)V");

	}

	~LinphoneCoreData() {
		JNIEnv *env = 0;
		jvm->AttachCurrentThread(&env,NULL);
		env->DeleteGlobalRef(core);
		env->DeleteGlobalRef(listener);
		if (userdata) env->DeleteGlobalRef(userdata);
		env->DeleteGlobalRef(listernerClass);
		env->DeleteGlobalRef(globalStateClass);
		env->DeleteGlobalRef(registrationStateClass);
		env->DeleteGlobalRef(callStateClass);
		env->DeleteGlobalRef(proxyClass);
		env->DeleteGlobalRef(callClass);
		env->DeleteGlobalRef(chatRoomClass);
		env->DeleteGlobalRef(friendClass);

	}
	jobject core;
	jobject listener;
	jobject userdata;

	jclass listernerClass;
	jmethodID displayStatusId;
	jmethodID newSubscriptionRequestId;
	jmethodID notifyPresenceReceivedId;
	jmethodID textReceivedId;

	jclass globalStateClass;
	jmethodID globalStateId;
	jmethodID globalStateFromIntId;

	jclass registrationStateClass;
	jmethodID registrationStateId;
	jmethodID registrationStateFromIntId;

	jclass callStateClass;
	jmethodID callStateId;
	jmethodID callStateFromIntId;

	jclass proxyClass;
	jmethodID proxyCtrId;

	jclass callClass;
	jmethodID callCtrId;

	jclass chatRoomClass;
	jmethodID chatRoomCtrId;

	jclass friendClass;
	jmethodID friendCtrId;

	jclass addressClass;
	jmethodID addressCtrId;

	LinphoneCoreVTable vTable;

	static void showInterfaceCb(LinphoneCore *lc) {

	}
	static void byeReceivedCb(LinphoneCore *lc, const char *from) {

	}
	static void displayStatusCb(LinphoneCore *lc, const char *message) {
		JNIEnv *env = 0;
		jint result = jvm->AttachCurrentThread(&env,NULL);
		if (result != 0) {
			ms_error("cannot attach VM\n");
			return;
		}
		LinphoneCoreData* lcData = (LinphoneCoreData*)linphone_core_get_user_data(lc);
		env->CallVoidMethod(lcData->listener,lcData->displayStatusId,lcData->core,env->NewStringUTF(message));
	}
	static void displayMessageCb(LinphoneCore *lc, const char *message) {

	}
	static void authInfoRequested(LinphoneCore *lc, const char *realm, const char *username) {

	}
	static void globalStateChange(LinphoneCore *lc, LinphoneGlobalState gstate,const char* message) {
		JNIEnv *env = 0;
		jint result = jvm->AttachCurrentThread(&env,NULL);
		if (result != 0) {
			ms_error("cannot attach VM\n");
			return;
		}
		LinphoneCoreData* lcData = (LinphoneCoreData*)linphone_core_get_user_data(lc);
		env->CallVoidMethod(lcData->listener
							,lcData->globalStateId
							,lcData->core
							,env->CallStaticObjectMethod(lcData->globalStateClass,lcData->globalStateFromIntId,(jint)gstate),
							message ? env->NewStringUTF(message) : NULL);
	}
	static void registrationStateChange(LinphoneCore *lc, LinphoneProxyConfig* proxy,LinphoneRegistrationState state,const char* message) {
		JNIEnv *env = 0;
		jint result = jvm->AttachCurrentThread(&env,NULL);
		if (result != 0) {
			ms_error("cannot attach VM\n");
			return;
		}
		LinphoneCoreData* lcData = (LinphoneCoreData*)linphone_core_get_user_data(lc);
		env->CallVoidMethod(lcData->listener
							,lcData->registrationStateId
							,lcData->core
							,env->NewObject(lcData->proxyClass,lcData->proxyCtrId,(jlong)proxy)
							,env->CallStaticObjectMethod(lcData->registrationStateClass,lcData->registrationStateFromIntId,(jint)state),
							message ? env->NewStringUTF(message) : NULL);
	}
	static void callStateChange(LinphoneCore *lc, LinphoneCall* call,LinphoneCallState state,const char* message) {
		JNIEnv *env = 0;
		jint result = jvm->AttachCurrentThread(&env,NULL);
		if (result != 0) {
			ms_error("cannot attach VM\n");
			return;
		}
		LinphoneCoreData* lcData = (LinphoneCoreData*)linphone_core_get_user_data(lc);
		env->CallVoidMethod(lcData->listener
							,lcData->callStateId
							,lcData->core
							,env->NewObject(lcData->callClass,lcData->callCtrId,(jlong)call)
							,env->CallStaticObjectMethod(lcData->callStateClass,lcData->callStateFromIntId,(jint)state),
							message ? env->NewStringUTF(message) : NULL);
	}
	static void notify_presence_recv (LinphoneCore *lc,  LinphoneFriend *my_friend) {
		JNIEnv *env = 0;
		jint result = jvm->AttachCurrentThread(&env,NULL);
		if (result != 0) {
			ms_error("cannot attach VM\n");
			return;
		}
		LinphoneCoreData* lcData = (LinphoneCoreData*)linphone_core_get_user_data(lc);
		env->CallVoidMethod(lcData->listener
							,lcData->notifyPresenceReceivedId
							,lcData->core
							,env->NewObject(lcData->friendClass,lcData->friendCtrId,(jlong)my_friend));
	}
	static void new_subscription_request (LinphoneCore *lc,  LinphoneFriend *my_friend, const char* url) {
		JNIEnv *env = 0;
		jint result = jvm->AttachCurrentThread(&env,NULL);
		if (result != 0) {
			ms_error("cannot attach VM\n");
			return;
		}
		LinphoneCoreData* lcData = (LinphoneCoreData*)linphone_core_get_user_data(lc);
		env->CallVoidMethod(lcData->listener
							,lcData->newSubscriptionRequestId
							,lcData->core
							,env->NewObject(lcData->friendClass,lcData->friendCtrId,(jlong)my_friend)
							,url ? env->NewStringUTF(url) : NULL);
	}
	static void text_received(LinphoneCore *lc, LinphoneChatRoom *room, const LinphoneAddress *from, const char *message) {
		JNIEnv *env = 0;
		jint result = jvm->AttachCurrentThread(&env,NULL);
		if (result != 0) {
			ms_error("cannot attach VM\n");
			return;
		}
		LinphoneCoreData* lcData = (LinphoneCoreData*)linphone_core_get_user_data(lc);
		env->CallVoidMethod(lcData->listener
							,lcData->textReceivedId
							,lcData->core
							,env->NewObject(lcData->chatRoomClass,lcData->chatRoomCtrId,(jlong)room)
							,env->NewObject(lcData->addressClass,lcData->addressCtrId,(jlong)from)
							,message ? env->NewStringUTF(message) : NULL);
	}


};
extern "C" jlong Java_org_linphone_core_LinphoneCoreImpl_newLinphoneCore(JNIEnv*  env
		,jobject  thiz
		,jobject jlistener
		,jstring juserConfig
		,jstring jfactoryConfig
		,jobject  juserdata){

	const char* userConfig = juserConfig?env->GetStringUTFChars(juserConfig, NULL):NULL;
	const char* factoryConfig = jfactoryConfig?env->GetStringUTFChars(jfactoryConfig, NULL):NULL;
	LinphoneCoreData* ldata = new LinphoneCoreData(env,thiz,jlistener,juserdata);
#ifdef ANDROID
	ms_andsnd_set_jvm(jvm);
#endif /*ANDROID*/

#ifdef HAVE_ILBC
	libmsilbc_init(); // requires an fpu
#endif
	jlong nativePtr = (jlong)linphone_core_new(	&ldata->vTable
			,userConfig
			,factoryConfig
			,ldata);
	//clear auth info list
	linphone_core_clear_all_auth_info((LinphoneCore*) nativePtr);
	//clear existing proxy config
	linphone_core_clear_proxy_config((LinphoneCore*) nativePtr);

	if (userConfig) env->ReleaseStringUTFChars(juserConfig, userConfig);
	if (factoryConfig) env->ReleaseStringUTFChars(jfactoryConfig, factoryConfig);
	return nativePtr;
}
extern "C" jlong Java_org_linphone_core_LinphoneCoreImpl_delete(JNIEnv*  env
		,jobject  thiz
		,jlong lc) {
	LinphoneCoreData* lcData = (LinphoneCoreData*)linphone_core_get_user_data((LinphoneCore*)lc);
	linphone_core_destroy((LinphoneCore*)lc);
	delete lcData;
}

extern "C" jlong Java_org_linphone_core_LinphoneCoreImpl_clearProxyConfigs(JNIEnv* env, jobject thiz,jlong lc) {
	linphone_core_clear_proxy_config((LinphoneCore*)lc);
}

extern "C" void Java_org_linphone_core_LinphoneCoreImpl_setDefaultProxyConfig(	JNIEnv*  env
		,jobject  thiz
		,jlong lc
		,jlong pc) {
	linphone_core_set_default_proxy((LinphoneCore*)lc,(LinphoneProxyConfig*)pc);
}
extern "C" jlong Java_org_linphone_core_LinphoneCoreImpl_getDefaultProxyConfig(	JNIEnv*  env
		,jobject  thiz
		,jlong lc) {
	LinphoneProxyConfig *config=0;
	linphone_core_get_default_proxy((LinphoneCore*)lc,&config);
	return (jlong)config;
}

extern "C" int Java_org_linphone_core_LinphoneCoreImpl_addProxyConfig(	JNIEnv*  env
		,jobject  thiz
		,jobject jproxyCfg
		,jlong lc
		,jlong pc) {
	LinphoneProxyConfig* proxy = (LinphoneProxyConfig*)pc;
	linphone_proxy_config_set_user_data(proxy, env->NewGlobalRef(jproxyCfg));

	return linphone_core_add_proxy_config((LinphoneCore*)lc,(LinphoneProxyConfig*)pc);
}

extern "C" jlong Java_org_linphone_core_LinphoneCoreImpl_clearAuthInfos(JNIEnv* env, jobject thiz,jlong lc) {
	linphone_core_clear_all_auth_info((LinphoneCore*)lc);
}

extern "C" void Java_org_linphone_core_LinphoneCoreImpl_addAuthInfo(	JNIEnv*  env
		,jobject  thiz
		,jlong lc
		,jlong pc) {
	linphone_core_add_auth_info((LinphoneCore*)lc,(LinphoneAuthInfo*)pc);
}
extern "C" void Java_org_linphone_core_LinphoneCoreImpl_iterate(	JNIEnv*  env
		,jobject  thiz
		,jlong lc) {
	linphone_core_iterate((LinphoneCore*)lc);
}
extern "C" jlong Java_org_linphone_core_LinphoneCoreImpl_invite(	JNIEnv*  env
		,jobject  thiz
		,jlong lc
		,jstring juri) {
	const char* uri = env->GetStringUTFChars(juri, NULL);
	LinphoneCall* lCall = linphone_core_invite((LinphoneCore*)lc,uri);
	env->ReleaseStringUTFChars(juri, uri);
	return (jlong)lCall;
}
extern "C" jlong Java_org_linphone_core_LinphoneCoreImpl_inviteAddress(	JNIEnv*  env
		,jobject  thiz
		,jlong lc
		,jlong to) {
	return (jlong) linphone_core_invite_address((LinphoneCore*)lc,(LinphoneAddress*)to);
}

extern "C" void Java_org_linphone_core_LinphoneCoreImpl_terminateCall(	JNIEnv*  env
		,jobject  thiz
		,jlong lc
		,jlong call) {
	linphone_core_terminate_call((LinphoneCore*)lc,(LinphoneCall*)call);
}

extern "C" jlong Java_org_linphone_core_LinphoneCoreImpl_getRemoteAddress(	JNIEnv*  env
		,jobject  thiz
		,jlong lc) {
	return (jlong)linphone_core_get_current_call_remote_address((LinphoneCore*)lc);
}
extern "C" jboolean Java_org_linphone_core_LinphoneCoreImpl_isInCall(	JNIEnv*  env
		,jobject  thiz
		,jlong lc) {

	return linphone_core_in_call((LinphoneCore*)lc);
}
extern "C" jboolean Java_org_linphone_core_LinphoneCoreImpl_isInComingInvitePending(	JNIEnv*  env
		,jobject  thiz
		,jlong lc) {

	return linphone_core_inc_invite_pending((LinphoneCore*)lc);
}
extern "C" void Java_org_linphone_core_LinphoneCoreImpl_acceptCall(	JNIEnv*  env
		,jobject  thiz
		,jlong lc
		,jlong call) {

	linphone_core_accept_call((LinphoneCore*)lc,(LinphoneCall*)call);
}

extern "C" jlong Java_org_linphone_core_LinphoneCoreImpl_getCallLog(	JNIEnv*  env
		,jobject  thiz
		,jlong lc
		,jint position) {
		return (jlong)ms_list_nth_data(linphone_core_get_call_logs((LinphoneCore*)lc),position);
}
extern "C" jint Java_org_linphone_core_LinphoneCoreImpl_getNumberOfCallLogs(	JNIEnv*  env
		,jobject  thiz
		,jlong lc) {
		return ms_list_size(linphone_core_get_call_logs((LinphoneCore*)lc));
}
extern "C" void Java_org_linphone_core_LinphoneCoreImpl_setNetworkStateReachable(	JNIEnv*  env
		,jobject  thiz
		,jlong lc
		,jboolean isReachable) {
		linphone_core_set_network_reachable((LinphoneCore*)lc,isReachable);
}

extern "C" void Java_org_linphone_core_LinphoneCoreImpl_setPlaybackGain(	JNIEnv*  env
		,jobject  thiz
		,jlong lc
		,jfloat gain) {
		linphone_core_set_playback_gain_db((LinphoneCore*)lc,gain);
}

extern "C" float Java_org_linphone_core_LinphoneCoreImpl_getPlaybackGain(	JNIEnv*  env
		,jobject  thiz
		,jlong lc) {
		return linphone_core_get_playback_gain_db((LinphoneCore*)lc);
}

extern "C" void Java_org_linphone_core_LinphoneCoreImpl_muteMic(	JNIEnv*  env
		,jobject  thiz
		,jlong lc
		,jboolean isMuted) {
		linphone_core_mute_mic((LinphoneCore*)lc,isMuted);
}

extern "C" jlong Java_org_linphone_core_LinphoneCoreImpl_interpretUrl(	JNIEnv*  env
		,jobject  thiz
		,jlong lc
		,jstring jurl) {
	const char* url = env->GetStringUTFChars(jurl, NULL);
	jlong result = (jlong)linphone_core_interpret_url((LinphoneCore*)lc,url);
	env->ReleaseStringUTFChars(jurl, url);
	return result;
}
extern "C" void Java_org_linphone_core_LinphoneCoreImpl_sendDtmf(	JNIEnv*  env
		,jobject  thiz
		,jlong lc
		,jchar dtmf) {
	linphone_core_send_dtmf((LinphoneCore*)lc,dtmf);
}
extern "C" void Java_org_linphone_core_LinphoneCoreImpl_playDtmf(	JNIEnv*  env
		,jobject  thiz
		,jlong lc
		,jchar dtmf
		,jint duration) {
	linphone_core_play_dtmf((LinphoneCore*)lc,dtmf,duration);
}
extern "C" void Java_org_linphone_core_LinphoneCoreImpl_stopDtmf(	JNIEnv*  env
		,jobject  thiz
		,jlong lc) {
	linphone_core_stop_dtmf((LinphoneCore*)lc);
}

extern "C" void Java_org_linphone_core_LinphoneCoreImpl_clearCallLogs(JNIEnv*  env
																		,jobject  thiz
																		,jlong lc) {
	linphone_core_clear_call_logs((LinphoneCore*)lc);
}
extern "C" jboolean Java_org_linphone_core_LinphoneCoreImpl_isMicMuted(	JNIEnv*  env
		,jobject  thiz
		,jlong lc) {
	return linphone_core_is_mic_muted((LinphoneCore*)lc);
}
extern "C" jlong Java_org_linphone_core_LinphoneCoreImpl_findPayloadType(JNIEnv*  env
																			,jobject  thiz
																			,jlong lc
																			,jstring jmime
																			,jint rate) {
	const char* mime = env->GetStringUTFChars(jmime, NULL);
	jlong result = (jlong)linphone_core_find_payload_type((LinphoneCore*)lc,mime,rate);
	env->ReleaseStringUTFChars(jmime, mime);
	return result;
}
extern "C" jlong Java_org_linphone_core_LinphoneCoreImpl_enablePayloadType(JNIEnv*  env
																			,jobject  thiz
																			,jlong lc
																			,jlong pt
																			,jboolean enable) {
	return linphone_core_enable_payload_type((LinphoneCore*)lc,(PayloadType*)pt,enable);
}
extern "C" void Java_org_linphone_core_LinphoneCoreImpl_enableEchoCancellation(JNIEnv*  env
																			,jobject  thiz
																			,jlong lc
																			,jboolean enable) {
	linphone_core_enable_echo_cancellation((LinphoneCore*)lc,enable);
}
extern "C" jboolean Java_org_linphone_core_LinphoneCoreImpl_isEchoCancellationEnabled(JNIEnv*  env
																			,jobject  thiz
																			,jlong lc
																			) {
	return linphone_core_echo_cancellation_enabled((LinphoneCore*)lc);
}

extern "C" jlong Java_org_linphone_core_LinphoneCoreImpl_getCurrentCall(JNIEnv*  env
																			,jobject  thiz
																			,jlong lc
																			) {
	return (jlong)linphone_core_get_current_call((LinphoneCore*)lc);
}
extern "C" void Java_org_linphone_core_LinphoneCoreImpl_addFriend(JNIEnv*  env
																			,jobject  thiz
																			,jlong lc
																			,jlong aFriend
																			) {
	linphone_core_add_friend((LinphoneCore*)lc,(LinphoneFriend*)aFriend);
}
extern "C" void Java_org_linphone_core_LinphoneCoreImpl_setPresenceInfo(JNIEnv*  env
																			,jobject  thiz
																			,jlong lc
																			,jint minute_away
																			,jstring jalternative_contact
																			,jint status) {
	const char* alternative_contact = env->GetStringUTFChars(jalternative_contact, NULL);
	linphone_core_set_presence_info((LinphoneCore*)lc,minute_away,alternative_contact,(LinphoneOnlineStatus)status);
	env->ReleaseStringUTFChars(jalternative_contact, alternative_contact);
}

extern "C" long Java_org_linphone_core_LinphoneCoreImpl_createChatRoom(JNIEnv*  env
																			,jobject  thiz
																			,jlong lc
																			,jstring jto) {

	const char* to = env->GetStringUTFChars(jto, NULL);
	LinphoneChatRoom* lResult = linphone_core_create_chat_room((LinphoneCore*)lc,to);
	env->ReleaseStringUTFChars(jto, to);
	return (long)lResult;
}

extern "C" void Java_org_linphone_core_LinphoneCoreImpl_enableVideo(JNIEnv*  env
																			,jobject  thiz
																			,jlong lc
																			,jboolean vcap_enabled
																			,jboolean display_enabled) {
	linphone_core_enable_video((LinphoneCore*)lc, vcap_enabled,display_enabled);

}
extern "C" jboolean Java_org_linphone_core_LinphoneCoreImpl_isVideoEnabled(JNIEnv*  env
																			,jobject  thiz
																			,jlong lc) {
	return linphone_core_video_enabled((LinphoneCore*)lc);
}

//ProxyConfig

extern "C" jlong Java_org_linphone_core_LinphoneProxyConfigImpl_newLinphoneProxyConfig(JNIEnv*  env,jobject  thiz) {
	LinphoneProxyConfig* proxy = linphone_proxy_config_new();
	return  (jlong) proxy;
}

extern "C" void Java_org_linphone_core_LinphoneProxyConfigImpl_delete(JNIEnv*  env,jobject  thiz,jlong ptr) {
	linphone_proxy_config_destroy((LinphoneProxyConfig*)ptr);
}
extern "C" void Java_org_linphone_core_LinphoneProxyConfigImpl_setIdentity(JNIEnv* env,jobject thiz,jlong proxyCfg,jstring jidentity) {
	const char* identity = env->GetStringUTFChars(jidentity, NULL);
	linphone_proxy_config_set_identity((LinphoneProxyConfig*)proxyCfg,identity);
	env->ReleaseStringUTFChars(jidentity, identity);
}
extern "C" jstring Java_org_linphone_core_LinphoneProxyConfigImpl_getIdentity(JNIEnv* env,jobject thiz,jlong proxyCfg) {
	const char* identity = linphone_proxy_config_get_identity((LinphoneProxyConfig*)proxyCfg);
	if (identity) {
		return env->NewStringUTF(identity);
	} else {
		return NULL;
	}
}
extern "C" int Java_org_linphone_core_LinphoneProxyConfigImpl_setProxy(JNIEnv* env,jobject thiz,jlong proxyCfg,jstring jproxy) {
	const char* proxy = env->GetStringUTFChars(jproxy, NULL);
	int err=linphone_proxy_config_set_server_addr((LinphoneProxyConfig*)proxyCfg,proxy);
	env->ReleaseStringUTFChars(jproxy, proxy);
	return err;
}
extern "C" jstring Java_org_linphone_core_LinphoneProxyConfigImpl_getProxy(JNIEnv* env,jobject thiz,jlong proxyCfg) {
	const char* proxy = linphone_proxy_config_get_addr((LinphoneProxyConfig*)proxyCfg);
	if (proxy) {
		return env->NewStringUTF(proxy);
	} else {
		return NULL;
	}
}
extern "C" int Java_org_linphone_core_LinphoneProxyConfigImpl_setRoute(JNIEnv* env,jobject thiz,jlong proxyCfg,jstring jroute) {
	if (jroute != NULL) {
		const char* route = env->GetStringUTFChars(jroute, NULL);
		int err=linphone_proxy_config_set_route((LinphoneProxyConfig*)proxyCfg,route);
		env->ReleaseStringUTFChars(jroute, route);
		return err;
	} else {
		return linphone_proxy_config_set_route((LinphoneProxyConfig*)proxyCfg,NULL);
	}
}
extern "C" jstring Java_org_linphone_core_LinphoneProxyConfigImpl_getRoute(JNIEnv* env,jobject thiz,jlong proxyCfg) {
	const char* route = linphone_proxy_config_get_route((LinphoneProxyConfig*)proxyCfg);
	if (route) {
		return env->NewStringUTF(route);
	} else {
		return NULL;
	}
}

extern "C" void Java_org_linphone_core_LinphoneProxyConfigImpl_enableRegister(JNIEnv* env,jobject thiz,jlong proxyCfg,jboolean enableRegister) {
	linphone_proxy_config_enable_register((LinphoneProxyConfig*)proxyCfg,enableRegister);
}
extern "C" jboolean Java_org_linphone_core_LinphoneProxyConfigImpl_isRegistered(JNIEnv* env,jobject thiz,jlong proxyCfg) {
	return linphone_proxy_config_is_registered((LinphoneProxyConfig*)proxyCfg);
}
extern "C" jboolean Java_org_linphone_core_LinphoneProxyConfigImpl_isRegisterEnabled(JNIEnv* env,jobject thiz,jlong proxyCfg) {
	return linphone_proxy_config_register_enabled((LinphoneProxyConfig*)proxyCfg);
}
extern "C" void Java_org_linphone_core_LinphoneProxyConfigImpl_edit(JNIEnv* env,jobject thiz,jlong proxyCfg) {
	linphone_proxy_config_edit((LinphoneProxyConfig*)proxyCfg);
}
extern "C" void Java_org_linphone_core_LinphoneProxyConfigImpl_done(JNIEnv* env,jobject thiz,jlong proxyCfg) {
	linphone_proxy_config_done((LinphoneProxyConfig*)proxyCfg);
}
extern "C" jstring Java_org_linphone_core_LinphoneProxyConfigImpl_normalizePhoneNumber(JNIEnv* env,jobject thiz,jlong proxyCfg,jstring jnumber) {
	if (jnumber == 0) {
		ms_error("cannot normalized null number");
	}
	const char* number = env->GetStringUTFChars(jnumber, NULL);
	int len = env->GetStringLength(jnumber);
	if (len == 0) {
		ms_warning("cannot normalize empty number");
		return jnumber;
	}
	char targetBuff[2*len];// returned number can be greater than origin (specially in case of prefix insertion
	linphone_proxy_config_normalize_number((LinphoneProxyConfig*)proxyCfg,number,targetBuff,sizeof(targetBuff));
	jstring normalizedNumber = env->NewStringUTF(targetBuff);
	env->ReleaseStringUTFChars(jnumber, number);
	return normalizedNumber;
}
extern "C" jstring Java_org_linphone_core_LinphoneProxyConfigImpl_getDomain(JNIEnv* env
																			,jobject thiz
																			,jlong proxyCfg) {
	const char* domain = linphone_proxy_config_get_domain((LinphoneProxyConfig*)proxyCfg);
	if (domain) {
		return env->NewStringUTF(domain);
	} else {
		return NULL;
	}
}
extern "C" void Java_org_linphone_core_LinphoneProxyConfigImpl_setDialEscapePlus(JNIEnv* env,jobject thiz,jlong proxyCfg,jboolean value) {
	linphone_proxy_config_set_dial_escape_plus((LinphoneProxyConfig*)proxyCfg,value);
}

extern "C" void Java_org_linphone_core_LinphoneProxyConfigImpl_setDialPrefix(JNIEnv* env
																	,jobject thiz
																	,jlong proxyCfg
																	,jstring jprefix) {
	const char* prefix = env->GetStringUTFChars(jprefix, NULL);
	linphone_proxy_config_set_dial_prefix((LinphoneProxyConfig*)proxyCfg,prefix);
	env->ReleaseStringUTFChars(jprefix, prefix);
}


//Auth Info

extern "C" jlong Java_org_linphone_core_LinphoneAuthInfoImpl_newLinphoneAuthInfo(JNIEnv* env
		, jobject thiz
		, jstring jusername
		, jstring juserid
		, jstring jpassword
		, jstring jha1
		, jstring jrealm) {

	const char* username = env->GetStringUTFChars(jusername, NULL);
	const char* password = env->GetStringUTFChars(jpassword, NULL);
	jlong auth = (jlong)linphone_auth_info_new(username,NULL,password,NULL,NULL);

	env->ReleaseStringUTFChars(jusername, username);
	env->ReleaseStringUTFChars(jpassword, password);
	return auth;

}
extern "C" void Java_org_linphone_core_LinphoneAuthInfoImpl_delete(JNIEnv* env
		, jobject thiz
		, jlong ptr) {
	linphone_auth_info_destroy((LinphoneAuthInfo*)ptr);
}

//LinphoneAddress

extern "C" jlong Java_org_linphone_core_LinphoneAddressImpl_newLinphoneAddressImpl(JNIEnv*  env
																					,jobject  thiz
																					,jstring juri
																					,jstring jdisplayName) {
	const char* uri = env->GetStringUTFChars(juri, NULL);
	LinphoneAddress* address = linphone_address_new(uri);
	if (jdisplayName && address) {
		const char* displayName = env->GetStringUTFChars(jdisplayName, NULL);
		linphone_address_set_display_name(address,displayName);
		env->ReleaseStringUTFChars(jdisplayName, displayName);
	}
	env->ReleaseStringUTFChars(juri, uri);

	return  (jlong) address;
}
extern "C" void Java_org_linphone_core_LinphoneAddressImpl_delete(JNIEnv*  env
																		,jobject  thiz
																		,jlong ptr) {
	linphone_address_destroy((LinphoneAddress*)ptr);
}

extern "C" jstring Java_org_linphone_core_LinphoneAddressImpl_getDisplayName(JNIEnv*  env
																		,jobject  thiz
																		,jlong ptr) {
	const char* displayName = linphone_address_get_display_name((LinphoneAddress*)ptr);
	if (displayName) {
		return env->NewStringUTF(displayName);
	} else {
		return 0;
	}
}
extern "C" jstring Java_org_linphone_core_LinphoneAddressImpl_getUserName(JNIEnv*  env
																		,jobject  thiz
																		,jlong ptr) {
	const char* userName = linphone_address_get_username((LinphoneAddress*)ptr);
	if (userName) {
		return env->NewStringUTF(userName);
	} else {
		return 0;
	}
}
extern "C" jstring Java_org_linphone_core_LinphoneAddressImpl_getDomain(JNIEnv*  env
																		,jobject  thiz
																		,jlong ptr) {
	const char* domain = linphone_address_get_domain((LinphoneAddress*)ptr);
	if (domain) {
		return env->NewStringUTF(domain);
	} else {
		return 0;
	}
}

extern "C" jstring Java_org_linphone_core_LinphoneAddressImpl_toString(JNIEnv*  env
																		,jobject  thiz
																		,jlong ptr) {
	char* uri = linphone_address_as_string((LinphoneAddress*)ptr);
	jstring juri =env->NewStringUTF(uri);
	ms_free(uri);
	return juri;
}
extern "C" jstring Java_org_linphone_core_LinphoneAddressImpl_toUri(JNIEnv*  env
																		,jobject  thiz
																		,jlong ptr) {
	char* uri = linphone_address_as_string_uri_only((LinphoneAddress*)ptr);
	jstring juri =env->NewStringUTF(uri);
	ms_free(uri);
	return juri;
}
extern "C" void Java_org_linphone_core_LinphoneAddressImpl_setDisplayName(JNIEnv*  env
																		,jobject  thiz
																		,jlong address
																		,jstring jdisplayName) {
	const char* displayName = jdisplayName!= NULL?env->GetStringUTFChars(jdisplayName, NULL):NULL;
	linphone_address_set_display_name((LinphoneAddress*)address,displayName);
	if (displayName != NULL) env->ReleaseStringUTFChars(jdisplayName, displayName);
}


//CallLog
extern "C" jlong Java_org_linphone_core_LinphoneCallLogImpl_getFrom(JNIEnv*  env
																		,jobject  thiz
																		,jlong ptr) {
	return (jlong)((LinphoneCallLog*)ptr)->from;
}
extern "C" jlong Java_org_linphone_core_LinphoneCallLogImpl_getTo(JNIEnv*  env
																		,jobject  thiz
																		,jlong ptr) {
	return (jlong)((LinphoneCallLog*)ptr)->to;
}
extern "C" jboolean Java_org_linphone_core_LinphoneCallLogImpl_isIncoming(JNIEnv*  env
																		,jobject  thiz
																		,jlong ptr) {
	return ((LinphoneCallLog*)ptr)->dir==LinphoneCallIncoming?JNI_TRUE:JNI_FALSE;
}

extern "C" jstring Java_org_linphone_core_PayloadTypeImpl_toString(JNIEnv*  env
																		,jobject  thiz
																		,jlong ptr) {

	PayloadType* pt = (PayloadType*)ptr;
	char* value = ms_strdup_printf("[%s] clock [%s], bitrate [%s]"
									,payload_type_get_mime(pt)
									,payload_type_get_rate(pt)
									,payload_type_get_bitrate(pt));
	jstring jvalue =env->NewStringUTF(value);
	ms_free(value);
	return jvalue;
}
//LinphoneCall
extern "C" void Java_org_linphone_core_LinphoneCallImpl_ref(JNIEnv*  env
																		,jobject  thiz
																		,jlong ptr) {
	linphone_call_ref((LinphoneCall*)ptr);
}

extern "C" void Java_org_linphone_core_LinphoneCallImpl_unref(JNIEnv*  env
																		,jobject  thiz
																		,jlong ptr) {
	linphone_call_unref((LinphoneCall*)ptr);
}

extern "C" jlong Java_org_linphone_core_LinphoneCallImpl_getCallLog(	JNIEnv*  env
																		,jobject  thiz
																		,jlong ptr) {
	return (jlong)linphone_call_get_call_log((LinphoneCall*)ptr);
}

extern "C" jboolean Java_org_linphone_core_LinphoneCallImpl_isIncoming(	JNIEnv*  env
																		,jobject  thiz
																		,jlong ptr) {
	return linphone_call_get_dir((LinphoneCall*)ptr)==LinphoneCallIncoming?JNI_TRUE:JNI_FALSE;
}

extern "C" jlong Java_org_linphone_core_LinphoneCallImpl_getRemoteAddress(	JNIEnv*  env
																		,jobject  thiz
																		,jlong ptr) {
	return (jlong)linphone_call_get_remote_address((LinphoneCall*)ptr);
}

extern "C" jint Java_org_linphone_core_LinphoneCallImpl_getState(	JNIEnv*  env
																		,jobject  thiz
																		,jlong ptr) {
	return (jint)linphone_call_get_state((LinphoneCall*)ptr);
}

//LinphoneFriend
extern "C" long Java_org_linphone_core_LinphoneFriendImpl_newLinphoneFriend(JNIEnv*  env
																		,jobject  thiz
																		,jstring jFriendUri) {
	LinphoneFriend* lResult;

	if (jFriendUri) {
		const char* friendUri = env->GetStringUTFChars(jFriendUri, NULL);
		lResult= linphone_friend_new_with_addr(friendUri);
		env->ReleaseStringUTFChars(jFriendUri, friendUri);
	} else {
		lResult = linphone_friend_new();
	}
	return (long)lResult;
}
extern "C" void Java_org_linphone_core_LinphoneFriendImpl_setAddress(JNIEnv*  env
																		,jobject  thiz
																		,jlong ptr
																		,jlong linphoneAddress) {
	linphone_friend_set_addr((LinphoneFriend*)ptr,(LinphoneAddress*)linphoneAddress);
}
extern "C" long Java_org_linphone_core_LinphoneFriendImpl_getAddress(JNIEnv*  env
																		,jobject  thiz
																		,jlong ptr) {
	return (long)linphone_friend_get_address((LinphoneFriend*)ptr);
}
extern "C" void Java_org_linphone_core_LinphoneFriendImpl_setIncSubscribePolicy(JNIEnv*  env
																		,jobject  thiz
																		,jlong ptr
																		,jint policy) {
	linphone_friend_set_inc_subscribe_policy((LinphoneFriend*)ptr,(LinphoneSubscribePolicy)policy);
}
extern "C" jint Java_org_linphone_core_LinphoneFriendImpl_getIncSubscribePolicy(JNIEnv*  env
																		,jobject  thiz
																		,jlong ptr) {
	return linphone_friend_get_inc_subscribe_policy((LinphoneFriend*)ptr);
}
extern "C" void Java_org_linphone_core_LinphoneFriendImpl_enableSubscribes(JNIEnv*  env
																		,jobject  thiz
																		,jlong ptr
																		,jboolean value) {
	linphone_friend_enable_subscribes((LinphoneFriend*)ptr,value);
}
extern "C" jboolean Java_org_linphone_core_LinphoneFriendImpl_isSubscribesEnabled(JNIEnv*  env
																		,jobject  thiz
																		,jlong ptr) {
	return linphone_friend_subscribes_enabled((LinphoneFriend*)ptr);
}
extern "C" jboolean Java_org_linphone_core_LinphoneFriendImpl_getStatus(JNIEnv*  env
																		,jobject  thiz
																		,jlong ptr) {
	return linphone_friend_get_status((LinphoneFriend*)ptr);
}
extern "C" void Java_org_linphone_core_LinphoneFriendImpl_edit(JNIEnv*  env
																		,jobject  thiz
																		,jlong ptr) {
	return linphone_friend_edit((LinphoneFriend*)ptr);
}
extern "C" void Java_org_linphone_core_LinphoneFriendImpl_done(JNIEnv*  env
																		,jobject  thiz
																		,jlong ptr) {
	 linphone_friend_done((LinphoneFriend*)ptr);
}
//LinphoneChatRoom
extern "C" long Java_org_linphone_core_LinphoneChatRoomImpl_getPeerAddress(JNIEnv*  env
																		,jobject  thiz
																		,jlong ptr) {
	return (long) linphone_chat_room_get_peer_address((LinphoneChatRoom*)ptr);
}
extern "C" void Java_org_linphone_core_LinphoneChatRoomImpl_sendMessage(JNIEnv*  env
																		,jobject  thiz
																		,jlong ptr
																		,jstring jmessage) {
	const char* message = env->GetStringUTFChars(jmessage, NULL);
	linphone_chat_room_send_message((LinphoneChatRoom*)ptr,message);
	env->ReleaseStringUTFChars(jmessage, message);

}

<<<<<<< HEAD
extern "C" void Java_org_linphone_core_LinphoneCoreImpl_setVideoWindowId(JNIEnv* env
																		,jobject thiz
																		,jlong lc
																		,jobject obj) {
	linphone_core_set_native_video_window_id((LinphoneCore*)lc,(unsigned long)obj);
	ms_message("linphone_core_set_native_video_window_id() called !!!!!!!");
}

=======
// FIXME stubb function
extern "C" void Java_org_linphone_core_LinphoneCoreImpl_setVideoWindowId(JNIEnv* env
																		,jobject thiz
																		,jobject obj) {
}
>>>>>>> 6118e06d
<|MERGE_RESOLUTION|>--- conflicted
+++ resolved
@@ -943,7 +943,6 @@
 
 }
 
-<<<<<<< HEAD
 extern "C" void Java_org_linphone_core_LinphoneCoreImpl_setVideoWindowId(JNIEnv* env
 																		,jobject thiz
 																		,jlong lc
@@ -951,11 +950,3 @@
 	linphone_core_set_native_video_window_id((LinphoneCore*)lc,(unsigned long)obj);
 	ms_message("linphone_core_set_native_video_window_id() called !!!!!!!");
 }
-
-=======
-// FIXME stubb function
-extern "C" void Java_org_linphone_core_LinphoneCoreImpl_setVideoWindowId(JNIEnv* env
-																		,jobject thiz
-																		,jobject obj) {
-}
->>>>>>> 6118e06d
