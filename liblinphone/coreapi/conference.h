--- conflicted
+++ resolved
@@ -28,15 +28,9 @@
 	
 #include "linphonecore.h"
 
-#include "linphonecore.h"
-
 #ifdef __cplusplus
 extern "C" {
 #endif
-<<<<<<< HEAD
-	
-=======
->>>>>>> 56a53d03
 
 /**
  * @addtogroup call_control
