
/*
linphone
Copyright (C) 2000  Simon MORLAT (simon.morlat@linphone.org)

This program is free software; you can redistribute it and/or
modify it under the terms of the GNU General Public License
as published by the Free Software Foundation; either version 2
of the License, or (at your option) any later version.

This program is distributed in the hope that it will be useful,
but WITHOUT ANY WARRANTY; without even the implied warranty of
MERCHANTABILITY or FITNESS FOR A PARTICULAR PURPOSE.  See the
GNU General Public License for more details.

You should have received a copy of the GNU General Public License
along with this program; if not, write to the Free Software
Foundation, Inc., 59 Temple Place - Suite 330, Boston, MA  02111-1307, USA.
*/

#include "private.h"
#include "mediastreamer2/mediastream.h"
#include <stdlib.h>
#include <stdio.h>
#ifdef HAVE_SIGHANDLER_T
#include <signal.h>
#endif /*HAVE_SIGHANDLER_T*/

#include <string.h>
#if !defined(_WIN32_WCE)
#include <errno.h>
#include <sys/types.h>
#include <sys/stat.h>
#include <unistd.h>
#include <fcntl.h>
#endif /*_WIN32_WCE*/

#undef snprintf
#include <ortp/stun.h>


#if !defined(WIN32)

static char lock_name[80];
static char lock_set=0;
/* put a lock file in /tmp. this is called when linphone runs as a daemon*/
int set_lock_file()
{
	FILE *lockfile;

	snprintf(lock_name,80,"/tmp/linphone.%i",getuid());
	lockfile=fopen(lock_name,"w");
	if (lockfile==NULL)
	{
		printf("Failed to create lock file.\n");
		return(-1);
	}
	fprintf(lockfile,"%i",getpid());
	fclose(lockfile);
	lock_set=1;
	return(0);
}

/* looks if there is a lock file. If presents return its content (the pid of the already running linphone), if not found, returns -1*/
int get_lock_file()
{
	int pid;
	FILE *lockfile;

	snprintf(lock_name,80,"/tmp/linphone.%i",getuid());
	lockfile=fopen(lock_name,"r");
	if (lockfile==NULL)
		return(-1);
	if (fscanf(lockfile,"%i",&pid)!=1){
		ms_warning("Could not read pid in lock file.");
		fclose(lockfile);
		return -1;
	}
	fclose(lockfile);
	return pid;
}

/* remove the lock file if it was set*/
int remove_lock_file()
{
	int err=0;
	if (lock_set)
	{
		err=unlink(lock_name);
		lock_set=0;
	}
	return(err);
}

#endif

char *int2str(int number)
{
	char *numstr=ms_malloc(10);
	snprintf(numstr,10,"%i",number);
	return numstr;
}

void check_sound_device(LinphoneCore *lc)
{
#ifdef _linux
	int fd=0;
	int len;
	int a;
	char *file=NULL;
	char *i810_audio=NULL;
	char *snd_pcm_oss=NULL;
	char *snd_mixer_oss=NULL;
	char *snd_pcm=NULL;
	fd=open("/proc/modules",O_RDONLY);

	if (fd>0){
		/* read the entire /proc/modules file and check if sound conf seems correct */
		/*a=fstat(fd,&statbuf);
		if (a<0) ms_warning("Can't stat /proc/modules:%s.",strerror(errno));
		len=statbuf.st_size;
		if (len==0) ms_warning("/proc/modules has zero size!");
		*/
		/***** fstat does not work on /proc/modules for unknown reason *****/
		len=6000;
		file=ms_malloc(len+1);
		a=read(fd,file,len);
		if (a<len) file=ms_realloc(file,a+1);
		file[a]='\0';
		i810_audio=strstr(file,"i810_audio");
		if (i810_audio!=NULL){
			/* I'm sorry i put this warning in comments because
			 * i don't use yet the right driver !! */
/*			lc->vtable.display_warning(lc,_("You are currently using the i810_audio driver.\nThis driver is buggy and so does not work with Linphone.\nWe suggest that you replace it by its equivalent ALSA driver,\neither with packages from your distribution, or by downloading\nALSA drivers at http://www.alsa-project.org."));*/
			goto end;
		}
		snd_pcm=strstr(file,"snd-pcm");
		if (snd_pcm!=NULL){
			snd_pcm_oss=strstr(file,"snd-pcm-oss");
			snd_mixer_oss=strstr(file,"snd-mixer-oss");
			if (snd_pcm_oss==NULL){
				lc->vtable.display_warning(lc,_("Your computer appears to be using ALSA sound drivers.\nThis is the best choice. However the pcm oss emulation module\nis missing and linphone needs it. Please execute\n'modprobe snd-pcm-oss' as root to load it."));
			}
			if (snd_mixer_oss==NULL){
				lc->vtable.display_warning(lc,_("Your computer appears to be using ALSA sound drivers.\nThis is the best choice. However the mixer oss emulation module\nis missing and linphone needs it. Please execute\n 'modprobe snd-mixer-oss' as root to load it."));
			}
		}
	}else {

		ms_warning("Could not open /proc/modules.");
	}
	/* now check general volume. Some user forget to rise it and then complain that linphone is
	not working */
	/* but some other users complain that linphone should not change levels...
	if (lc->sound_conf.sndcard!=NULL){
		a=snd_card_get_level(lc->sound_conf.sndcard,SND_CARD_LEVEL_GENERAL);
		if (a<50){
			ms_warning("General level is quite low (%i). Linphone rises it up for you.",a);
			snd_card_set_level(lc->sound_conf.sndcard,SND_CARD_LEVEL_GENERAL,80);
		}
	}
	*/
	end:
	if (file!=NULL) ms_free(file);
	if (fd>0) close(fd);
#endif
}

#define UDP_HDR_SZ 8
#define RTP_HDR_SZ 12
#define IP4_HDR_SZ 20   /*20 is the minimum, but there may be some options*/

static void payload_type_set_enable(PayloadType *pt,int value)
{
	if ((value)!=0) payload_type_set_flag(pt,PAYLOAD_TYPE_ENABLED); \
	else payload_type_unset_flag(pt,PAYLOAD_TYPE_ENABLED);
}

static bool_t payload_type_enabled(PayloadType *pt) {
	return (((pt)->flags & PAYLOAD_TYPE_ENABLED)!=0);
}

<<<<<<< HEAD
bool_t linphone_core_payload_type_enabled(LinphoneCore *lc, PayloadType *pt){
	if (ms_list_find(lc->codecs_conf.audio_codecs,pt) || ms_list_find(lc->codecs_conf.video_codecs,pt)){
		return payload_type_enabled(pt);
	}
	ms_error("Getting enablement status of codec not in audio or video list of PayloadType !");
	return FALSE;
}

int linphone_core_enable_payload_type(LinphoneCore *lc, PayloadType *pt, bool_t enabled){
	if (ms_list_find(lc->codecs_conf.audio_codecs,pt) || ms_list_find(lc->codecs_conf.video_codecs,pt)){
		payload_type_set_enable(pt,enabled);
		return 0;
	}
	ms_error("Enabling codec not in audio or video list of PayloadType !");
	return -1;
}

const char *linphone_core_get_payload_type_description(LinphoneCore *lc, PayloadType *pt){
	if (ms_filter_codec_supported(pt->mime_type)){
		MSFilterDesc *desc=ms_filter_get_encoder(pt->mime_type);
		return desc->text;
	}
	return NULL;
}


=======
>>>>>>> d8adf0ed
/*this function makes a special case for speex/8000.
This codec is variable bitrate. The 8kbit/s mode is interesting when having a low upload bandwidth, but its quality
is not very good. We 'd better use its 15kbt/s mode when we have enough bandwidth*/
static int get_codec_bitrate(LinphoneCore *lc, const PayloadType *pt){
	int upload_bw=linphone_core_get_upload_bandwidth(lc);
	if (bandwidth_is_greater(upload_bw,129) || (bandwidth_is_greater(upload_bw,33) && !linphone_core_video_enabled(lc)) ) {
		if (strcmp(pt->mime_type,"speex")==0 && pt->clock_rate==8000){
			return 15000;
		}
	}
	return pt->normal_bitrate;
}

static double get_audio_payload_bandwidth(LinphoneCore *lc, const PayloadType *pt){
	double npacket=50;
	double packet_size;
	int bitrate;
	bitrate=get_codec_bitrate(lc,pt);
	packet_size= (((double)bitrate)/(50*8))+UDP_HDR_SZ+RTP_HDR_SZ+IP4_HDR_SZ;
	return packet_size*8.0*npacket;
}

void linphone_core_update_allocated_audio_bandwidth_in_call(LinphoneCore *lc, const PayloadType *pt){
	lc->audio_bw=(int)(get_audio_payload_bandwidth(lc,pt)/1000.0);
	/*update*/
	linphone_core_set_download_bandwidth(lc,lc->net_conf.download_bw);
	linphone_core_set_upload_bandwidth(lc,lc->net_conf.upload_bw);
}

void linphone_core_update_allocated_audio_bandwidth(LinphoneCore *lc){
	const MSList *elem;
	PayloadType *max=NULL;
	for(elem=linphone_core_get_audio_codecs(lc);elem!=NULL;elem=elem->next){
		PayloadType *pt=(PayloadType*)elem->data;
		if (payload_type_enabled(pt)){
			int pt_bitrate=get_codec_bitrate(lc,pt);
			if (max==NULL) max=pt;
			else if (max->normal_bitrate<pt_bitrate){
				max=pt;
			}
		}
	}
	if (max) {
		linphone_core_update_allocated_audio_bandwidth_in_call(lc,max);
	}
}

/* return TRUE if codec can be used with bandwidth, FALSE else*/
bool_t linphone_core_check_payload_type_usability(LinphoneCore *lc, PayloadType *pt)
{
	double codec_band;
	int min_audio_bw;
	int min_video_bw;
	bool_t ret=FALSE;
	/*
	  update allocated audio bandwidth to allocate the remaining to video.
	  This must be done outside calls, because after sdp negociation
	  the audio bandwidth is refined to the selected codec
	*/
	if (!linphone_core_in_call(lc)) linphone_core_update_allocated_audio_bandwidth(lc);
	min_audio_bw=get_min_bandwidth(linphone_core_get_download_bandwidth(lc),
					linphone_core_get_upload_bandwidth(lc));
	if (min_audio_bw==0) min_audio_bw=-1;
	min_video_bw=get_min_bandwidth(lc->dw_video_bw,lc->up_video_bw);

	switch (pt->type){
		case PAYLOAD_AUDIO_CONTINUOUS:
		case PAYLOAD_AUDIO_PACKETIZED:
			codec_band=get_audio_payload_bandwidth(lc,pt);
			ret=bandwidth_is_greater(min_audio_bw*1000,codec_band);
			//ms_message("Payload %s: %g",pt->mime_type,codec_band);
			break;
		case PAYLOAD_VIDEO:
			if (min_video_bw!=0) {/* infinite (-1) or strictly positive*/
				/*let the video use all the bandwidth minus the maximum bandwidth used by audio */
				if (min_video_bw>0)
					pt->normal_bitrate=min_video_bw*1000;
				else
					pt->normal_bitrate=1500000; /*around 1.5 Mbit/s*/
				ret=TRUE;
			}
			else ret=FALSE;
			break;
	}
	/*if (!ret) ms_warning("Payload %s is not usable with your internet connection.",pt->mime_type);*/

	return ret;
}

bool_t lp_spawn_command_line_sync(const char *command, char **result,int *command_ret){
#if !defined(_WIN32_WCE)
	FILE *f=popen(command,"r");
	if (f!=NULL){
		int err;
		*result=ms_malloc(4096);
		err=fread(*result,1,4096-1,f);
		if (err<0){
			ms_warning("Error reading command output:%s",strerror(errno));
			ms_free(result);
			return FALSE;
		}
		(*result)[err]=0;
		err=pclose(f);
		if (command_ret!=NULL) *command_ret=err;
		return TRUE;
	}
#endif /*_WIN32_WCE*/
	return FALSE;
}

#if defined(HAVE_GETIFADDRS) && defined(INET6)
#include <sys/types.h>
#include <sys/socket.h>
#include <ifaddrs.h>
bool_t host_has_ipv6_network()
{
	struct ifaddrs *ifp;
	struct ifaddrs *ifpstart;
	bool_t ipv6_present=FALSE;

	if (getifaddrs (&ifpstart) < 0)
	{
		return FALSE;
	}

	for (ifp=ifpstart; ifp != NULL; ifp = ifp->ifa_next)
	{
		if (!ifp->ifa_addr)
		  continue;

		switch (ifp->ifa_addr->sa_family) {
		case AF_INET:

			break;
		case AF_INET6:
		    ipv6_present=TRUE;
			break;
		default:
		        continue;
  		}
	}

	freeifaddrs (ifpstart);

	return ipv6_present;
}
#else

bool_t host_has_ipv6_network()
{
	return FALSE;
}


#endif

static ortp_socket_t create_socket(int local_port){
	struct sockaddr_in laddr;
	ortp_socket_t sock;
	int optval;
	sock=socket(PF_INET,SOCK_DGRAM,IPPROTO_UDP);
	if (sock<0) {
		ms_error("Fail to create socket");
		return -1;
	}
	memset (&laddr,0,sizeof(laddr));
	laddr.sin_family=AF_INET;
	laddr.sin_addr.s_addr=INADDR_ANY;
	laddr.sin_port=htons(local_port);
	if (bind(sock,(struct sockaddr*)&laddr,sizeof(laddr))<0){
		ms_error("Bind socket to 0.0.0.0:%i failed: %s",local_port,getSocketError());
		close_socket(sock);
		return -1;
	}
	optval=1;
	if (setsockopt (sock, SOL_SOCKET, SO_REUSEADDR,
				(SOCKET_OPTION_VALUE)&optval, sizeof (optval))<0){
		ms_warning("Fail to set SO_REUSEADDR");
	}
	set_non_blocking_socket(sock);
	return sock;
}

static int sendStunRequest(int sock, const struct sockaddr *server, socklen_t addrlen, int id, bool_t changeAddr){
	char buf[STUN_MAX_MESSAGE_SIZE];
	int len = STUN_MAX_MESSAGE_SIZE;
	StunAtrString username;
   	StunAtrString password;
	StunMessage req;
	int err;
	memset(&req, 0, sizeof(StunMessage));
	memset(&username,0,sizeof(username));
	memset(&password,0,sizeof(password));
	stunBuildReqSimple( &req, &username, changeAddr , changeAddr , id);
	len = stunEncodeMessage( &req, buf, len, &password);
	if (len<=0){
		ms_error("Fail to encode stun message.");
		return -1;
	}
	err=sendto(sock,buf,len,0,server,addrlen);
	if (err<0){
		ms_error("sendto failed: %s",strerror(errno));
		return -1;
	}
	return 0;
}

static int parse_stun_server_addr(const char *server, struct sockaddr_storage *ss, socklen_t *socklen){
	struct addrinfo hints,*res=NULL;
	int ret;
	const char *port;
	char host[NI_MAXHOST];
	char *p;
	host[NI_MAXHOST-1]='\0';
	strncpy(host,server,sizeof(host)-1);
	p=strchr(host,':');
	if (p) {
		*p='\0';
		port=p+1;
	}else port="3478";
	memset(&hints,0,sizeof(hints));
	hints.ai_family=PF_INET;
	hints.ai_socktype=SOCK_DGRAM;
	hints.ai_protocol=IPPROTO_UDP;
	ret=getaddrinfo(host,port,&hints,&res);
	if (ret!=0){
		ms_error("getaddrinfo() failed for %s:%s : %s",host,port,gai_strerror(ret));
		return -1;
	}
	if (!res) return -1;
	memcpy(ss,res->ai_addr,res->ai_addrlen);
	*socklen=res->ai_addrlen;
	freeaddrinfo(res);
	return 0;
}

static int recvStunResponse(ortp_socket_t sock, char *ipaddr, int *port, int *id){
	char buf[STUN_MAX_MESSAGE_SIZE];
   	int len = STUN_MAX_MESSAGE_SIZE;
	StunMessage resp;
	len=recv(sock,buf,len,0);
	if (len>0){
		struct in_addr ia;
		stunParseMessage(buf,len, &resp );
		*id=resp.msgHdr.tr_id.octet[0];
		*port = resp.mappedAddress.ipv4.port;
		ia.s_addr=htonl(resp.mappedAddress.ipv4.addr);
		strncpy(ipaddr,inet_ntoa(ia),LINPHONE_IPADDR_SIZE);
	}
	return len;
}

void linphone_core_run_stun_tests(LinphoneCore *lc, LinphoneCall *call){
	const char *server=linphone_core_get_stun_server(lc);

	if (lc->sip_conf.ipv6_enabled){
		ms_warning("stun support is not implemented for ipv6");
		return;
	}
	if (server!=NULL){
		struct sockaddr_storage ss;
		socklen_t ss_len;
		ortp_socket_t sock1=-1, sock2=-1;
		bool_t video_enabled=linphone_core_video_enabled(lc);
		bool_t got_audio,got_video;
		bool_t cone_audio=FALSE,cone_video=FALSE;
		struct timeval init,cur;
		SalEndpointCandidate *ac,*vc;
		
		ac=&call->localdesc->streams[0].candidates[0];
		vc=&call->localdesc->streams[1].candidates[0];
		
		if (parse_stun_server_addr(server,&ss,&ss_len)<0){
			ms_error("Fail to parser stun server address: %s",server);
			return;
		}
		if (lc->vtable.display_status!=NULL)
			lc->vtable.display_status(lc,_("Stun lookup in progress..."));

		/*create the two audio and video RTP sockets, and send STUN message to our stun server */
		sock1=create_socket(linphone_core_get_audio_port(lc));
		if (sock1<0) return;
		if (video_enabled){
			sock2=create_socket(linphone_core_get_video_port(lc));
			if (sock2<0) return ;
		}
		sendStunRequest(sock1,(struct sockaddr*)&ss,ss_len,11,TRUE);
		sendStunRequest(sock1,(struct sockaddr*)&ss,ss_len,1,FALSE);
		if (sock2>=0){
			sendStunRequest(sock2,(struct sockaddr*)&ss,ss_len,22,TRUE);
			sendStunRequest(sock2,(struct sockaddr*)&ss,ss_len,2,FALSE);
		}
		got_audio=FALSE;
		got_video=FALSE;
		gettimeofday(&init,NULL);
		do{
			double elapsed;
			int id;
#ifdef WIN32
			Sleep(10);
#else
			usleep(10000);
#endif

			if (recvStunResponse(sock1,ac->addr,
						&ac->port,&id)>0){
				ms_message("STUN test result: local audio port maps to %s:%i",
						ac->addr,
						ac->port);
				if (id==11)
					cone_audio=TRUE;
				got_audio=TRUE;
			}
			if (recvStunResponse(sock2,vc->addr,
							&vc->port,&id)>0){
				ms_message("STUN test result: local video port maps to %s:%i",
					vc->addr,
					vc->port);
				if (id==22)
					cone_video=TRUE;
				got_video=TRUE;
			}
			gettimeofday(&cur,NULL);
			elapsed=((cur.tv_sec-init.tv_sec)*1000.0) +  ((cur.tv_usec-init.tv_usec)/1000.0);
			if (elapsed>2000)  break;
		}while(!(got_audio && (got_video||sock2<0)  ) );
		if (!got_audio){
			ms_error("No stun server response for audio port.");
		}else{
			if (!cone_audio) {
				ms_warning("NAT is symmetric for audio port");
				ac->addr[0]='\0';
				ac->port=0;
			}
		}
		if (sock2>=0){
			if (!got_video){
				ms_error("No stun server response for video port.");
			}else{
				if (!cone_video) {
					ms_warning("NAT is symmetric for video port.");
					vc->addr[0]='\0';
					vc->port=0;
				}
			}
		}
		close_socket(sock1);
		if (sock2>=0) close_socket(sock2);
	}
}

static int extract_sip_port(const char *config){
	char line[512];
	char port[12];
	int ret=-1;
	FILE *f=fopen(config,"r");
	if (f){
		while(fgets(line,sizeof(line),f)!=NULL){
			if (fmtp_get_value(line,"sip_port",port,sizeof(port))){
				ret=atoi(port);
			}
		}
		fclose(f);
	}
	return ret;
}

int linphone_core_wake_up_possible_already_running_instance(
    const char * config_file, const char * addr_to_call)
{
	int port=extract_sip_port(config_file);
	const char *wakeup="WAKEUP sip:127.0.0.1 SIP/2.0\r\n"
		"Via: SIP/2.0/UDP 127.0.0.1:%i;rport;branch=z9hG4bK%u\r\n"
		"From: <sip:another_linphone@127.0.0.1>;tag=%u\r\n"
		"To:   <sip:you@127.0.0.1>\r\n"
		"CSeq: 1 WAKEUP\r\n"
		"Call-ID: %u@onsantape\r\n"
		"Content-length: 0\r\n\r\n";
	const char * call = "REFER sip:127.0.0.1 SIP/2.0\r\n"
		"Via: SIP/2.0/UDP 127.0.0.1:%i;rport;branch=z9hG4bK%u\r\n"
		"From: <sip:another_linphone@127.0.0.1>;tag=%u\r\n"
		"To:   <sip:you@127.0.0.1>\r\n"
		"Refer-To: %s\r\n"
		"CSeq: 1 WAKEUP\r\n"
		"Call-ID: %u@onsantape\r\n"
		"Content-length: 0\r\n\r\n";

	/*make sure ortp is initialized (it initializes win32 socket api)*/
	ortp_init();
	if (port>0){
		struct sockaddr_storage ss;
		socklen_t sslen;
		char tmp[100];
		snprintf(tmp,sizeof(tmp),"127.0.0.1:%i",port);
		if (parse_stun_server_addr(tmp,&ss,&sslen)==0){
			int locport=57123;
			ortp_socket_t sock=create_socket(locport);
			if (sock<0) sock=create_socket(++locport);
			if (sock>=0){
				char req[512];
				if (addr_to_call != NULL)
					snprintf(req, sizeof(req), call, locport,
			     		random(), random(), addr_to_call, random());
				else
					snprintf(req, sizeof(req), wakeup, locport,
			     		random(), random(), random());
				if (connect(sock,(struct sockaddr*)&ss,sslen)<0){
					fprintf(stderr,"connect failed: %s\n",getSocketError());
				}else if (send(sock,req,strlen(req),0)>0){
					/*wait a bit for a response*/
					int i;
					for(i=0;i<10;++i){
						if (recv(sock,req,sizeof(req),0)>0){
							close_socket(sock);
							return 0;
						}else if (getSocketErrorCode()!=EWOULDBLOCK){
							break;
						}
#ifdef WIN32
						Sleep(100);
#else
						usleep(100000);
#endif
					}
				}else{
					ms_message("sendto() of WAKEUP request failed, nobody to wakeup.");
				}
			}
			close_socket(sock);
		}
	}
	return -1;
}

int linphone_core_get_local_ip_for(const char *dest, char *result){
	int err,tmp;
	struct addrinfo hints;
	struct addrinfo *res=NULL;
	struct sockaddr_storage addr;
	struct sockaddr *p_addr=(struct sockaddr*)&addr;
	ortp_socket_t sock;
	socklen_t s;

	memset(&hints,0,sizeof(hints));
	hints.ai_family=PF_UNSPEC;
	hints.ai_socktype=SOCK_DGRAM;
	/*hints.ai_flags=AI_NUMERICHOST|AI_CANONNAME;*/
	err=getaddrinfo(dest,"5060",&hints,&res);
	if (err!=0){
		ms_error("getaddrinfo() error: %s",gai_strerror(err));
		return -1;
	}
	if (res==NULL){
		ms_error("bug: getaddrinfo returned nothing.");
		return -1;
	}
	sock=socket(res->ai_family,SOCK_DGRAM,0);
	tmp=1;
	err=setsockopt(sock,SOL_SOCKET,SO_REUSEADDR,(SOCKET_OPTION_VALUE)&tmp,sizeof(int));
	if (err<0){
		ms_warning("Error in setsockopt: %s",strerror(errno));
	}
	err=connect(sock,res->ai_addr,res->ai_addrlen);
	if (err<0) {
		ms_error("Error in connect: %s",strerror(errno));
 		freeaddrinfo(res);
 		close_socket(sock);
		return -1;
	}
	freeaddrinfo(res);
	res=NULL;
	s=sizeof(addr);
	err=getsockname(sock,(struct sockaddr*)&addr,&s);
	if (err!=0) {
		ms_error("Error in getsockname: %s",strerror(errno));
		close_socket(sock);
		return -1;
	}
	if (p_addr->sa_family==AF_INET){
		struct sockaddr_in *p_sin=(struct sockaddr_in*)p_addr;
		if (p_sin->sin_addr.s_addr==0){
			close_socket(sock);
			return -1;
		}
	}
	err=getnameinfo((struct sockaddr *)&addr,s,result,LINPHONE_IPADDR_SIZE,NULL,0,NI_NUMERICHOST);
	if (err!=0){
		ms_error("getnameinfo error: %s",strerror(errno));
	}
	close_socket(sock);
	ms_message("Local interface to reach %s is %s.",dest,result);
	return 0;
}<|MERGE_RESOLUTION|>--- conflicted
+++ resolved
@@ -180,7 +180,6 @@
 	return (((pt)->flags & PAYLOAD_TYPE_ENABLED)!=0);
 }
 
-<<<<<<< HEAD
 bool_t linphone_core_payload_type_enabled(LinphoneCore *lc, PayloadType *pt){
 	if (ms_list_find(lc->codecs_conf.audio_codecs,pt) || ms_list_find(lc->codecs_conf.video_codecs,pt)){
 		return payload_type_enabled(pt);
@@ -201,14 +200,12 @@
 const char *linphone_core_get_payload_type_description(LinphoneCore *lc, PayloadType *pt){
 	if (ms_filter_codec_supported(pt->mime_type)){
 		MSFilterDesc *desc=ms_filter_get_encoder(pt->mime_type);
-		return desc->text;
+		return _(desc->text);
 	}
 	return NULL;
 }
 
 
-=======
->>>>>>> d8adf0ed
 /*this function makes a special case for speex/8000.
 This codec is variable bitrate. The 8kbit/s mode is interesting when having a low upload bandwidth, but its quality
 is not very good. We 'd better use its 15kbt/s mode when we have enough bandwidth*/
