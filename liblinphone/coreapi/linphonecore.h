/*
linphone
Copyright (C) 2000 - 2010 Simon MORLAT (simon.morlat@linphone.org)

This program is free software; you can redistribute it and/or
modify it under the terms of the GNU General Public License
as published by the Free Software Foundation; either version 2
of the License, or (at your option) any later version.

This program is distributed in the hope that it will be useful,
but WITHOUT ANY WARRANTY; without even the implied warranty of
MERCHANTABILITY or FITNESS FOR A PARTICULAR PURPOSE.  See the
GNU General Public License for more details.

You should have received a copy of the GNU General Public License
along with this program; if not, write to the Free Software
Foundation, Inc., 59 Temple Place - Suite 330, Boston, MA  02111-1307, USA.
*/
#ifndef LINPHONECORE_H
#define LINPHONECORE_H

#include "ortp/ortp.h"
#include "ortp/payloadtype.h"
#include "mediastreamer2/mscommon.h"
#include "mediastreamer2/msvideo.h"

#ifdef IN_LINPHONE
#include "sipsetup.h"
#else
#include "linphone/sipsetup.h"
#endif

#define LINPHONE_IPADDR_SIZE 64
#define LINPHONE_HOSTNAME_SIZE 128

#ifndef LINPHONE_PUBLIC
	#define LINPHONE_PUBLIC MS2_PUBLIC
#endif

#ifdef __cplusplus
extern "C" {
#endif

struct _LinphoneCore;
/**
 * Linphone core main object created by function linphone_core_new() .
 * @ingroup initializing
 */
typedef struct _LinphoneCore LinphoneCore;

struct _LpConfig;


<<<<<<< HEAD
typedef struct _LCSipTransports{
=======
/**
 * Linphone core SIP transport ports.
 * Use with #linphone_core_set_sip_transports
 * @ingroup initializing
 */
typedef struct _LCSipTransports{
	/**
	 * udp port to listening on, negative value if not set
	 * */
>>>>>>> 667869af
	int udp_port;
	/**
	 * tcp port to listening on, negative value if not set
	 * */
	int tcp_port;
	/**
	 * dtls port to listening on, negative value if not set
	 * */
	int dtls_port;
	/**
	 * tls port to listening on, negative value if not set
	 * */
	int tls_port;
} LCSipTransports;
<<<<<<< HEAD

=======
>>>>>>> 667869af


/**
 * Object that represents a SIP address.
 *
 * The LinphoneAddress is an opaque object to represents SIP addresses, ie
 * the content of SIP's 'from' and 'to' headers.
 * A SIP address is made of display name, username, domain name, port, and various
 * uri headers (such as tags). It looks like 'Alice <sip:alice@example.net>'.
 * The LinphoneAddress has methods to extract and manipulate all parts of the address.
 * When some part of the address (for example the username) is empty, the accessor methods
 * return NULL.
 *
 * @ingroup linphone_address
 * @var LinphoneAddress
 */
typedef struct SalAddress LinphoneAddress;
#ifdef IN_LINPHONE
#include "linphonefriend.h"
#else
#include "linphone/linphonefriend.h"
#endif

LINPHONE_PUBLIC	LinphoneAddress * linphone_address_new(const char *uri);
LinphoneAddress * linphone_address_clone(const LinphoneAddress *uri);
const char *linphone_address_get_scheme(const LinphoneAddress *u);
LINPHONE_PUBLIC	const char *linphone_address_get_display_name(const LinphoneAddress* u);
LINPHONE_PUBLIC	const char *linphone_address_get_username(const LinphoneAddress *u);
LINPHONE_PUBLIC	const char *linphone_address_get_domain(const LinphoneAddress *u);
/**
 * Get port number as an integer value.
 *
 */
LINPHONE_PUBLIC int linphone_address_get_port_int(const LinphoneAddress *u);
/**
 * Get port number, null if not present.
 */
const char* linphone_address_get_port(const LinphoneAddress *u);
LINPHONE_PUBLIC	void linphone_address_set_display_name(LinphoneAddress *u, const char *display_name);
LINPHONE_PUBLIC	void linphone_address_set_username(LinphoneAddress *uri, const char *username);
LINPHONE_PUBLIC	void linphone_address_set_domain(LinphoneAddress *uri, const char *host);
void linphone_address_set_port(LinphoneAddress *uri, const char *port);
void linphone_address_set_port_int(LinphoneAddress *uri, int port);
/*remove tags, params etc... so that it is displayable to the user*/
LINPHONE_PUBLIC	void linphone_address_clean(LinphoneAddress *uri);
LINPHONE_PUBLIC	char *linphone_address_as_string(const LinphoneAddress *u);
LINPHONE_PUBLIC	char *linphone_address_as_string_uri_only(const LinphoneAddress *u);
LINPHONE_PUBLIC	bool_t linphone_address_weak_equal(const LinphoneAddress *a1, const LinphoneAddress *a2);
LINPHONE_PUBLIC	void linphone_address_destroy(LinphoneAddress *u);

struct _SipSetupContext;


/**
 * Enum representing the direction of a call.
 * @ingroup call_logs
**/
enum _LinphoneCallDir {
	LinphoneCallOutgoing, /**< outgoing calls*/
	LinphoneCallIncoming  /**< incoming calls*/
};

/**
 * Typedef for enum
 * @ingroup call_logs
**/
typedef enum _LinphoneCallDir LinphoneCallDir;

/**
 * Enum representing the status of a call
 * @ingroup call_logs
**/
typedef enum _LinphoneCallStatus {
	LinphoneCallSuccess, /**< The call was sucessful*/
	LinphoneCallAborted, /**< The call was aborted */
	LinphoneCallMissed, /**< The call was missed (unanswered)*/
	LinphoneCallDeclined /**< The call was declined, either locally or by remote end*/
} LinphoneCallStatus;

/**
 * Structure representing a call log.
 *
 * @ingroup call_logs
 *
**/
typedef struct _LinphoneCallLog LinphoneCallLog;

/**
 * Enum describing type of media encryption types.
**/
enum LinphoneMediaEncryption {
	LinphoneMediaEncryptionNone,
	LinphoneMediaEncryptionSRTP,
	LinphoneMediaEncryptionZRTP
};

/**
 * Enum describing type of media encryption types.
**/
typedef enum LinphoneMediaEncryption LinphoneMediaEncryption;

/*public: */
LINPHONE_PUBLIC	LinphoneAddress *linphone_call_log_get_from(LinphoneCallLog *cl);
LINPHONE_PUBLIC	LinphoneAddress *linphone_call_log_get_to(LinphoneCallLog *cl);
LINPHONE_PUBLIC	LinphoneAddress *linphone_call_log_get_remote_address(LinphoneCallLog *cl);
LINPHONE_PUBLIC	LinphoneCallDir linphone_call_log_get_dir(LinphoneCallLog *cl);
LINPHONE_PUBLIC	LinphoneCallStatus linphone_call_log_get_status(LinphoneCallLog *cl);
LINPHONE_PUBLIC	LinphoneCallStatus linphone_call_log_video_enabled(LinphoneCallLog *cl);
LINPHONE_PUBLIC	time_t linphone_call_log_get_start_date(LinphoneCallLog *cl);
LINPHONE_PUBLIC	int linphone_call_log_get_duration(LinphoneCallLog *cl);
LINPHONE_PUBLIC	float linphone_call_log_get_quality(LinphoneCallLog *cl);
LINPHONE_PUBLIC	void linphone_call_log_set_user_pointer(LinphoneCallLog *cl, void *up);
LINPHONE_PUBLIC	void *linphone_call_log_get_user_pointer(const LinphoneCallLog *cl);
void linphone_call_log_set_ref_key(LinphoneCallLog *cl, const char *refkey);
const char *linphone_call_log_get_ref_key(const LinphoneCallLog *cl);
const rtp_stats_t *linphone_call_log_get_local_stats(const LinphoneCallLog *cl);
const rtp_stats_t *linphone_call_log_get_remote_stats(const LinphoneCallLog *cl);
LINPHONE_PUBLIC	const char *linphone_call_log_get_call_id(const LinphoneCallLog *cl);
LINPHONE_PUBLIC	char * linphone_call_log_to_str(LinphoneCallLog *cl);

struct _LinphoneCallParams;

/**
 * The LinphoneCallParams is an object containing various call related parameters.
 * It can be used to retrieve parameters from a currently running call or modify the call's characteristics
 * dynamically.
**/
typedef struct _LinphoneCallParams LinphoneCallParams;

const PayloadType* linphone_call_params_get_used_audio_codec(const LinphoneCallParams *cp);
const PayloadType* linphone_call_params_get_used_video_codec(const LinphoneCallParams *cp);
LINPHONE_PUBLIC	LinphoneCallParams * linphone_call_params_copy(const LinphoneCallParams *cp);
LINPHONE_PUBLIC	void linphone_call_params_enable_video(LinphoneCallParams *cp, bool_t enabled);
LINPHONE_PUBLIC	bool_t linphone_call_params_video_enabled(const LinphoneCallParams *cp);
LinphoneMediaEncryption linphone_call_params_get_media_encryption(const LinphoneCallParams *cp);
void linphone_call_params_set_media_encryption(LinphoneCallParams *cp, LinphoneMediaEncryption e);
void linphone_call_params_enable_early_media_sending(LinphoneCallParams *cp, bool_t enabled);
bool_t linphone_call_params_early_media_sending_enabled(const LinphoneCallParams *cp);
bool_t linphone_call_params_local_conference_mode(const LinphoneCallParams *cp);
void linphone_call_params_set_audio_bandwidth_limit(LinphoneCallParams *cp, int bw);
void linphone_call_params_destroy(LinphoneCallParams *cp);
bool_t linphone_call_params_low_bandwidth_enabled(const LinphoneCallParams *cp);
void linphone_call_params_enable_low_bandwidth(LinphoneCallParams *cp, bool_t enabled);
void linphone_call_params_set_record_file(LinphoneCallParams *cp, const char *path);
const char *linphone_call_params_get_record_file(const LinphoneCallParams *cp);
void linphone_call_params_add_custom_header(LinphoneCallParams *params, const char *header_name, const char *header_value);
const char *linphone_call_params_get_custom_header(const LinphoneCallParams *params, const char *header_name);
/**
 * Enum describing failure reasons.
 * @ingroup initializing
**/
enum _LinphoneReason{
	LinphoneReasonNone,
	LinphoneReasonNoResponse, /**<No response received from remote*/
	LinphoneReasonBadCredentials, /**<Authentication failed due to bad or missing credentials*/
	LinphoneReasonDeclined, /**<The call has been declined*/
	LinphoneReasonNotFound, /**<Destination of the calls was not found.*/
	LinphoneReasonNotAnswered, /**<The call was not answered in time*/
	LinphoneReasonBusy /**<Phone line was busy */
};

/**
 * Enum describing failure reasons.
 * @ingroup initializing
**/
typedef enum _LinphoneReason LinphoneReason;

const char *linphone_reason_to_string(LinphoneReason err);

/**
 * Structure describing policy regarding video streams establishments.
 * @ingroup media_parameters
**/
struct _LinphoneVideoPolicy{
	bool_t automatically_initiate; /**<Whether video shall be automatically proposed for outgoing calls.*/ 
	bool_t automatically_accept; /**<Whether video shall be automatically accepted for incoming calls*/
	bool_t unused[2];
};

/**
 * Structure describing policy regarding video streams establishments.
 * @ingroup media_parameters
**/
typedef struct _LinphoneVideoPolicy LinphoneVideoPolicy;

/**
 * The LinphoneCall object represents a call issued or received by the LinphoneCore
 * @ingroup call_control
**/
struct _LinphoneCall;
/**
 * The LinphoneCall object represents a call issued or received by the LinphoneCore
 * @ingroup call_control
**/
typedef struct _LinphoneCall LinphoneCall;


/**
 * @addtogroup call_misc
 * @{
**/

#define LINPHONE_CALL_STATS_AUDIO 0
#define LINPHONE_CALL_STATS_VIDEO 1

/**
 * Enum describing ICE states.
 * @ingroup initializing
**/
enum _LinphoneIceState{
	LinphoneIceStateNotActivated, /**< ICE has not been activated for this call */
	LinphoneIceStateFailed, /**< ICE processing has failed */
	LinphoneIceStateInProgress, /**< ICE process is in progress */
	LinphoneIceStateHostConnection, /**< ICE has established a direct connection to the remote host */
	LinphoneIceStateReflexiveConnection, /**< ICE has established a connection to the remote host through one or several NATs */
	LinphoneIceStateRelayConnection /**< ICE has established a connection through a relay */
};

/**
 * Enum describing Ice states.
 * @ingroup initializing
**/
typedef enum _LinphoneIceState LinphoneIceState;

/**
 * Enum describing uPnP states.
 * @ingroup initializing
**/
enum _LinphoneUpnpState{
	LinphoneUpnpStateIdle, /**< uPnP is not activate */
	LinphoneUpnpStatePending, /**< uPnP process is in progress */
	LinphoneUpnpStateAdding,   /**< Internal use: Only used by port binding */
	LinphoneUpnpStateRemoving, /**< Internal use: Only used by port binding */
	LinphoneUpnpStateNotAvailable,  /**< uPnP is not available */
	LinphoneUpnpStateOk, /**< uPnP is enabled */
	LinphoneUpnpStateKo, /**< uPnP processing has failed */
};

/**
 * Enum describing uPnP states.
 * @ingroup initializing
**/
typedef enum _LinphoneUpnpState LinphoneUpnpState;


/**
 * The LinphoneCallStats objects carries various statistic informations regarding quality of audio or video streams.
 *
 * To receive these informations periodically and as soon as they are computed, the application is invited to place a #CallStatsUpdated callback in the LinphoneCoreVTable structure
 * it passes for instanciating the LinphoneCore object (see linphone_core_new() ).
 *
 * At any time, the application can access last computed statistics using linphone_call_get_audio_stats() or linphone_call_get_video_stats().
**/
typedef struct _LinphoneCallStats LinphoneCallStats;

/**
 * The LinphoneCallStats objects carries various statistic informations regarding quality of audio or video streams.
 *
 * To receive these informations periodically and as soon as they are computed, the application is invited to place a #CallStatsUpdated callback in the LinphoneCoreVTable structure
 * it passes for instanciating the LinphoneCore object (see linphone_core_new() ).
 *
 * At any time, the application can access last computed statistics using linphone_call_get_audio_stats() or linphone_call_get_video_stats().
**/
struct _LinphoneCallStats {
	int		type; /**< Can be either LINPHONE_CALL_STATS_AUDIO or LINPHONE_CALL_STATS_VIDEO*/
	jitter_stats_t	jitter_stats; /**<jitter buffer statistics, see oRTP documentation for details */
	mblk_t*		received_rtcp; /**<Last RTCP packet received, as a mblk_t structure. See oRTP documentation for details how to extract information from it*/
	mblk_t*		sent_rtcp;/**<Last RTCP packet sent, as a mblk_t structure. See oRTP documentation for details how to extract information from it*/
	float		round_trip_delay; /**<Round trip propagation time in seconds if known, -1 if unknown.*/
	LinphoneIceState	ice_state; /**< State of ICE processing. */
	LinphoneUpnpState	upnp_state; /**< State of uPnP processing. */
	float download_bandwidth; /**<Download bandwidth measurement of received stream, expressed in kbit/s, including IP/UDP/RTP headers*/
	float upload_bandwidth; /**<Download bandwidth measurement of sent stream, expressed in kbit/s, including IP/UDP/RTP headers*/
};

/**
 * @}
**/

const LinphoneCallStats *linphone_call_get_audio_stats(const LinphoneCall *call);
const LinphoneCallStats *linphone_call_get_video_stats(const LinphoneCall *call);


/** Callback prototype */
typedef void (*LinphoneCallCbFunc)(struct _LinphoneCall *call,void * user_data);

/**
 * LinphoneCallState enum represents the different state a call can reach into.
 * The application is notified of state changes through the LinphoneCoreVTable::call_state_changed callback.
 * @ingroup call_control
**/
typedef enum _LinphoneCallState{
	LinphoneCallIdle,					/**<Initial call state */
	LinphoneCallIncomingReceived, /**<This is a new incoming call */
	LinphoneCallOutgoingInit, /**<An outgoing call is started */
	LinphoneCallOutgoingProgress, /**<An outgoing call is in progress */
	LinphoneCallOutgoingRinging, /**<An outgoing call is ringing at remote end */
	LinphoneCallOutgoingEarlyMedia, /**<An outgoing call is proposed early media */
	LinphoneCallConnected, /**<Connected, the call is answered */
	LinphoneCallStreamsRunning, /**<The media streams are established and running*/
	LinphoneCallPausing, /**<The call is pausing at the initiative of local end */
	LinphoneCallPaused, /**< The call is paused, remote end has accepted the pause */
	LinphoneCallResuming, /**<The call is being resumed by local end*/
	LinphoneCallRefered, /**<The call is being transfered to another party, resulting in a new outgoing call to follow immediately*/
	LinphoneCallError, /**<The call encountered an error*/
	LinphoneCallEnd, /**<The call ended normally*/
	LinphoneCallPausedByRemote, /**<The call is paused by remote end*/
	LinphoneCallUpdatedByRemote, /**<The call's parameters change is requested by remote end, used for example when video is added by remote */
	LinphoneCallIncomingEarlyMedia, /**<We are proposing early media to an incoming call */
	LinphoneCallUpdating, /**<A call update has been initiated by us */
	LinphoneCallReleased /**< The call object is no more retained by the core */
} LinphoneCallState;

LINPHONE_PUBLIC	const char *linphone_call_state_to_string(LinphoneCallState cs);

LinphoneCore *linphone_call_get_core(const LinphoneCall *call);
LINPHONE_PUBLIC	LinphoneCallState linphone_call_get_state(const LinphoneCall *call);
bool_t linphone_call_asked_to_autoanswer(LinphoneCall *call);
LINPHONE_PUBLIC	const LinphoneAddress * linphone_core_get_current_call_remote_address(struct _LinphoneCore *lc);
LINPHONE_PUBLIC	const LinphoneAddress * linphone_call_get_remote_address(const LinphoneCall *call);
LINPHONE_PUBLIC	char *linphone_call_get_remote_address_as_string(const LinphoneCall *call);
LINPHONE_PUBLIC	LinphoneCallDir linphone_call_get_dir(const LinphoneCall *call);
LINPHONE_PUBLIC	LinphoneCall * linphone_call_ref(LinphoneCall *call);
LINPHONE_PUBLIC	void linphone_call_unref(LinphoneCall *call);
LINPHONE_PUBLIC	LinphoneCallLog *linphone_call_get_call_log(const LinphoneCall *call);
const char *linphone_call_get_refer_to(const LinphoneCall *call);
bool_t linphone_call_has_transfer_pending(const LinphoneCall *call);
LINPHONE_PUBLIC	LinphoneCall *linphone_call_get_replaced_call(LinphoneCall *call);
LINPHONE_PUBLIC	int linphone_call_get_duration(const LinphoneCall *call);
LINPHONE_PUBLIC	const LinphoneCallParams * linphone_call_get_current_params(LinphoneCall *call);
const LinphoneCallParams * linphone_call_get_remote_params(LinphoneCall *call);
void linphone_call_enable_camera(LinphoneCall *lc, bool_t enabled);
bool_t linphone_call_camera_enabled(const LinphoneCall *lc);
int linphone_call_take_video_snapshot(LinphoneCall *call, const char *file);
LINPHONE_PUBLIC	LinphoneReason linphone_call_get_reason(const LinphoneCall *call);
const char *linphone_call_get_remote_user_agent(LinphoneCall *call);
LINPHONE_PUBLIC	const char *linphone_call_get_remote_contact(LinphoneCall *call);
float linphone_call_get_play_volume(LinphoneCall *call);
float linphone_call_get_record_volume(LinphoneCall *call);
float linphone_call_get_current_quality(LinphoneCall *call);
float linphone_call_get_average_quality(LinphoneCall *call);
const char* linphone_call_get_authentication_token(LinphoneCall *call);
bool_t linphone_call_get_authentication_token_verified(LinphoneCall *call);
void linphone_call_set_authentication_token_verified(LinphoneCall *call, bool_t verified);
LINPHONE_PUBLIC void linphone_call_send_vfu_request(LinphoneCall *call);
LINPHONE_PUBLIC void *linphone_call_get_user_pointer(LinphoneCall *call);
LINPHONE_PUBLIC	void linphone_call_set_user_pointer(LinphoneCall *call, void *user_pointer);
LINPHONE_PUBLIC	void linphone_call_set_next_video_frame_decoded_callback(LinphoneCall *call, LinphoneCallCbFunc cb, void* user_data);
LinphoneCallState linphone_call_get_transfer_state(LinphoneCall *call);
void linphone_call_zoom_video(LinphoneCall* call, float zoom_factor, float* cx, float* cy);
void linphone_call_start_recording(LinphoneCall *call);
void linphone_call_stop_recording(LinphoneCall *call);
/**
 * Return TRUE if this call is currently part of a conference
 *@param call #LinphoneCall
 *@return TRUE if part of a conference.
 *
 @ingroup call_control
 */
bool_t linphone_call_is_in_conference(const LinphoneCall *call);
/**
 * Enables or disable echo cancellation for this call
 * @param call
 * @param val
 *
 * @ingroup media_parameters
**/
void linphone_call_enable_echo_cancellation(LinphoneCall *call, bool_t val) ;
/**
 * Returns TRUE if echo cancellation is enabled.
 *
 * @ingroup media_parameters
**/
bool_t linphone_call_echo_cancellation_enabled(LinphoneCall *lc);
/**
 * Enables or disable echo limiter for this call
 * @param call
 * @param val
 *
 * @ingroup media_parameters
**/
void linphone_call_enable_echo_limiter(LinphoneCall *call, bool_t val);
/**
 * Returns TRUE if echo limiter is enabled.
 *
 * @ingroup media_parameters
**/
bool_t linphone_call_echo_limiter_enabled(const LinphoneCall *call);

/*keep this in sync with mediastreamer2/msvolume.h*/

/**
 * Lowest volume measurement that can be returned by linphone_call_get_play_volume() or linphone_call_get_record_volume(), corresponding to pure silence.
 * @ingroup call_misc
**/
#define LINPHONE_VOLUME_DB_LOWEST (-120)

/**
 * @addtogroup proxies
 * @{
**/
/**
 * The LinphoneProxyConfig object represents a proxy configuration to be used
 * by the LinphoneCore object.
 * Its fields must not be used directly in favour of the accessors methods.
 * Once created and filled properly the LinphoneProxyConfig can be given to
 * LinphoneCore with linphone_core_add_proxy_config().
 * This will automatically triggers the registration, if enabled.
 *
 * The proxy configuration are persistent to restarts because they are saved
 * in the configuration file. As a consequence, after linphone_core_new() there
 * might already be a list of configured proxy that can be examined with
 * linphone_core_get_proxy_config_list().
 *
 * The default proxy (see linphone_core_set_default_proxy() ) is the one of the list
 * that is used by default for calls.
**/
typedef struct _LinphoneProxyConfig LinphoneProxyConfig;

/**
 * LinphoneRegistrationState describes proxy registration states.
**/
typedef enum _LinphoneRegistrationState{
	LinphoneRegistrationNone, /**<Initial state for registrations */
	LinphoneRegistrationProgress, /**<Registration is in progress */
	LinphoneRegistrationOk,	/**< Registration is successful */
	LinphoneRegistrationCleared, /**< Unregistration succeeded */
	LinphoneRegistrationFailed	/**<Registration failed */
}LinphoneRegistrationState;

/**
 * Human readable version of the #LinphoneRegistrationState
 * @param cs sate
 */
LINPHONE_PUBLIC	const char *linphone_registration_state_to_string(LinphoneRegistrationState cs);

LINPHONE_PUBLIC	LinphoneProxyConfig *linphone_proxy_config_new(void);
LINPHONE_PUBLIC	int linphone_proxy_config_set_server_addr(LinphoneProxyConfig *obj, const char *server_addr);
LINPHONE_PUBLIC	int linphone_proxy_config_set_identity(LinphoneProxyConfig *obj, const char *identity);
LINPHONE_PUBLIC	int linphone_proxy_config_set_route(LinphoneProxyConfig *obj, const char *route);
LINPHONE_PUBLIC	void linphone_proxy_config_expires(LinphoneProxyConfig *obj, int expires);
/**
 * Indicates  either or not, REGISTRATION must be issued for this #LinphoneProxyConfig .
 * <br> In case this #LinphoneProxyConfig has been added to #LinphoneCore, follows the linphone_proxy_config_edit() rule.
 * @param obj object pointer
 * @param val if true, registration will be engaged
 */
LINPHONE_PUBLIC	void linphone_proxy_config_enable_register(LinphoneProxyConfig *obj, bool_t val);
#define linphone_proxy_config_enableregister linphone_proxy_config_enable_register
LINPHONE_PUBLIC	void linphone_proxy_config_edit(LinphoneProxyConfig *obj);
LINPHONE_PUBLIC	int linphone_proxy_config_done(LinphoneProxyConfig *obj);
/**
 * Indicates  either or not, PUBLISH must be issued for this #LinphoneProxyConfig .
 * <br> In case this #LinphoneProxyConfig has been added to #LinphoneCore, follows the linphone_proxy_config_edit() rule.
 * @param obj object pointer
 * @param val if true, publish will be engaged
 *
 */
LINPHONE_PUBLIC	void linphone_proxy_config_enable_publish(LinphoneProxyConfig *obj, bool_t val);
LINPHONE_PUBLIC	void linphone_proxy_config_set_dial_escape_plus(LinphoneProxyConfig *cfg, bool_t val);
LINPHONE_PUBLIC	void linphone_proxy_config_set_dial_prefix(LinphoneProxyConfig *cfg, const char *prefix);

LinphoneRegistrationState linphone_proxy_config_get_state(const LinphoneProxyConfig *obj);
LINPHONE_PUBLIC	bool_t linphone_proxy_config_is_registered(const LinphoneProxyConfig *obj);
LINPHONE_PUBLIC	const char *linphone_proxy_config_get_domain(const LinphoneProxyConfig *cfg);

LINPHONE_PUBLIC	const char *linphone_proxy_config_get_route(const LinphoneProxyConfig *obj);
LINPHONE_PUBLIC	const char *linphone_proxy_config_get_identity(const LinphoneProxyConfig *obj);
bool_t linphone_proxy_config_publish_enabled(const LinphoneProxyConfig *obj);
LINPHONE_PUBLIC	const char *linphone_proxy_config_get_addr(const LinphoneProxyConfig *obj);
int linphone_proxy_config_get_expires(const LinphoneProxyConfig *obj);
LINPHONE_PUBLIC	bool_t linphone_proxy_config_register_enabled(const LinphoneProxyConfig *obj);
void linphone_proxy_config_refresh_register(LinphoneProxyConfig *obj);
const char *linphone_proxy_config_get_contact_parameters(const LinphoneProxyConfig *obj);
LINPHONE_PUBLIC	void linphone_proxy_config_set_contact_parameters(LinphoneProxyConfig *obj, const char *contact_params);
struct _LinphoneCore * linphone_proxy_config_get_core(const LinphoneProxyConfig *obj);

bool_t linphone_proxy_config_get_dial_escape_plus(const LinphoneProxyConfig *cfg);
const char * linphone_proxy_config_get_dial_prefix(const LinphoneProxyConfig *cfg);

LinphoneReason linphone_proxy_config_get_error(const LinphoneProxyConfig *cfg);
/*
 * return the transport from either : service route, route, or addr
 * @returns cfg object
 * @return transport as string (I.E udp, tcp, tls, dtls)*/

LINPHONE_PUBLIC const char* linphone_proxy_config_get_transport(const LinphoneProxyConfig *cfg);


/* destruction is called automatically when removing the proxy config */
void linphone_proxy_config_destroy(LinphoneProxyConfig *cfg);
void linphone_proxy_config_set_sip_setup(LinphoneProxyConfig *cfg, const char *type);
SipSetupContext *linphone_proxy_config_get_sip_setup_context(LinphoneProxyConfig *cfg);
SipSetup *linphone_proxy_config_get_sip_setup(LinphoneProxyConfig *cfg);
/**
 * normalize a human readable phone number into a basic string. 888-444-222 becomes 888444222
 */
LINPHONE_PUBLIC	int linphone_proxy_config_normalize_number(LinphoneProxyConfig *proxy, const char *username, char *result, size_t result_len);
/*
 *  attached a user data to a proxy config
 */
LINPHONE_PUBLIC	void linphone_proxy_config_set_user_data(LinphoneProxyConfig *cr, void * ud);
/*
 *  get user data to a proxy config. return null if any
 */
LINPHONE_PUBLIC	void * linphone_proxy_config_get_user_data(LinphoneProxyConfig *cr);

/**
 * @}
**/

typedef struct _LinphoneAccountCreator{
	struct _LinphoneCore *lc;
	struct _SipSetupContext *ssctx;
	char *username;
	char *password;
	char *domain;
	char *route;
	char *email;
	int suscribe;
	bool_t succeeded;
}LinphoneAccountCreator;

LinphoneAccountCreator *linphone_account_creator_new(struct _LinphoneCore *core, const char *type);
void linphone_account_creator_set_username(LinphoneAccountCreator *obj, const char *username);
void linphone_account_creator_set_password(LinphoneAccountCreator *obj, const char *password);
void linphone_account_creator_set_domain(LinphoneAccountCreator *obj, const char *domain);
void linphone_account_creator_set_route(LinphoneAccountCreator *obj, const char *route);
void linphone_account_creator_set_email(LinphoneAccountCreator *obj, const char *email);
void linphone_account_creator_set_suscribe(LinphoneAccountCreator *obj, int suscribre);
const char * linphone_account_creator_get_username(LinphoneAccountCreator *obj);
const char * linphone_account_creator_get_domain(LinphoneAccountCreator *obj);
int linphone_account_creator_test_existence(LinphoneAccountCreator *obj);
int linphone_account_creator_test_validation(LinphoneAccountCreator *obj);
LinphoneProxyConfig * linphone_account_creator_validate(LinphoneAccountCreator *obj);
void linphone_account_creator_destroy(LinphoneAccountCreator *obj);

struct _LinphoneAuthInfo;

/**
 * @ingroup authentication
 * Object holding authentication information.
 *
 * @note The object's fields should not be accessed directly. Prefer using
 * the accessor methods.
 *
 * In most case, authentication information consists of a username and password.
 * Sometimes, a userid is required by proxy, and realm can be useful to discriminate
 * different SIP domains.
 *
 * Once created and filled, a LinphoneAuthInfo must be added to the LinphoneCore in
 * order to become known and used automatically when needed.
 * Use linphone_core_add_auth_info() for that purpose.
 *
 * The LinphoneCore object can take the initiative to request authentication information
 * when needed to the application through the auth_info_requested callback of the
 * LinphoneCoreVTable structure.
 *
 * The application can respond to this information request later using
 * linphone_core_add_auth_info(). This will unblock all pending authentication
 * transactions and retry them with authentication headers.
 *
**/
typedef struct _LinphoneAuthInfo LinphoneAuthInfo;

LINPHONE_PUBLIC	LinphoneAuthInfo *linphone_auth_info_new(const char *username, const char *userid,
		const char *passwd, const char *ha1,const char *realm);
LINPHONE_PUBLIC void linphone_auth_info_set_passwd(LinphoneAuthInfo *info, const char *passwd);
LINPHONE_PUBLIC void linphone_auth_info_set_username(LinphoneAuthInfo *info, const char *username);
LINPHONE_PUBLIC void linphone_auth_info_set_userid(LinphoneAuthInfo *info, const char *userid);
LINPHONE_PUBLIC void linphone_auth_info_set_realm(LinphoneAuthInfo *info, const char *realm);
LINPHONE_PUBLIC void linphone_auth_info_set_ha1(LinphoneAuthInfo *info, const char *ha1);

LINPHONE_PUBLIC const char *linphone_auth_info_get_username(const LinphoneAuthInfo *i);
LINPHONE_PUBLIC const char *linphone_auth_info_get_passwd(const LinphoneAuthInfo *i);
LINPHONE_PUBLIC const char *linphone_auth_info_get_userid(const LinphoneAuthInfo *i);
LINPHONE_PUBLIC const char *linphone_auth_info_get_realm(const LinphoneAuthInfo *i);
LINPHONE_PUBLIC const char *linphone_auth_info_get_ha1(const LinphoneAuthInfo *i);

/* you don't need those function*/
void linphone_auth_info_destroy(LinphoneAuthInfo *info);
LinphoneAuthInfo * linphone_auth_info_new_from_config_file(struct _LpConfig *config, int pos);


struct _LinphoneChatRoom;
/**
 * @addtogroup chatroom
 * @{
 */

/**
 * A chat room message to old content to be sent.
 * <br> Can be created by linphone_chat_room_create_message().
 */
typedef struct _LinphoneChatMessage LinphoneChatMessage;
	
/**
 * A chat room is the place where text messages are exchanged.
 * <br> Can be created by linphone_core_create_chat_room().
 */
typedef struct _LinphoneChatRoom LinphoneChatRoom;

/**
 *LinphoneChatMessageState is used to notify if messages have been succesfully delivered or not.
 */
typedef enum _LinphoneChatMessageStates {
	LinphoneChatMessageStateIdle, /**<initial state*/
	LinphoneChatMessageStateInProgress, /**<delivery in progress**/
	LinphoneChatMessageStateDelivered, /**<message succesffully delivered an acknoleged by remote end point*/
	LinphoneChatMessageStateNotDelivered /**<message was not delivered*/
}LinphoneChatMessageState;

/**
 * Call back used to notify message delivery status
 *@param msg #LinphoneChatMessage object
 *@param status LinphoneChatMessageState
 *@param ud application user data
 */
typedef void (*LinphoneChatMessageStateChangeCb)(LinphoneChatMessage* msg,LinphoneChatMessageState state,void* ud);

void linphone_core_set_chat_database_path(LinphoneCore *lc, const char *path);
LINPHONE_PUBLIC	LinphoneChatRoom * linphone_core_create_chat_room(LinphoneCore *lc, const char *to);
LinphoneChatRoom *linphone_core_get_chat_room(LinphoneCore *lc, const LinphoneAddress *addr);
void linphone_chat_room_destroy(LinphoneChatRoom *cr);
LINPHONE_PUBLIC	LinphoneChatMessage* linphone_chat_room_create_message(LinphoneChatRoom *cr,const char* message);
const LinphoneAddress* linphone_chat_room_get_peer_address(LinphoneChatRoom *cr);
LINPHONE_PUBLIC	void linphone_chat_room_send_message(LinphoneChatRoom *cr, const char *msg);
LINPHONE_PUBLIC	void linphone_chat_room_send_message2(LinphoneChatRoom *cr, LinphoneChatMessage* msg,LinphoneChatMessageStateChangeCb status_cb,void* ud);
MSList *linphone_chat_room_get_history(LinphoneChatRoom *cr,int nb_message);
void linphone_chat_room_mark_as_read(LinphoneChatRoom *cr);
void linphone_chat_room_delete_history(LinphoneChatRoom *cr);
int linphone_chat_room_get_unread_messages_count(LinphoneChatRoom *cr);
LinphoneCore* linphone_chat_room_get_lc(LinphoneChatRoom *cr);
void linphone_chat_room_set_user_data(LinphoneChatRoom *cr, void * ud);
void * linphone_chat_room_get_user_data(LinphoneChatRoom *cr);

LINPHONE_PUBLIC	const char* linphone_chat_message_state_to_string(const LinphoneChatMessageState state);
LinphoneChatMessageState linphone_chat_message_get_state(const LinphoneChatMessage* message);
LinphoneChatMessage* linphone_chat_message_clone(const LinphoneChatMessage* message);
void linphone_chat_message_destroy(LinphoneChatMessage* msg);
void linphone_chat_message_set_from(LinphoneChatMessage* message, const LinphoneAddress* from);
LINPHONE_PUBLIC	const LinphoneAddress* linphone_chat_message_get_from(const LinphoneChatMessage* message);
const LinphoneAddress* linphone_chat_message_get_to(const LinphoneChatMessage* message);
LINPHONE_PUBLIC	const char* linphone_chat_message_get_external_body_url(const LinphoneChatMessage* message);
LINPHONE_PUBLIC	void linphone_chat_message_set_external_body_url(LinphoneChatMessage* message,const char* url);
LINPHONE_PUBLIC	const char * linphone_chat_message_get_text(const LinphoneChatMessage* message);
time_t linphone_chat_message_get_time(const LinphoneChatMessage* message);
void* linphone_chat_message_get_user_data(const LinphoneChatMessage* message);
void linphone_chat_message_set_user_data(LinphoneChatMessage* message,void*);
LinphoneChatRoom* linphone_chat_message_get_chat_room(LinphoneChatMessage *msg);
const LinphoneAddress* linphone_chat_message_get_peer_address(LinphoneChatMessage *msg);
LinphoneAddress *linphone_chat_message_get_local_address(const LinphoneChatMessage* message);
void linphone_chat_message_add_custom_header(LinphoneChatMessage* message, const char *header_name, const char *header_value);
const char * linphone_chat_message_get_custom_header(LinphoneChatMessage* message, const char *header_name);

/**
 * @}
 */


/**
 * @addtogroup initializing
 * @{
**/

/**
 * LinphoneGlobalState describes the global state of the LinphoneCore object.
 * It is notified via the LinphoneCoreVTable::global_state_changed
**/
typedef enum _LinphoneGlobalState{
	LinphoneGlobalOff,
	LinphoneGlobalStartup,
	LinphoneGlobalOn,
	LinphoneGlobalShutdown
}LinphoneGlobalState;

const char *linphone_global_state_to_string(LinphoneGlobalState gs);


/**Call state notification callback prototype*/
typedef void (*LinphoneGlobalStateCb)(struct _LinphoneCore *lc, LinphoneGlobalState gstate, const char *message);
/**Call state notification callback prototype*/
typedef void (*LinphoneCallStateCb)(struct _LinphoneCore *lc, LinphoneCall *call, LinphoneCallState cstate, const char *message);
/**Call encryption changed callback prototype*/
typedef void (*CallEncryptionChangedCb)(struct _LinphoneCore *lc, LinphoneCall *call, bool_t on, const char *authentication_token);

/** @ingroup Proxies
 * Registration state notification callback prototype
 * */
typedef void (*LinphoneRegistrationStateCb)(struct _LinphoneCore *lc, LinphoneProxyConfig *cfg, LinphoneRegistrationState cstate, const char *message);
/** Callback prototype */
typedef void (*ShowInterfaceCb)(struct _LinphoneCore *lc);
/** Callback prototype */
typedef void (*DisplayStatusCb)(struct _LinphoneCore *lc, const char *message);
/** Callback prototype */
typedef void (*DisplayMessageCb)(struct _LinphoneCore *lc, const char *message);
/** Callback prototype */
typedef void (*DisplayUrlCb)(struct _LinphoneCore *lc, const char *message, const char *url);
/** Callback prototype */
typedef void (*LinphoneCoreCbFunc)(struct _LinphoneCore *lc,void * user_data);
/** Callback prototype */
typedef void (*NotifyReceivedCb)(struct _LinphoneCore *lc, LinphoneCall *call, const char *from, const char *event);
/**
 * Report status change for a friend previously \link linphone_core_add_friend() added \endlink to #LinphoneCore.
 * @param lc #LinphoneCore object .
 * @param lf Updated #LinphoneFriend .
 */
typedef void (*NotifyPresenceReceivedCb)(struct _LinphoneCore *lc, LinphoneFriend * lf);
/**
 *  Reports that a new subscription request has been received and wait for a decision.
 *  <br> Status on this subscription request is notified by \link linphone_friend_set_inc_subscribe_policy() changing policy \endlink for this friend
 *	@param lc #LinphoneCore object
 *	@param lf #LinphoneFriend corresponding to the subscriber
 *	@param url of the subscriber
 *  Callback prototype
 *  */
typedef void (*NewSubscribtionRequestCb)(struct _LinphoneCore *lc, LinphoneFriend *lf, const char *url);
/** Callback prototype */
typedef void (*AuthInfoRequested)(struct _LinphoneCore *lc, const char *realm, const char *username);
/** Callback prototype */
typedef void (*CallLogUpdated)(struct _LinphoneCore *lc, struct _LinphoneCallLog *newcl);
/**
 * Callback prototype
 * @deprecated use #MessageReceived instead.
 *
 * @param lc #LinphoneCore object
 * @param room #LinphoneChatRoom involved in this conversation. Can be be created by the framework in case \link #LinphoneAddress the from \endlink is not present in any chat room.
 * @param from #LinphoneAddress from
 * @param message incoming message
 *  */
typedef void (*TextMessageReceived)(LinphoneCore *lc, LinphoneChatRoom *room, const LinphoneAddress *from, const char *message);
/**
 * Chat message callback prototype
 *
 * @param lc #LinphoneCore object
 * @param room #LinphoneChatRoom involved in this conversation. Can be be created by the framework in case \link #LinphoneAddress the from \endlink is not present in any chat room.
 * @param LinphoneChatMessage incoming message
 * */
typedef void (*MessageReceived)(LinphoneCore *lc, LinphoneChatRoom *room, LinphoneChatMessage *message);
	
/** Callback prototype */
typedef void (*DtmfReceived)(struct _LinphoneCore* lc, LinphoneCall *call, int dtmf);
/** Callback prototype */
typedef void (*ReferReceived)(struct _LinphoneCore *lc, const char *refer_to);
/** Callback prototype */
typedef void (*BuddyInfoUpdated)(struct _LinphoneCore *lc, LinphoneFriend *lf);
/** Callback prototype for in progress transfers. The new_call_state is the state of the call resulting of the transfer, at the other party. */
typedef void (*LinphoneTransferStateChanged)(struct _LinphoneCore *lc, LinphoneCall *transfered, LinphoneCallState new_call_state);
/** Callback prototype for receiving quality statistics for calls*/
typedef void (*CallStatsUpdated)(struct _LinphoneCore *lc, LinphoneCall *call, const LinphoneCallStats *stats);

/**
 * This structure holds all callbacks that the application should implement.
 *  None is mandatory.
**/
typedef struct _LinphoneVTable{
	LinphoneGlobalStateCb global_state_changed; /**<Notifies globlal state changes*/
	LinphoneRegistrationStateCb registration_state_changed;/**<Notifies registration state changes*/
	LinphoneCallStateCb call_state_changed;/**<Notifies call state changes*/
	NotifyPresenceReceivedCb notify_presence_recv; /**< Notify received presence events*/
	NewSubscribtionRequestCb new_subscription_request; /**< Notify about pending subscription request */
	AuthInfoRequested auth_info_requested; /**< Ask the application some authentication information */
	CallLogUpdated call_log_updated; /**< Notifies that call log list has been updated */
	TextMessageReceived text_received; /** @deprecated, use #message_received instead <br> A text message has been received */
	MessageReceived message_received; /** a message is received, can be text or external body*/
	DtmfReceived dtmf_received; /**< A dtmf has been received received */
	ReferReceived refer_received; /**< An out of call refer was received */
	CallEncryptionChangedCb call_encryption_changed; /**<Notifies on change in the encryption of call streams */
	LinphoneTransferStateChanged transfer_state_changed; /**<Notifies when a transfer is in progress */
	BuddyInfoUpdated buddy_info_updated; /**< a LinphoneFriend's BuddyInfo has changed*/
	NotifyReceivedCb notify_recv; /**< Other notifications*/
	CallStatsUpdated call_stats_updated; /**<Notifies on refreshing of call's statistics. */
	DisplayStatusCb display_status; /**< DEPRECATED Callback that notifies various events with human readable text.*/
	DisplayMessageCb display_message;/**< DEPRECATED Callback to display a message to the user */
	DisplayMessageCb display_warning;/**< DEPRECATED Callback to display a warning to the user */
	DisplayUrlCb display_url; /**< DEPRECATED */
	ShowInterfaceCb show; /**< DEPRECATED Notifies the application that it should show up*/
} LinphoneCoreVTable;

/**
 * @}
**/

typedef struct _LCCallbackObj
{
  LinphoneCoreCbFunc _func;
  void * _user_data;
}LCCallbackObj;



typedef enum _LinphoneFirewallPolicy{
	LinphonePolicyNoFirewall,
	LinphonePolicyUseNatAddress,
	LinphonePolicyUseStun,
	LinphonePolicyUseIce,
	LinphonePolicyUseUpnp,
} LinphoneFirewallPolicy;

typedef enum _LinphoneWaitingState{
	LinphoneWaitingStart,
	LinphoneWaitingProgress,
	LinphoneWaitingFinished
} LinphoneWaitingState;
typedef void * (*LinphoneWaitingCallback)(struct _LinphoneCore *lc, void *context, LinphoneWaitingState ws, const char *purpose, float progress);


/* THE main API */

LINPHONE_PUBLIC	void linphone_core_enable_logs(FILE *file);
LINPHONE_PUBLIC	void linphone_core_enable_logs_with_cb(OrtpLogFunc logfunc);
void linphone_core_disable_logs(void);
const char *linphone_core_get_version(void);
const char *linphone_core_get_user_agent_name(void);
const char *linphone_core_get_user_agent_version(void);

LINPHONE_PUBLIC LinphoneCore *linphone_core_new(const LinphoneCoreVTable *vtable,
						const char *config_path, const char *factory_config, void* userdata);

/* function to be periodically called in a main loop */
/* For ICE to work properly it should be called every 20ms */
LINPHONE_PUBLIC	void linphone_core_iterate(LinphoneCore *lc);
#if 0 /*not implemented yet*/
/**
 * @ingroup initializing
 * Provide Linphone Core with an unique identifier. This be later used to identified contact address coming from this device.
 * Value is not saved.
 * @param lc object
 * @param string identifying the device, can be EMEI or UDID
 *
 */
void linphone_core_set_device_identifier(LinphoneCore *lc,const char* device_id);
/**
 * @ingroup initializing
 * get Linphone unique identifier
 *
 */
const char*  linphone_core_get_device_identifier(const LinphoneCore *lc);

#endif

/*sets the user-agent string in sip messages, ideally called just after linphone_core_new() or linphone_core_init() */
void linphone_core_set_user_agent(LinphoneCore *lc, const char *ua_name, const char *version);

LinphoneAddress * linphone_core_interpret_url(LinphoneCore *lc, const char *url);

LINPHONE_PUBLIC	LinphoneCall * linphone_core_invite(LinphoneCore *lc, const char *url);

LINPHONE_PUBLIC	LinphoneCall * linphone_core_invite_address(LinphoneCore *lc, const LinphoneAddress *addr);

LinphoneCall * linphone_core_invite_with_params(LinphoneCore *lc, const char *url, const LinphoneCallParams *params);

LinphoneCall * linphone_core_invite_address_with_params(LinphoneCore *lc, const LinphoneAddress *addr, const LinphoneCallParams *params);

LINPHONE_PUBLIC	int linphone_core_transfer_call(LinphoneCore *lc, LinphoneCall *call, const char *refer_to);

LINPHONE_PUBLIC	int linphone_core_transfer_call_to_another(LinphoneCore *lc, LinphoneCall *call, LinphoneCall *dest);

LINPHONE_PUBLIC	bool_t linphone_core_inc_invite_pending(LinphoneCore*lc);

bool_t linphone_core_in_call(const LinphoneCore *lc);

LINPHONE_PUBLIC	LinphoneCall *linphone_core_get_current_call(const LinphoneCore *lc);

LINPHONE_PUBLIC	int linphone_core_accept_call(LinphoneCore *lc, LinphoneCall *call);

int linphone_core_accept_call_with_params(LinphoneCore *lc, LinphoneCall *call, const LinphoneCallParams *params);

LINPHONE_PUBLIC	int linphone_core_terminate_call(LinphoneCore *lc, LinphoneCall *call);

int linphone_core_redirect_call(LinphoneCore *lc, LinphoneCall *call, const char *redirect_uri);

int linphone_core_decline_call(LinphoneCore *lc, LinphoneCall * call, LinphoneReason reason);

LINPHONE_PUBLIC	int linphone_core_terminate_all_calls(LinphoneCore *lc);

LINPHONE_PUBLIC	int linphone_core_pause_call(LinphoneCore *lc, LinphoneCall *call);

int linphone_core_pause_all_calls(LinphoneCore *lc);

LINPHONE_PUBLIC	int linphone_core_resume_call(LinphoneCore *lc, LinphoneCall *call);

LINPHONE_PUBLIC	int linphone_core_update_call(LinphoneCore *lc, LinphoneCall *call, const LinphoneCallParams *params);

int linphone_core_defer_call_update(LinphoneCore *lc, LinphoneCall *call);

int linphone_core_accept_call_update(LinphoneCore *lc, LinphoneCall *call, const LinphoneCallParams *params);
/**
 * @ingroup media_parameters
 * Get default call parameters reflecting current linphone core configuration
 * @param LinphoneCore object
 * @return  LinphoneCallParams
 */
LinphoneCallParams *linphone_core_create_default_call_parameters(LinphoneCore *lc);

LinphoneCall *linphone_core_get_call_by_remote_address(LinphoneCore *lc, const char *remote_address);

LINPHONE_PUBLIC	void linphone_core_send_dtmf(LinphoneCore *lc,char dtmf);

int linphone_core_set_primary_contact(LinphoneCore *lc, const char *contact);

const char *linphone_core_get_primary_contact(LinphoneCore *lc);

const char * linphone_core_get_identity(LinphoneCore *lc);

void linphone_core_set_guess_hostname(LinphoneCore *lc, bool_t val);
bool_t linphone_core_get_guess_hostname(LinphoneCore *lc);

bool_t linphone_core_ipv6_enabled(LinphoneCore *lc);
void linphone_core_enable_ipv6(LinphoneCore *lc, bool_t val);

LinphoneAddress *linphone_core_get_primary_contact_parsed(LinphoneCore *lc);
const char * linphone_core_get_identity(LinphoneCore *lc);
/*0= no bandwidth limit*/
void linphone_core_set_download_bandwidth(LinphoneCore *lc, int bw);
void linphone_core_set_upload_bandwidth(LinphoneCore *lc, int bw);

int linphone_core_get_download_bandwidth(const LinphoneCore *lc);
int linphone_core_get_upload_bandwidth(const LinphoneCore *lc);

void linphone_core_enable_adaptive_rate_control(LinphoneCore *lc, bool_t enabled);
bool_t linphone_core_adaptive_rate_control_enabled(const LinphoneCore *lc);

void linphone_core_set_download_ptime(LinphoneCore *lc, int ptime);
int  linphone_core_get_download_ptime(LinphoneCore *lc);

void linphone_core_set_upload_ptime(LinphoneCore *lc, int ptime);

int linphone_core_get_upload_ptime(LinphoneCore *lc);

/* returns a MSList of PayloadType */
LINPHONE_PUBLIC	const MSList *linphone_core_get_audio_codecs(const LinphoneCore *lc);

int linphone_core_set_audio_codecs(LinphoneCore *lc, MSList *codecs);
/* returns a MSList of PayloadType */
const MSList *linphone_core_get_video_codecs(const LinphoneCore *lc);

int linphone_core_set_video_codecs(LinphoneCore *lc, MSList *codecs);

<<<<<<< HEAD
LINPHONE_PUBLIC bool_t linphone_core_payload_type_enabled(LinphoneCore *lc, const PayloadType *pt);

LINPHONE_PUBLIC	int linphone_core_enable_payload_type(LinphoneCore *lc, PayloadType *pt, bool_t enable);
=======
bool_t linphone_core_payload_type_enabled(LinphoneCore *lc, const PayloadType *pt);
/**
 * Enable payload type
 * @param linphone core
 * @param pt payload type to enable, can be retrieve from #linphone_core_find_payload_type
 * @param TRUE if enabled
 * @return 0 if succed
 *
 */
int linphone_core_enable_payload_type(LinphoneCore *lc, PayloadType *pt, bool_t enable);
>>>>>>> 667869af

/**
 * Wildcard value used by #linphone_core_find_payload_type to ignore rate in search algorithm
 * @ingroup media_parameters
 */
#define LINPHONE_FIND_PAYLOAD_IGNORE_RATE -1
/**
 * Wildcard value used by #linphone_core_find_payload_type to ignore channel in search algorithm
 * @ingroup media_parameters
 */
#define LINPHONE_FIND_PAYLOAD_IGNORE_CHANNELS -1
/**
 * Get payload type from mime type and clock rate
 * @ingroup media_parameters
 * This function searches in audio and video codecs for the given payload type name and clockrate.
 * @param lc #LinphoneCore object
 * @param type payload mime type (I.E SPEEX, PCMU, VP8)
 * @param rate can be #LINPHONE_FIND_PAYLOAD_IGNORE_RATE
 * @param channels  number of channels, can be #LINPHONE_FIND_PAYLOAD_IGNORE_CHANNELS
 * @return Returns NULL if not found.
 */	
LINPHONE_PUBLIC	PayloadType* linphone_core_find_payload_type(LinphoneCore* lc, const char* type, int rate, int channels) ;

int linphone_core_get_payload_type_number(LinphoneCore *lc, const PayloadType *pt);

const char *linphone_core_get_payload_type_description(LinphoneCore *lc, PayloadType *pt);

bool_t linphone_core_check_payload_type_usability(LinphoneCore *lc, PayloadType *pt);

/**
 * @ingroup proxy 
 *Create a proxy config with default value from Linphone core.
 *@param lc #LinphoneCore object
 *@return #LinphoneProxyConfig with defualt value set 
 */
LINPHONE_PUBLIC	LinphoneProxyConfig * linphone_core_create_proxy_config(LinphoneCore *lc);
	
LINPHONE_PUBLIC	int linphone_core_add_proxy_config(LinphoneCore *lc, LinphoneProxyConfig *config);

LINPHONE_PUBLIC	void linphone_core_clear_proxy_config(LinphoneCore *lc);

LINPHONE_PUBLIC	void linphone_core_remove_proxy_config(LinphoneCore *lc, LinphoneProxyConfig *config);

LINPHONE_PUBLIC	const MSList *linphone_core_get_proxy_config_list(const LinphoneCore *lc);

LINPHONE_PUBLIC	void linphone_core_set_default_proxy(LinphoneCore *lc, LinphoneProxyConfig *config);

void linphone_core_set_default_proxy_index(LinphoneCore *lc, int index);

LINPHONE_PUBLIC	int linphone_core_get_default_proxy(LinphoneCore *lc, LinphoneProxyConfig **config);

LINPHONE_PUBLIC	void linphone_core_add_auth_info(LinphoneCore *lc, const LinphoneAuthInfo *info);

void linphone_core_remove_auth_info(LinphoneCore *lc, const LinphoneAuthInfo *info);

LINPHONE_PUBLIC const MSList *linphone_core_get_auth_info_list(const LinphoneCore *lc);

const LinphoneAuthInfo *linphone_core_find_auth_info(LinphoneCore *lc, const char *realm, const char *username);

void linphone_core_abort_authentication(LinphoneCore *lc,  LinphoneAuthInfo *info);

LINPHONE_PUBLIC	void linphone_core_clear_all_auth_info(LinphoneCore *lc);

void linphone_core_enable_audio_adaptive_jittcomp(LinphoneCore *lc, bool_t enable);

bool_t linphone_core_audio_adaptive_jittcomp_enabled(LinphoneCore *lc);

int linphone_core_get_audio_jittcomp(LinphoneCore *lc);

void linphone_core_set_audio_jittcomp(LinphoneCore *lc, int value);

void linphone_core_enable_video_adaptive_jittcomp(LinphoneCore *lc, bool_t enable);

bool_t linphone_core_video_adaptive_jittcomp_enabled(LinphoneCore *lc);

int linphone_core_get_video_jittcomp(LinphoneCore *lc);

void linphone_core_set_video_jittcomp(LinphoneCore *lc, int value);

int linphone_core_get_audio_port(const LinphoneCore *lc);

void linphone_core_get_audio_port_range(const LinphoneCore *lc, int *min_port, int *max_port);

int linphone_core_get_video_port(const LinphoneCore *lc);

void linphone_core_get_video_port_range(const LinphoneCore *lc, int *min_port, int *max_port);

int linphone_core_get_nortp_timeout(const LinphoneCore *lc);

void linphone_core_set_audio_port(LinphoneCore *lc, int port);

void linphone_core_set_audio_port_range(LinphoneCore *lc, int min_port, int max_port);

void linphone_core_set_video_port(LinphoneCore *lc, int port);

void linphone_core_set_video_port_range(LinphoneCore *lc, int min_port, int max_port);

void linphone_core_set_nortp_timeout(LinphoneCore *lc, int port);

void linphone_core_set_use_info_for_dtmf(LinphoneCore *lc, bool_t use_info);

bool_t linphone_core_get_use_info_for_dtmf(LinphoneCore *lc);

void linphone_core_set_use_rfc2833_for_dtmf(LinphoneCore *lc,bool_t use_rfc2833);

bool_t linphone_core_get_use_rfc2833_for_dtmf(LinphoneCore *lc);

void linphone_core_set_sip_port(LinphoneCore *lc, int port);

int linphone_core_get_sip_port(LinphoneCore *lc);

LINPHONE_PUBLIC	int linphone_core_set_sip_transports(LinphoneCore *lc, const LCSipTransports *transports);

LINPHONE_PUBLIC	int linphone_core_get_sip_transports(LinphoneCore *lc, LCSipTransports *transports);
/**
 *
 * Give access to the UDP sip socket. Can be useful to configure this socket as persistent I.E kCFStreamNetworkServiceType set to kCFStreamNetworkServiceTypeVoIP)
 * @param lc #LinphoneCore
 * @return socket file descriptor
 */
ortp_socket_t linphone_core_get_sip_socket(LinphoneCore *lc);

void linphone_core_set_inc_timeout(LinphoneCore *lc, int seconds);

int linphone_core_get_inc_timeout(LinphoneCore *lc);

void linphone_core_set_in_call_timeout(LinphoneCore *lc, int seconds);

int linphone_core_get_in_call_timeout(LinphoneCore *lc);

void linphone_core_set_delayed_timeout(LinphoneCore *lc, int seconds);

int linphone_core_get_delayed_timeout(LinphoneCore *lc);

void linphone_core_set_stun_server(LinphoneCore *lc, const char *server);

const char * linphone_core_get_stun_server(const LinphoneCore *lc);

/**
 * @ingroup network_parameters
 * Return the availability of uPnP.
 *
 * @param lc #LinphoneCore
 * @return true if uPnP is available otherwise return false. 
 */
bool_t linphone_core_upnp_available(const LinphoneCore *lc);

/**
 * @ingroup network_parameters
 * Return the internal state of uPnP. 
 *
 * @param lc #LinphoneCore
 * @return an LinphoneUpnpState. 
 */
LinphoneUpnpState linphone_core_get_upnp_state(const LinphoneCore *lc);

/**
 * @ingroup network_parameters
 * Return the external ip address of router. 
 * In some cases the uPnP can have an external ip address but not a usable uPnP
 * (state different of Ok). 
 *
 * @param lc #LinphoneCore
 * @return a null terminated string containing the external ip address. If the
 * the external ip address is not available return null. 
 */
const char * linphone_core_get_upnp_external_ipaddress(const LinphoneCore *lc);

void linphone_core_set_nat_address(LinphoneCore *lc, const char *addr);

const char *linphone_core_get_nat_address(const LinphoneCore *lc);

void linphone_core_set_firewall_policy(LinphoneCore *lc, LinphoneFirewallPolicy pol);

LinphoneFirewallPolicy linphone_core_get_firewall_policy(const LinphoneCore *lc);

const char * linphone_core_get_relay_addr(const LinphoneCore *lc);

int linphone_core_set_relay_addr(LinphoneCore *lc, const char *addr);

/* sound functions */
/* returns a null terminated static array of string describing the sound devices */
const char**  linphone_core_get_sound_devices(LinphoneCore *lc);
void linphone_core_reload_sound_devices(LinphoneCore *lc);
bool_t linphone_core_sound_device_can_capture(LinphoneCore *lc, const char *device);
bool_t linphone_core_sound_device_can_playback(LinphoneCore *lc, const char *device);
int linphone_core_get_ring_level(LinphoneCore *lc);
int linphone_core_get_play_level(LinphoneCore *lc);
int linphone_core_get_rec_level(LinphoneCore *lc);
void linphone_core_set_ring_level(LinphoneCore *lc, int level);
void linphone_core_set_play_level(LinphoneCore *lc, int level);

void linphone_core_set_mic_gain_db(LinphoneCore *lc, float level);
float linphone_core_get_mic_gain_db(LinphoneCore *lc);
void linphone_core_set_playback_gain_db(LinphoneCore *lc, float level);
float linphone_core_get_playback_gain_db(LinphoneCore *lc);

void linphone_core_set_rec_level(LinphoneCore *lc, int level);
const char * linphone_core_get_ringer_device(LinphoneCore *lc);
const char * linphone_core_get_playback_device(LinphoneCore *lc);
const char * linphone_core_get_capture_device(LinphoneCore *lc);
int linphone_core_set_ringer_device(LinphoneCore *lc, const char * devid);
int linphone_core_set_playback_device(LinphoneCore *lc, const char * devid);
int linphone_core_set_capture_device(LinphoneCore *lc, const char * devid);
char linphone_core_get_sound_source(LinphoneCore *lc);
void linphone_core_set_sound_source(LinphoneCore *lc, char source);
LINPHONE_PUBLIC	void linphone_core_set_ring(LinphoneCore *lc, const char *path);
const char *linphone_core_get_ring(const LinphoneCore *lc);
void linphone_core_verify_server_certificates(LinphoneCore *lc, bool_t yesno);
void linphone_core_verify_server_cn(LinphoneCore *lc, bool_t yesno);
void linphone_core_set_root_ca(LinphoneCore *lc, const char *path);
const char *linphone_core_get_root_ca(LinphoneCore *lc);
LINPHONE_PUBLIC	void linphone_core_set_ringback(LinphoneCore *lc, const char *path);
const char * linphone_core_get_ringback(const LinphoneCore *lc);

void linphone_core_set_remote_ringback_tone(LinphoneCore *lc,const char *);
const char *linphone_core_get_remote_ringback_tone(const LinphoneCore *lc);

int linphone_core_preview_ring(LinphoneCore *lc, const char *ring,LinphoneCoreCbFunc func,void * userdata);
void linphone_core_enable_echo_cancellation(LinphoneCore *lc, bool_t val);
bool_t linphone_core_echo_cancellation_enabled(LinphoneCore *lc);

void linphone_core_enable_echo_limiter(LinphoneCore *lc, bool_t val);
bool_t linphone_core_echo_limiter_enabled(const LinphoneCore *lc);

void linphone_core_enable_agc(LinphoneCore *lc, bool_t val);
bool_t linphone_core_agc_enabled(const LinphoneCore *lc);

LINPHONE_PUBLIC	void linphone_core_mute_mic(LinphoneCore *lc, bool_t muted);
/**
 * return mic state.
 *
 * @ingroup media_parameters
**/
LINPHONE_PUBLIC	bool_t linphone_core_is_mic_muted(LinphoneCore *lc);

bool_t linphone_core_is_rtp_muted(LinphoneCore *lc);

bool_t linphone_core_get_rtp_no_xmit_on_audio_mute(const LinphoneCore *lc);
void linphone_core_set_rtp_no_xmit_on_audio_mute(LinphoneCore *lc, bool_t val);


/* returns a list of LinphoneCallLog */
LINPHONE_PUBLIC	const MSList * linphone_core_get_call_logs(LinphoneCore *lc);
LINPHONE_PUBLIC	void linphone_core_clear_call_logs(LinphoneCore *lc);
LINPHONE_PUBLIC	int linphone_core_get_missed_calls_count(LinphoneCore *lc);
LINPHONE_PUBLIC	void linphone_core_reset_missed_calls_count(LinphoneCore *lc);
LINPHONE_PUBLIC	void linphone_core_remove_call_log(LinphoneCore *lc, LinphoneCallLog *call_log);

/* video support */
bool_t linphone_core_video_supported(LinphoneCore *lc);
LINPHONE_PUBLIC	void linphone_core_enable_video(LinphoneCore *lc, bool_t vcap_enabled, bool_t display_enabled);
bool_t linphone_core_video_enabled(LinphoneCore *lc);
LINPHONE_PUBLIC	void linphone_core_set_video_policy(LinphoneCore *lc, const LinphoneVideoPolicy *policy);
const LinphoneVideoPolicy *linphone_core_get_video_policy(LinphoneCore *lc);

typedef struct MSVideoSizeDef{
	MSVideoSize vsize;
	const char *name;
}MSVideoSizeDef;
/* returns a zero terminated table of MSVideoSizeDef*/
const MSVideoSizeDef *linphone_core_get_supported_video_sizes(LinphoneCore *lc);
void linphone_core_set_preferred_video_size(LinphoneCore *lc, MSVideoSize vsize);
MSVideoSize linphone_core_get_preferred_video_size(LinphoneCore *lc);
void linphone_core_set_preferred_video_size_by_name(LinphoneCore *lc, const char *name);

void linphone_core_enable_video_preview(LinphoneCore *lc, bool_t val);
bool_t linphone_core_video_preview_enabled(const LinphoneCore *lc);

void linphone_core_enable_self_view(LinphoneCore *lc, bool_t val);
bool_t linphone_core_self_view_enabled(const LinphoneCore *lc);


/* returns a null terminated static array of string describing the webcams */
void linphone_core_reload_video_devices(LinphoneCore *lc);
const char**  linphone_core_get_video_devices(const LinphoneCore *lc);
int linphone_core_set_video_device(LinphoneCore *lc, const char *id);
const char *linphone_core_get_video_device(const LinphoneCore *lc);

/* Set and get static picture to be used when "Static picture" is the video device */
int linphone_core_set_static_picture(LinphoneCore *lc, const char *path);
const char *linphone_core_get_static_picture(LinphoneCore *lc);

/* Set and get frame rate for static picture */
int linphone_core_set_static_picture_fps(LinphoneCore *lc, float fps);
float linphone_core_get_static_picture_fps(LinphoneCore *lc);

/*function to be used for eventually setting window decorations (icons, title...)*/
unsigned long linphone_core_get_native_video_window_id(const LinphoneCore *lc);
void linphone_core_set_native_video_window_id(LinphoneCore *lc, unsigned long id);

unsigned long linphone_core_get_native_preview_window_id(const LinphoneCore *lc);
void linphone_core_set_native_preview_window_id(LinphoneCore *lc, unsigned long id);

void linphone_core_use_preview_window(LinphoneCore *lc, bool_t yesno);
int linphone_core_get_device_rotation(LinphoneCore *lc );
void linphone_core_set_device_rotation(LinphoneCore *lc, int rotation);

/* start or stop streaming video in case of embedded window */
void linphone_core_show_video(LinphoneCore *lc, bool_t show);

/*play/record support: use files instead of soundcard*/
void linphone_core_use_files(LinphoneCore *lc, bool_t yesno);
void linphone_core_set_play_file(LinphoneCore *lc, const char *file);
void linphone_core_set_record_file(LinphoneCore *lc, const char *file);

LINPHONE_PUBLIC void linphone_core_play_dtmf(LinphoneCore *lc, char dtmf, int duration_ms);
LINPHONE_PUBLIC void linphone_core_stop_dtmf(LinphoneCore *lc);

int linphone_core_get_current_call_duration(const LinphoneCore *lc);


int linphone_core_get_mtu(const LinphoneCore *lc);
LINPHONE_PUBLIC void linphone_core_set_mtu(LinphoneCore *lc, int mtu);

/**
 * @ingroup network_parameters
 * This method is called by the application to notify the linphone core library when network is reachable.
 * Calling this method with true trigger linphone to initiate a registration process for all proxies.
 * Calling this method disables the automatic network detection mode. It means you must call this method after each network state changes.
 */
LINPHONE_PUBLIC	void linphone_core_set_network_reachable(LinphoneCore* lc,bool_t value);
/**
 * @ingroup network_parameters
 * return network state either as positioned by the application or by linphone itself.
 */
LINPHONE_PUBLIC	bool_t linphone_core_is_network_reachable(LinphoneCore* lc);

/**
 *  @ingroup network_parameters
 *  enable signaling keep alive. small udp packet sent periodically to keep udp NAT association
 */
void linphone_core_enable_keep_alive(LinphoneCore* lc,bool_t enable);
/**
 *  @ingroup network_parameters
 * Is signaling keep alive
 */
bool_t linphone_core_keep_alive_enabled(LinphoneCore* lc);

LINPHONE_PUBLIC	void *linphone_core_get_user_data(LinphoneCore *lc);
LINPHONE_PUBLIC	void linphone_core_set_user_data(LinphoneCore *lc, void *userdata);

/* returns LpConfig object to read/write to the config file: usefull if you wish to extend
the config file with your own sections */
LINPHONE_PUBLIC struct _LpConfig *linphone_core_get_config(LinphoneCore *lc);

/*set a callback for some blocking operations, it takes you informed of the progress of the operation*/
void linphone_core_set_waiting_callback(LinphoneCore *lc, LinphoneWaitingCallback cb, void *user_context);

/*returns the list of registered SipSetup (linphonecore plugins) */
const MSList * linphone_core_get_sip_setups(LinphoneCore *lc);

LINPHONE_PUBLIC	void linphone_core_destroy(LinphoneCore *lc);

/*for advanced users:*/
typedef RtpTransport * (*LinphoneRtpTransportFactoryFunc)(void *data, int port);
struct _LinphoneRtpTransportFactories{
	LinphoneRtpTransportFactoryFunc audio_rtp_func;
	void *audio_rtp_func_data;
	LinphoneRtpTransportFactoryFunc audio_rtcp_func;
	void *audio_rtcp_func_data;
	LinphoneRtpTransportFactoryFunc video_rtp_func;
	void *video_rtp_func_data;
	LinphoneRtpTransportFactoryFunc video_rtcp_func;
	void *video_rtcp_func_data;
};
typedef struct _LinphoneRtpTransportFactories LinphoneRtpTransportFactories;

void linphone_core_set_rtp_transport_factories(LinphoneCore* lc, LinphoneRtpTransportFactories *factories);

int linphone_core_get_current_call_stats(LinphoneCore *lc, rtp_stats_t *local, rtp_stats_t *remote);

LINPHONE_PUBLIC	int linphone_core_get_calls_nb(const LinphoneCore *lc);

LINPHONE_PUBLIC	const MSList *linphone_core_get_calls(LinphoneCore *lc);

LinphoneGlobalState linphone_core_get_global_state(const LinphoneCore *lc);
/**
 * force registration refresh to be initiated upon next iterate
 * @ingroup proxies
 */
LINPHONE_PUBLIC void linphone_core_refresh_registers(LinphoneCore* lc);

/* Path to the file storing secrets cache */
void linphone_core_set_zrtp_secrets_file(LinphoneCore *lc, const char* file);
const char *linphone_core_get_zrtp_secrets_file(LinphoneCore *lc);
/**
 * Search from the list of current calls if a remote address match uri
 * @ingroup call_control
 * @param lc
 * @param uri which should match call remote uri
 * @return LinphoneCall or NULL is no match is found
 */
const LinphoneCall* linphone_core_find_call_from_uri(LinphoneCore *lc, const char *uri);

LINPHONE_PUBLIC	int linphone_core_add_to_conference(LinphoneCore *lc, LinphoneCall *call);
int linphone_core_add_all_to_conference(LinphoneCore *lc);
int linphone_core_remove_from_conference(LinphoneCore *lc, LinphoneCall *call);
LINPHONE_PUBLIC	bool_t linphone_core_is_in_conference(const LinphoneCore *lc);
int linphone_core_enter_conference(LinphoneCore *lc);
int linphone_core_leave_conference(LinphoneCore *lc);
float linphone_core_get_conference_local_input_volume(LinphoneCore *lc);

LINPHONE_PUBLIC	int linphone_core_terminate_conference(LinphoneCore *lc);
LINPHONE_PUBLIC	int linphone_core_get_conference_size(LinphoneCore *lc);
int linphone_core_start_conference_recording(LinphoneCore *lc, const char *path);
int linphone_core_stop_conference_recording(LinphoneCore *lc);
/**
 * Get the maximum number of simultaneous calls Linphone core can manage at a time. All new call above this limit are declined with a busy answer
 * @ingroup initializing
 * @param lc core
 * @return max number of simultaneous calls
 */
int linphone_core_get_max_calls(LinphoneCore *lc);
/**
 * Set the maximum number of simultaneous calls Linphone core can manage at a time. All new call above this limit are declined with a busy answer
 * @ingroup initializing
 * @param lc core
 * @param max number of simultaneous calls
 */
void linphone_core_set_max_calls(LinphoneCore *lc, int max);

bool_t linphone_core_sound_resources_locked(LinphoneCore *lc);

bool_t linphone_core_media_encryption_supported(const LinphoneCore *lc, LinphoneMediaEncryption menc);

/**
 * Choose media encryption policy to be used for RTP packets
 */
LINPHONE_PUBLIC	int linphone_core_set_media_encryption(LinphoneCore *lc, enum LinphoneMediaEncryption menc);
LINPHONE_PUBLIC	LinphoneMediaEncryption linphone_core_get_media_encryption(LinphoneCore *lc);

bool_t linphone_core_is_media_encryption_mandatory(LinphoneCore *lc);
/**
 * Defines Linphone behaviour when encryption parameters negociation fails on outoing call.
 * If set to TRUE call will fail; if set to FALSE will resend an INVITE with encryption disabled
 */
void linphone_core_set_media_encryption_mandatory(LinphoneCore *lc, bool_t m);

/**
 * Init call params using LinphoneCore's current configuration
 */
void linphone_core_init_default_params(LinphoneCore*lc, LinphoneCallParams *params);

/**
 * True if tunnel support was compiled.
 */
bool_t linphone_core_tunnel_available(void);

typedef struct _LinphoneTunnel LinphoneTunnel;
/**
* get tunnel instance if available
*/
LinphoneTunnel *linphone_core_get_tunnel(LinphoneCore *lc);

void linphone_core_set_sip_dscp(LinphoneCore *lc, int dscp);
int linphone_core_get_sip_dscp(const LinphoneCore *lc);

void linphone_core_set_audio_dscp(LinphoneCore *lc, int dscp);
int linphone_core_get_audio_dscp(const LinphoneCore *lc);

void linphone_core_set_video_dscp(LinphoneCore *lc, int dscp);
int linphone_core_get_video_dscp(const LinphoneCore *lc);


#ifdef __cplusplus
}
#endif

#endif<|MERGE_RESOLUTION|>--- conflicted
+++ resolved
@@ -51,9 +51,6 @@
 struct _LpConfig;
 
 
-<<<<<<< HEAD
-typedef struct _LCSipTransports{
-=======
 /**
  * Linphone core SIP transport ports.
  * Use with #linphone_core_set_sip_transports
@@ -63,7 +60,6 @@
 	/**
 	 * udp port to listening on, negative value if not set
 	 * */
->>>>>>> 667869af
 	int udp_port;
 	/**
 	 * tcp port to listening on, negative value if not set
@@ -78,10 +74,6 @@
 	 * */
 	int tls_port;
 } LCSipTransports;
-<<<<<<< HEAD
-
-=======
->>>>>>> 667869af
 
 
 /**
@@ -1021,12 +1013,7 @@
 
 int linphone_core_set_video_codecs(LinphoneCore *lc, MSList *codecs);
 
-<<<<<<< HEAD
 LINPHONE_PUBLIC bool_t linphone_core_payload_type_enabled(LinphoneCore *lc, const PayloadType *pt);
-
-LINPHONE_PUBLIC	int linphone_core_enable_payload_type(LinphoneCore *lc, PayloadType *pt, bool_t enable);
-=======
-bool_t linphone_core_payload_type_enabled(LinphoneCore *lc, const PayloadType *pt);
 /**
  * Enable payload type
  * @param linphone core
@@ -1035,8 +1022,7 @@
  * @return 0 if succed
  *
  */
-int linphone_core_enable_payload_type(LinphoneCore *lc, PayloadType *pt, bool_t enable);
->>>>>>> 667869af
+LINPHONE_PUBLIC	int linphone_core_enable_payload_type(LinphoneCore *lc, PayloadType *pt, bool_t enable);
 
 /**
  * Wildcard value used by #linphone_core_find_payload_type to ignore rate in search algorithm
