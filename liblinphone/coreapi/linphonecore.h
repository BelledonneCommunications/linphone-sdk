--- conflicted
+++ resolved
@@ -445,79 +445,11 @@
 } LinphoneWaitingState;
 typedef void * (*LinphoneWaitingCallback)(struct _LinphoneCore *lc, void *context, LinphoneWaitingState ws, const char *purpose, float progress);
 
-<<<<<<< HEAD
 typedef struct _LinphoneCore LinphoneCore;
-=======
-
-typedef struct _LinphoneCore
-{
-	LinphoneCoreVTable vtable;
-	struct _LpConfig *config;
-	net_config_t net_conf;
-	sip_config_t sip_conf;
-	rtp_config_t rtp_conf;
-	sound_config_t sound_conf;
-	video_config_t video_conf;
-	codecs_config_t codecs_conf;
-	ui_config_t ui_conf;
-	autoreplier_config_t autoreplier_conf;
-	LinphoneProxyConfig *default_proxy;
-	MSList *friends;
-	MSList *auth_info;
-	struct _RingStream *ringstream;
-	LCCallbackObj preview_finished_cb;
-	bool_t preview_finished;
-	struct _LinphoneCall *call;   /* the current call, in the future it will be a list of calls (conferencing)*/
-	int rid; /*registration id*/
-	MSList *queued_calls;	/* used by the autoreplier */
-	MSList *call_logs;
-	MSList *chatrooms;
-	int max_call_logs;
-	int missed_calls;
-	struct _AudioStream *audiostream;  /**/
-	struct _VideoStream *videostream;
-	struct _VideoStream *previewstream;
-	RtpTransport *a_rtp,*a_rtcp;
-	struct _RtpProfile *local_profile;
-	MSList *bl_reqs;
-	MSList *subscribers;	/* unknown subscribers */
-	int minutes_away;
-	LinphoneOnlineStatus presence_mode;
-	LinphoneOnlineStatus prev_mode;
-	char *alt_contact;
-	void *data;
-	ms_mutex_t lock;
-	char *play_file;
-	char *rec_file;
-	time_t prevtime;
-	int dw_audio_bw;
-	int up_audio_bw;
-	int dw_video_bw;
-	int up_video_bw;
-	int audio_bw;
-	int automatic_action;
-	gstate_t gstate_power;
-	gstate_t gstate_reg;
-	gstate_t gstate_call;
-	LinphoneWaitingCallback wait_cb;
-	void *wait_ctx;
-	bool_t use_files;
-	bool_t apply_nat_settings;
-	bool_t ready;
-	bool_t bl_refresh;
-#ifdef VINCENT_MAURY_RSVP
-	/* QoS parameters*/
-	int rsvp_enable;
-	int rpc_enable;
-#endif
 	/*set this field to false if application manage  network connection state
 	 * In case of false, network state must be communicate to linphone core with method linphone_core_
 	 */
 	bool_t auto_net_state_mon;
-} LinphoneCore;
-
-
->>>>>>> 5d9cb383
 
 /* THE main API */
 
@@ -762,8 +694,6 @@
 int linphone_core_get_mtu(const LinphoneCore *lc);
 void linphone_core_set_mtu(LinphoneCore *lc, int mtu);
 
-<<<<<<< HEAD
-=======
 /**
  * This method is called by the application to notify the linphone core library when network is reachable.
  * Calling this method with true trigger linphone to initiate a registration process for all proxy
@@ -774,9 +704,6 @@
 void linphone_core_set_network_reachable(LinphoneCore* lc,bool_t value);
 
 
-bool_t linphone_core_is_in_main_thread(LinphoneCore *lc);
-
->>>>>>> 5d9cb383
 void *linphone_core_get_user_data(LinphoneCore *lc);
 
 /* returns LpConfig object to read/write to the config file: usefull if you wish to extend
