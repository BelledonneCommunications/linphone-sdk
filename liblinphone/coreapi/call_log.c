/*
linphone
Copyright (C) 2010-2014  Belledonne Communications SARL

This program is free software; you can redistribute it and/or
modify it under the terms of the GNU General Public License
as published by the Free Software Foundation; either version 2
of the License, or (at your option) any later version.

This program is distributed in the hope that it will be useful,
but WITHOUT ANY WARRANTY; without even the implied warranty of
MERCHANTABILITY or FITNESS FOR A PARTICULAR PURPOSE.  See the
GNU General Public License for more details.

You should have received a copy of the GNU General Public License
along with this program; if not, write to the Free Software
Foundation, Inc., 51 Franklin Street, Fifth Floor, Boston, MA  02110-1301, USA.
*/
<<<<<<< HEAD
#ifndef __APPLE__
=======

#ifndef __APPLE__ /*XOPEN_SOURCE icompilation issue  with xcode9 https://github.com/eclipse/omr/pull/1721*/
>>>>>>> 34c058c2
#define _XOPEN_SOURCE 700 /*required for strptime of GNU libc*/
#endif

#include <time.h>

#ifdef SQLITE_STORAGE_ENABLED
	#if !defined(_WIN32) && !defined(__ANDROID__) && !defined(__QNXNTO__)
		#include <langinfo.h>
		#include <iconv.h>
		#include <string.h>
	#endif

	#include "sqlite3.h"

	#define MAX_PATH_SIZE 1024
#endif

#include "c-wrapper/c-wrapper.h"

// TODO: From coreapi. Remove me later.
#include "private.h"

typedef struct _CallLogStorageResult {
	LinphoneCore *core;
	bctbx_list_t *result;
} CallLogStorageResult;

/*******************************************************************************
 * Internal functions                                                          *
 ******************************************************************************/

/*prevent a gcc bug with %c*/
static size_t my_strftime(char *s, size_t max, const char  *fmt,  const struct tm *tm){
	return strftime(s, max, fmt, tm);
}

static time_t string_to_time(const char *date){
#ifndef _WIN32
	struct tm tmtime={0};
	strptime(date,"%c",&tmtime);
	return mktime(&tmtime);
#else
	return 0;
#endif
}

static void set_call_log_date(LinphoneCallLog *cl, time_t start_time){
	struct tm loctime;
#ifdef _WIN32
#if !defined(_WIN32_WCE)
	loctime=*localtime(&start_time);
	/*FIXME*/
#endif /*_WIN32_WCE*/
#else
	localtime_r(&start_time,&loctime);
#endif
	my_strftime(cl->start_date,sizeof(cl->start_date),"%c",&loctime);
}

/*******************************************************************************
 * Private functions                                                           *
 ******************************************************************************/

void call_logs_write_to_config_file(LinphoneCore *lc){
	bctbx_list_t *elem;
	char logsection[32];
	int i;
	char *tmp;
	LpConfig *cfg=lc->config;

	if (linphone_core_get_global_state (lc)==LinphoneGlobalStartup) return;

	if (lc->max_call_logs == LINPHONE_MAX_CALL_HISTORY_UNLIMITED) return;

	for(i=0,elem=lc->call_logs;elem!=NULL;elem=elem->next,++i){
		LinphoneCallLog *cl=(LinphoneCallLog*)elem->data;
		snprintf(logsection,sizeof(logsection),"call_log_%i",i);
		lp_config_clean_section(cfg,logsection);
		lp_config_set_int(cfg,logsection,"dir",cl->dir);
		lp_config_set_int(cfg,logsection,"status",cl->status);
		tmp=linphone_address_as_string(cl->from);
		lp_config_set_string(cfg,logsection,"from",tmp);
		ms_free(tmp);
		tmp=linphone_address_as_string(cl->to);
		lp_config_set_string(cfg,logsection,"to",tmp);
		ms_free(tmp);
		if (cl->start_date_time)
			lp_config_set_int64(cfg,logsection,"start_date_time",(int64_t)cl->start_date_time);
		else lp_config_set_string(cfg,logsection,"start_date",cl->start_date);
		lp_config_set_int(cfg,logsection,"duration",cl->duration);
		if (cl->refkey) lp_config_set_string(cfg,logsection,"refkey",cl->refkey);
		lp_config_set_float(cfg,logsection,"quality",cl->quality);
		lp_config_set_int(cfg,logsection,"video_enabled", cl->video_enabled);
		lp_config_set_string(cfg,logsection,"call_id",cl->call_id);
	}
	for(;i<lc->max_call_logs;++i){
		snprintf(logsection,sizeof(logsection),"call_log_%i",i);
		lp_config_clean_section(cfg,logsection);
	}
}

bctbx_list_t * linphone_core_read_call_logs_from_config_file(LinphoneCore *lc){
	char logsection[32];
	int i;
	const char *tmp;
	uint64_t sec;
	LpConfig *cfg=lc->config;
	bctbx_list_t *call_logs = NULL;

	for(i=0;;++i){
		snprintf(logsection,sizeof(logsection),"call_log_%i",i);
		if (lp_config_has_section(cfg,logsection)){
			LinphoneCallLog *cl;
			LinphoneAddress *from=NULL,*to=NULL;
			tmp=lp_config_get_string(cfg,logsection,"from",NULL);
			if (tmp) from=linphone_address_new(tmp);
			tmp=lp_config_get_string(cfg,logsection,"to",NULL);
			if (tmp) to=linphone_address_new(tmp);
			if (!from || !to)
				continue;
			cl=linphone_call_log_new(static_cast<LinphoneCallDir>(lp_config_get_int(cfg,logsection,"dir",0)),from,to);
			cl->status=static_cast<LinphoneCallStatus>(lp_config_get_int(cfg,logsection,"status",0));
			sec=(uint64_t)lp_config_get_int64(cfg,logsection,"start_date_time",0);
			if (sec) {
				/*new call log format with date expressed in seconds */
				cl->start_date_time=(time_t)sec;
				set_call_log_date(cl,cl->start_date_time);
			}else{
				tmp=lp_config_get_string(cfg,logsection,"start_date",NULL);
				if (tmp) {
					strncpy(cl->start_date,tmp,sizeof(cl->start_date));
					cl->start_date_time=string_to_time(cl->start_date);
				}
			}
			cl->duration=lp_config_get_int(cfg,logsection,"duration",0);
			tmp=lp_config_get_string(cfg,logsection,"refkey",NULL);
			if (tmp) cl->refkey=ms_strdup(tmp);
			cl->quality=lp_config_get_float(cfg,logsection,"quality",-1);
			cl->video_enabled=!!lp_config_get_int(cfg,logsection,"video_enabled",0);
			tmp=lp_config_get_string(cfg,logsection,"call_id",NULL);
			if (tmp) cl->call_id=ms_strdup(tmp);
			call_logs=bctbx_list_append(call_logs,cl);
		}else break;
	}
	return call_logs;
}


/*******************************************************************************
 * Public functions                                                            *
 ******************************************************************************/

LinphoneCallLog *linphone_core_create_call_log(LinphoneCore *lc, LinphoneAddress *from, LinphoneAddress *to, LinphoneCallDir dir, 
		int duration, time_t start_time, time_t connected_time, LinphoneCallStatus status, bool_t video_enabled, float quality) {
	LinphoneCallLog *log = linphone_call_log_new(dir, linphone_address_ref(from), linphone_address_ref(to));

	log->duration = duration;
	log->start_date_time = start_time;
	set_call_log_date(log,log->start_date_time);
	log->connected_date_time = connected_time;
	log->status = status;
	log->video_enabled = video_enabled;
	log->quality = quality;

	linphone_core_store_call_log(lc, log);

	return log;
}

const char *linphone_call_log_get_call_id(const LinphoneCallLog *cl){
	return cl->call_id;
}

LinphoneCallDir linphone_call_log_get_dir(const LinphoneCallLog *cl){
	return cl->dir;
}

int linphone_call_log_get_duration(const LinphoneCallLog *cl){
	return cl->duration;
}

const LinphoneAddress *linphone_call_log_get_from_address(const LinphoneCallLog *cl){
	return cl->from;
}

const rtp_stats_t *linphone_call_log_get_local_stats(const LinphoneCallLog *cl){
	return &cl->local_stats;
}

float linphone_call_log_get_quality(const LinphoneCallLog *cl){
	return cl->quality;
}

const char *linphone_call_log_get_ref_key(const LinphoneCallLog *cl){
	return cl->refkey;
}

const LinphoneAddress *linphone_call_log_get_local_address(const LinphoneCallLog *cl) {
	return (cl->dir == LinphoneCallIncoming) ? cl->to : cl->from;
}

const LinphoneAddress *linphone_call_log_get_remote_address(const LinphoneCallLog *cl){
	return (cl->dir == LinphoneCallIncoming) ? cl->from : cl->to;
}

const rtp_stats_t *linphone_call_log_get_remote_stats(const LinphoneCallLog *cl){
	return &cl->remote_stats;
}

time_t linphone_call_log_get_start_date(const LinphoneCallLog *cl){
	return cl->start_date_time;
}

LinphoneCallStatus linphone_call_log_get_status(const LinphoneCallLog *cl){
	return cl->status;
}

const LinphoneAddress *linphone_call_log_get_to_address(const LinphoneCallLog *cl){
	return cl->to;
}

void linphone_call_log_set_ref_key(LinphoneCallLog *cl, const char *refkey){
	if (cl->refkey!=NULL){
		ms_free(cl->refkey);
		cl->refkey=NULL;
	}
	if (refkey) cl->refkey=ms_strdup(refkey);
}

char * linphone_call_log_to_str(const LinphoneCallLog *cl){
	const char *status;
	char *tmp;
	char *from=linphone_address_as_string (cl->from);
	char *to=linphone_address_as_string (cl->to);
	switch(cl->status){
		case LinphoneCallAborted:
			status="aborted";
			break;
		case LinphoneCallSuccess:
			status="completed";
			break;
		case LinphoneCallMissed:
			status="missed";
			break;
		case LinphoneCallAcceptedElsewhere:
			status="answered elsewhere";
			break;
		case LinphoneCallDeclinedElsewhere:
			status="declined elsewhere";
			break;
		default:
			status="unknown";
	}
	tmp=ms_strdup_printf("%s at %s\nFrom: %s\nTo: %s\nStatus: %s\nDuration: %i mn %i sec\n",
			(cl->dir==LinphoneCallIncoming) ? "Incoming call" : "Outgoing call",
			cl->start_date,
			from,
			to,
			status,
			cl->duration/60,
			cl->duration%60);
	ms_free(from);
	ms_free(to);
	return tmp;
}

bool_t linphone_call_log_video_enabled(const LinphoneCallLog *cl) {
	return cl->video_enabled;
}

bool_t linphone_call_log_was_conference(const LinphoneCallLog *cl) {
	return cl->was_conference;
}

const LinphoneErrorInfo *linphone_call_log_get_error_info(const LinphoneCallLog *cl){
	return cl->error_info;
}


/*******************************************************************************
 * Reference and user data handling functions                                  *
 ******************************************************************************/

void *linphone_call_log_get_user_data(const LinphoneCallLog *cl) {
	return cl->user_data;
}

void linphone_call_log_set_user_data(LinphoneCallLog *cl, void *ud) {
	cl->user_data = ud;
}

LinphoneCallLog * linphone_call_log_ref(LinphoneCallLog *cl) {
	belle_sip_object_ref(cl);
	return cl;
}

void linphone_call_log_unref(LinphoneCallLog *cl) {
	belle_sip_object_unref(cl);
}

/*******************************************************************************
 * Constructor and destructor functions                                        *
 ******************************************************************************/

static void _linphone_call_log_destroy(LinphoneCallLog *cl) {
	if (cl->from!=NULL) linphone_address_unref(cl->from);
	if (cl->to!=NULL) linphone_address_unref(cl->to);
	if (cl->refkey!=NULL) ms_free(cl->refkey);
	if (cl->call_id) ms_free(cl->call_id);
	if (cl->reporting.reports[LINPHONE_CALL_STATS_AUDIO]!=NULL) linphone_reporting_destroy(cl->reporting.reports[LINPHONE_CALL_STATS_AUDIO]);
	if (cl->reporting.reports[LINPHONE_CALL_STATS_VIDEO]!=NULL) linphone_reporting_destroy(cl->reporting.reports[LINPHONE_CALL_STATS_VIDEO]);
	if (cl->reporting.reports[LINPHONE_CALL_STATS_TEXT]!=NULL) linphone_reporting_destroy(cl->reporting.reports[LINPHONE_CALL_STATS_TEXT]);
	if (cl->error_info) linphone_error_info_unref(cl->error_info);
}

LinphoneCallLog * linphone_call_log_new(LinphoneCallDir dir, LinphoneAddress *from, LinphoneAddress *to) {
	LinphoneCallLog *cl=belle_sip_object_new(LinphoneCallLog);
	cl->dir=dir;
	cl->start_date_time=time(NULL);
	set_call_log_date(cl,cl->start_date_time);
	cl->from=from;

<<<<<<< HEAD
  	cl->to=to;
=======
	cl->to=to;
>>>>>>> 34c058c2

	cl->status=LinphoneCallAborted; /*default status*/
	cl->quality=-1;
	cl->storage_id=0;

	cl->reporting.reports[LINPHONE_CALL_STATS_AUDIO]=linphone_reporting_new();
	cl->reporting.reports[LINPHONE_CALL_STATS_VIDEO]=linphone_reporting_new();
	cl->reporting.reports[LINPHONE_CALL_STATS_TEXT]=linphone_reporting_new();
	cl->connected_date_time=0;
	return cl;
}


/* DEPRECATED */
void linphone_call_log_destroy(LinphoneCallLog *cl) {
	belle_sip_object_unref(cl);
}

BELLE_SIP_DECLARE_NO_IMPLEMENTED_INTERFACES(LinphoneCallLog);

BELLE_SIP_INSTANCIATE_VPTR(LinphoneCallLog, belle_sip_object_t,
	(belle_sip_object_destroy_t)_linphone_call_log_destroy,
	NULL, // clone
	NULL, // marshal
	FALSE
);


/*******************************************************************************
 * SQL storage related functions                                               *
 ******************************************************************************/

#ifdef SQLITE_STORAGE_ENABLED

static void linphone_create_call_log_table(sqlite3* db) {
	char* errmsg=NULL;
	int ret;
	ret=sqlite3_exec(db,"CREATE TABLE IF NOT EXISTS call_history ("
							 "id             INTEGER PRIMARY KEY AUTOINCREMENT,"
							 "caller         TEXT NOT NULL," // Can't name a field "from"...
							 "callee         TEXT NOT NULL,"
							 "direction      INTEGER,"
							 "duration       INTEGER,"
							 "start_time     TEXT NOT NULL,"
							 "connected_time TEXT NOT NULL,"
							 "status         INTEGER,"
							 "videoEnabled   INTEGER,"
							 "quality        REAL"
						");",
			0,0,&errmsg);
	if(ret != SQLITE_OK) {
		ms_error("Error in creation: %s.\n", errmsg);
		sqlite3_free(errmsg);
	}
}

static void linphone_update_call_log_table(sqlite3* db) {
	char* errmsg=NULL;
	int ret;

	// for image url storage
	ret=sqlite3_exec(db,"ALTER TABLE call_history ADD COLUMN call_id TEXT;",NULL,NULL,&errmsg);
	if(ret != SQLITE_OK) {
		ms_message("Table already up to date: %s.", errmsg);
		sqlite3_free(errmsg);
	} else {
		ret=sqlite3_exec(db,"ALTER TABLE call_history ADD COLUMN refkey TEXT;",NULL,NULL,&errmsg);
		if(ret != SQLITE_OK) {
			ms_message("Table already up to date: %s.", errmsg);
			sqlite3_free(errmsg);
		} else {
			ms_debug("Table call_history updated successfully for call_id and refkey.");
		}
	}
}

void linphone_core_call_log_storage_init(LinphoneCore *lc) {
	int ret;
	const char *errmsg;
	sqlite3 *db;

	linphone_core_call_log_storage_close(lc);

	ret=_linphone_sqlite3_open(lc->logs_db_file, &db);
	if(ret != SQLITE_OK) {
		errmsg = sqlite3_errmsg(db);
		ms_error("Error in the opening: %s.\n", errmsg);
		sqlite3_close(db);
		return;
	}

	linphone_create_call_log_table(db);
	linphone_update_call_log_table(db);
	lc->logs_db = db;

	// Load the existing call logs
	linphone_core_get_call_history(lc);
}

void linphone_core_call_log_storage_close(LinphoneCore *lc) {
	if (lc->logs_db){
		sqlite3_close(lc->logs_db);
		lc->logs_db = NULL;
	}
}

static LinphoneCallLog * find_call_log_by_storage_id(bctbx_list_t *call_logs, unsigned int storage_id) {
	bctbx_list_t *item;
	for (item = call_logs; item != NULL; item = bctbx_list_next(item)) {
		LinphoneCallLog *call_log = reinterpret_cast<LinphoneCallLog *>(bctbx_list_get_data(item));
		if (call_log->storage_id == storage_id) return call_log;
	}
	return NULL;
}

/* DB layout:
 * | 0  | storage_id
 * | 1  | from
 * | 2  | to
 * | 3  | direction flag
 * | 4  | duration
 * | 5  | start date time (time_t)
 * | 6  | connected date time (time_t)
 * | 7  | status
 * | 8  | video enabled (1 or 0)
 * | 9  | quality
 * | 10 | call_id
 * | 11 | refkey
 */
static int create_call_log(void *data, int argc, char **argv, char **colName) {
	CallLogStorageResult *clsres = (CallLogStorageResult *)data;
	LinphoneAddress *from;
	LinphoneAddress *to;
	LinphoneCallDir dir;
	LinphoneCallLog *log;

	unsigned int storage_id = (unsigned int)atoi(argv[0]);

	log = find_call_log_by_storage_id(clsres->core->call_logs, storage_id);
	if (log != NULL) {
		clsres->result = bctbx_list_append(clsres->result, linphone_call_log_ref(log));
		return 0;
	}

	from = linphone_address_new(argv[1]);
	to = linphone_address_new(argv[2]);

	if (from == NULL || to == NULL) goto error;

	dir = (LinphoneCallDir) atoi(argv[3]);
	log = linphone_call_log_new(dir, from, to);

	log->storage_id = storage_id;
	log->duration = atoi(argv[4]);
	log->start_date_time = (time_t)atol(argv[5]);
	set_call_log_date(log,log->start_date_time);
	log->connected_date_time = (time_t)atol(argv[6]);
	log->status = (LinphoneCallStatus) atoi(argv[7]);
	log->video_enabled = atoi(argv[8]) == 1;
	log->quality = (float)atof(argv[9]);

	if (argc > 10) {
		if (argv[10] != NULL) {
			log->call_id = ms_strdup(argv[10]);
		}
		if (argv[10] != NULL) {
			log->refkey = ms_strdup(argv[11]);
		}
	}

	clsres->result = bctbx_list_append(clsres->result, log);
	return 0;

error:
	if (from){
		linphone_address_unref(from);
	}
	if (to){
		linphone_address_unref(to);
	}
	ms_error("Bad call log at storage_id %u", storage_id);
	return 0;
}

static void linphone_sql_request_call_log(sqlite3 *db, const char *stmt, CallLogStorageResult *clsres) {
	char* errmsg = NULL;
	int ret;
	ret = sqlite3_exec(db, stmt, create_call_log, clsres, &errmsg);
	if (ret != SQLITE_OK) {
		ms_error("linphone_sql_request: statement %s -> error sqlite3_exec(): %s.", stmt, errmsg);
		sqlite3_free(errmsg);
	}
}

static int linphone_sql_request_generic(sqlite3* db, const char *stmt) {
	char* errmsg = NULL;
	int ret;
	ret = sqlite3_exec(db, stmt, NULL, NULL, &errmsg);
	if (ret != SQLITE_OK) {
		ms_error("linphone_sql_request: statement %s -> error sqlite3_exec(): %s.", stmt, errmsg);
		sqlite3_free(errmsg);
	}
	return ret;
}

void linphone_core_store_call_log(LinphoneCore *lc, LinphoneCallLog *log) {
	if (lc && lc->logs_db){
		char *from, *to;
		char *buf;

		from = linphone_address_as_string(log->from);
		to = linphone_address_as_string(log->to);
		buf = sqlite3_mprintf("INSERT INTO call_history VALUES(NULL,%Q,%Q,%i,%i,%lld,%lld,%i,%i,%f,%Q,%Q);",
						from,
						to,
						log->dir,
						log->duration,
						(int64_t)log->start_date_time,
						(int64_t)log->connected_date_time,
						log->status,
						log->video_enabled ? 1 : 0,
						log->quality,
						log->call_id,
						log->refkey
					);
		linphone_sql_request_generic(lc->logs_db, buf);
		sqlite3_free(buf);
		ms_free(from);
		ms_free(to);

		log->storage_id = (unsigned int)sqlite3_last_insert_rowid(lc->logs_db);
	}

	if (lc) {
		lc->call_logs = bctbx_list_prepend(lc->call_logs, linphone_call_log_ref(log));
	}
}

const bctbx_list_t *linphone_core_get_call_history(LinphoneCore *lc) {
	char *buf;
	uint64_t begin,end;
	CallLogStorageResult clsres;

	if (!lc || lc->logs_db == NULL) return NULL;
		if (lc->call_logs != NULL) return lc->call_logs;

	if (lc->max_call_logs != LINPHONE_MAX_CALL_HISTORY_UNLIMITED){
		buf = sqlite3_mprintf("SELECT * FROM call_history ORDER BY id DESC LIMIT %i", lc->max_call_logs);
	}else{
		buf = sqlite3_mprintf("SELECT * FROM call_history ORDER BY id DESC");
	}

	clsres.core = lc;
	clsres.result = NULL;
	begin = ortp_get_cur_time_ms();
	linphone_sql_request_call_log(lc->logs_db, buf, &clsres);
	end = ortp_get_cur_time_ms();
	ms_message("%s(): completed in %i ms",__FUNCTION__, (int)(end-begin));
	sqlite3_free(buf);

	lc->call_logs = clsres.result;
	return lc->call_logs;
}

void linphone_core_delete_call_history(LinphoneCore *lc) {
	char *buf;

	if (!lc || lc->logs_db == NULL) return ;

	buf = sqlite3_mprintf("DELETE FROM call_history");
	linphone_sql_request_generic(lc->logs_db, buf);
	sqlite3_free(buf);
}

void linphone_core_delete_call_log(LinphoneCore *lc, LinphoneCallLog *log) {
	char *buf;

	if (!lc || lc->logs_db == NULL) return ;

	buf = sqlite3_mprintf("DELETE FROM call_history WHERE id = %u", log->storage_id);
	linphone_sql_request_generic(lc->logs_db, buf);
	sqlite3_free(buf);
}

int linphone_core_get_call_history_size(LinphoneCore *lc) {
	int numrows = 0;
	char *buf;
	sqlite3_stmt *selectStatement;
	int returnValue;

	if (!lc)
		return 0;
	if (!lc->logs_db)
		return (int)bctbx_list_size(lc->call_logs);

	buf = sqlite3_mprintf("SELECT count(*) FROM call_history");
	returnValue = sqlite3_prepare_v2(lc->logs_db, buf, -1, &selectStatement, NULL);
	if (returnValue == SQLITE_OK){
		if(sqlite3_step(selectStatement) == SQLITE_ROW){
			numrows = sqlite3_column_int(selectStatement, 0);
		}
	}
	sqlite3_finalize(selectStatement);
	sqlite3_free(buf);

	return numrows;
}

bctbx_list_t * linphone_core_get_call_history_for_address(LinphoneCore *lc, const LinphoneAddress *addr) {
	char *buf;
	char *sipAddress;
	uint64_t begin,end;
	CallLogStorageResult clsres;

	if (!lc || lc->logs_db == NULL || addr == NULL) return NULL;

	/*since we want to append query parameters depending on arguments given, we use malloc instead of sqlite3_mprintf*/
	sipAddress = linphone_address_as_string_uri_only(addr);
	buf = sqlite3_mprintf("SELECT * FROM call_history WHERE caller LIKE '%%%q%%' OR callee LIKE '%%%q%%' ORDER BY id DESC", sipAddress, sipAddress); // The '%%%q%%' takes care of the eventual presence of a display name

	clsres.core = lc;
	clsres.result = NULL;
	begin = ortp_get_cur_time_ms();
	linphone_sql_request_call_log(lc->logs_db, buf, &clsres);
	end = ortp_get_cur_time_ms();
	ms_message("%s(): completed in %i ms",__FUNCTION__, (int)(end-begin));
	sqlite3_free(buf);
	ms_free(sipAddress);

	return clsres.result;
}

LinphoneCallLog * linphone_core_get_last_outgoing_call_log(LinphoneCore *lc) {
	char *buf;
	uint64_t begin,end;
	CallLogStorageResult clsres;
	LinphoneCallLog *result = NULL;

	if (!lc || lc->logs_db == NULL) return NULL;

	/*since we want to append query parameters depending on arguments given, we use malloc instead of sqlite3_mprintf*/
	buf = sqlite3_mprintf("SELECT * FROM call_history WHERE direction = 0 ORDER BY id DESC LIMIT 1");

	clsres.core = lc;
	clsres.result = NULL;
	begin = ortp_get_cur_time_ms();
	linphone_sql_request_call_log(lc->logs_db, buf, &clsres);
	end = ortp_get_cur_time_ms();
	ms_message("%s(): completed in %i ms",__FUNCTION__, (int)(end-begin));
	sqlite3_free(buf);

	if (clsres.result != NULL) {
		result = (LinphoneCallLog *)bctbx_list_get_data(clsres.result);
	}

	return result;
}

LinphoneCallLog * linphone_core_find_call_log_from_call_id(LinphoneCore *lc, const char *call_id) {
	char *buf;
	uint64_t begin,end;
	CallLogStorageResult clsres;
	LinphoneCallLog* result = NULL;

	if (!lc || lc->logs_db == NULL) return NULL;

	/*since we want to append query parameters depending on arguments given, we use malloc instead of sqlite3_mprintf*/
	buf = sqlite3_mprintf("SELECT * FROM call_history WHERE call_id = '%q' ORDER BY id DESC LIMIT 1", call_id);

	clsres.core = lc;
	clsres.result = NULL;
	begin = ortp_get_cur_time_ms();
	linphone_sql_request_call_log(lc->logs_db, buf, &clsres);
	end = ortp_get_cur_time_ms();
	ms_message("%s(): completed in %i ms",__FUNCTION__, (int)(end-begin));
	sqlite3_free(buf);

	if (clsres.result != NULL) {
		result = (LinphoneCallLog *)bctbx_list_get_data(clsres.result);
	}

	return result;
}

#else

void linphone_core_call_log_storage_init(LinphoneCore *lc) {
}

void linphone_core_call_log_storage_close(LinphoneCore *lc) {
}

void linphone_core_store_call_log(LinphoneCore *lc, LinphoneCallLog *log) {
}

const bctbx_list_t *linphone_core_get_call_history(LinphoneCore *lc) {
	return NULL;
}

void linphone_core_delete_call_history(LinphoneCore *lc) {
}

void linphone_core_delete_call_log(LinphoneCore *lc, LinphoneCallLog *log) {
}

int linphone_core_get_call_history_size(LinphoneCore *lc) {
	return 0;
}

bctbx_list_t * linphone_core_get_call_history_for_address(LinphoneCore *lc, const LinphoneAddress *addr) {
	return NULL;
}

LinphoneCallLog * linphone_core_get_last_outgoing_call_log(LinphoneCore *lc) {
	return NULL;
}

LinphoneCallLog * linphone_core_find_call_log_from_call_id(LinphoneCore *lc, const char *call_id) {
	return NULL;
}

#endif<|MERGE_RESOLUTION|>--- conflicted
+++ resolved
@@ -16,12 +16,8 @@
 along with this program; if not, write to the Free Software
 Foundation, Inc., 51 Franklin Street, Fifth Floor, Boston, MA  02110-1301, USA.
 */
-<<<<<<< HEAD
-#ifndef __APPLE__
-=======
 
 #ifndef __APPLE__ /*XOPEN_SOURCE icompilation issue  with xcode9 https://github.com/eclipse/omr/pull/1721*/
->>>>>>> 34c058c2
 #define _XOPEN_SOURCE 700 /*required for strptime of GNU libc*/
 #endif
 
@@ -344,11 +340,7 @@
 	set_call_log_date(cl,cl->start_date_time);
 	cl->from=from;
 
-<<<<<<< HEAD
-  	cl->to=to;
-=======
 	cl->to=to;
->>>>>>> 34c058c2
 
 	cl->status=LinphoneCallAborted; /*default status*/
 	cl->quality=-1;
