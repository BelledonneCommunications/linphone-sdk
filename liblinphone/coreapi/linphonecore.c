--- conflicted
+++ resolved
@@ -424,14 +424,11 @@
 
 void linphone_core_set_log_level(OrtpLogLevel loglevel) {
 	ortp_set_log_level_mask(loglevel);
-<<<<<<< HEAD
 	if (loglevel == 0) {
 		sal_disable_logs();
 	} else {
 		sal_enable_logs();
 	}
-=======
->>>>>>> 4c797103
 }
 
 /**
@@ -1223,7 +1220,6 @@
 
 static void misc_config_read (LinphoneCore *lc) {
 	LpConfig *config=lc->config;
-<<<<<<< HEAD
 	const char *uuid;
 	
 	lc->max_call_logs=lp_config_get_int(config,"misc","history_max_size",15);
@@ -1236,10 +1232,6 @@
 		lp_config_set_string(config,"misc","uuid",tmp);
 	}else
 		sal_set_uuid(lc->sal, uuid);
-=======
-	lc->max_call_logs=lp_config_get_int(config,"misc","history_max_size",15);
-	lc->max_calls=lp_config_get_int(config,"misc","max_calls",NB_MAX_CALLS);
->>>>>>> 4c797103
 }
 
 
@@ -4951,21 +4943,8 @@
 		if (call!=NULL && call->videostream){
 			video_stream_set_device_rotation(call->videostream,rotation);
 		}
-<<<<<<< HEAD
-=======
 	}
 #endif
-}
-
-int linphone_core_get_camera_sensor_rotation(LinphoneCore *lc) {
-#ifdef VIDEO_ENABLED
-	LinphoneCall *call = linphone_core_get_current_call(lc);
-	if ((call != NULL) && (call->videostream != NULL)) {
-		return video_stream_get_camera_sensor_rotation(call->videostream);
->>>>>>> 4c797103
-	}
-#endif
-	return -1;
 }
 
 int linphone_core_get_camera_sensor_rotation(LinphoneCore *lc) {
