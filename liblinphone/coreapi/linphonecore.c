/*
linphone
Copyright (C) 2000  Simon MORLAT (simon.morlat@linphone.org)
Copyright (C) 2010  Belledonne Communications SARL

This program is free software; you can redistribute it and/or
modify it under the terms of the GNU General Public License
as published by the Free Software Foundation; either version 2
of the License, or (at your option) any later version.

This program is distributed in the hope that it will be useful,
but WITHOUT ANY WARRANTY; without even the implied warranty of
MERCHANTABILITY or FITNESS FOR A PARTICULAR PURPOSE.  See the
GNU General Public License for more details.

You should have received a copy of the GNU General Public License
along with this program; if not, write to the Free Software
Foundation, Inc., 59 Temple Place - Suite 330, Boston, MA  02111-1307, USA.
*/

#include "linphonecore.h"
#include "sipsetup.h"
#include "lpconfig.h"
#include "private.h"
#include "quality_reporting.h"
#include "lime.h"

#include <math.h>
#include <sys/types.h>
#include <sys/stat.h>
#include <ortp/telephonyevents.h>
#include <mediastreamer2/zrtp.h>
#include <mediastreamer2/dtls_srtp.h>
#include "mediastreamer2/mediastream.h"
#include "mediastreamer2/mseventqueue.h"
#include "mediastreamer2/msvolume.h"
#include "mediastreamer2/msequalizer.h"
#include "mediastreamer2/dtmfgen.h"

#ifdef INET6
#ifndef _WIN32
#include <netdb.h>
#endif
#endif

#ifdef HAVE_CONFIG_H
#include "config.h"
#ifndef ANDROID /*on Android LIBLINPHONE version is passed from root Makefile*/
	#include "liblinphone_gitversion.h"
#endif
#else
#ifndef LIBLINPHONE_GIT_VERSION
#define LIBLINPHONE_GIT_VERSION "unknown"
#endif
#endif

#ifdef __APPLE__
#include "TargetConditionals.h"
#endif

#ifdef HAVE_ZLIB
#define COMPRESSED_LOG_COLLECTION_EXTENSION "gz"
#ifdef _WIN32
#include <fcntl.h>
#include <io.h>
#ifndef fileno
#define fileno _fileno
#endif
#define unlink _unlink
#define SET_BINARY_MODE(file) setmode(fileno(file), O_BINARY)
#else
#define SET_BINARY_MODE(file)
#endif
#include <zlib.h>
#else
#define COMPRESSED_LOG_COLLECTION_EXTENSION "txt"
#endif
#define LOG_COLLECTION_DEFAULT_PATH "."
#define LOG_COLLECTION_DEFAULT_PREFIX "linphone"
#define LOG_COLLECTION_DEFAULT_MAX_FILE_SIZE (10 * 1024 * 1024)


/*#define UNSTANDART_GSM_11K 1*/

#define ROOT_CA_FILE PACKAGE_DATA_DIR "/linphone/rootca.pem"

static const char *liblinphone_version=
#ifdef LIBLINPHONE_GIT_VERSION
	LIBLINPHONE_GIT_VERSION
#else
	LIBLINPHONE_VERSION
#endif
;
static OrtpLogFunc liblinphone_log_func = NULL;
static LinphoneLogCollectionState liblinphone_log_collection_state = LinphoneLogCollectionDisabled;
static char * liblinphone_log_collection_path = NULL;
static char * liblinphone_log_collection_prefix = NULL;
static int liblinphone_log_collection_max_file_size = LOG_COLLECTION_DEFAULT_MAX_FILE_SIZE;
static ortp_mutex_t liblinphone_log_collection_mutex;
static FILE * liblinphone_log_collection_file = NULL;
static size_t liblinphone_log_collection_file_size = 0;
static bool_t liblinphone_serialize_logs = FALSE;
static void set_network_reachable(LinphoneCore* lc,bool_t isReachable, time_t curtime);
static void linphone_core_run_hooks(LinphoneCore *lc);

#include "enum.h"
#include "contact_providers_priv.h"


const char *linphone_core_get_nat_address_resolved(LinphoneCore *lc);
static void toggle_video_preview(LinphoneCore *lc, bool_t val);

#if defined(LINPHONE_WINDOWS_PHONE) || defined(LINPHONE_WINDOWS_UNIVERSAL)
#define SOUNDS_PREFIX "Assets/Sounds/"
#else
#define SOUNDS_PREFIX
#endif
/* relative path where is stored local ring*/
#define LOCAL_RING SOUNDS_PREFIX "rings/oldphone-mono.wav"
#define LOCAL_RING_MKV SOUNDS_PREFIX "rings/notes_of_the_optimistic.mkv"
/* same for remote ring (ringback)*/
#define REMOTE_RING SOUNDS_PREFIX "ringback.wav"

#define HOLD_MUSIC SOUNDS_PREFIX "toy-mono.wav"
#define HOLD_MUSIC_MKV SOUNDS_PREFIX "dont_wait_too_long.mkv"

extern SalCallbacks linphone_sal_callbacks;

void lc_callback_obj_init(LCCallbackObj *obj,LinphoneCoreCbFunc func,void* ud)
{
  obj->_func=func;
  obj->_user_data=ud;
}

int lc_callback_obj_invoke(LCCallbackObj *obj, LinphoneCore *lc){
	if (obj->_func!=NULL) obj->_func(lc,obj->_user_data);
	return 0;
}


/**
 * Returns TRUE if the LinphoneCall asked to autoanswer
 *
**/
bool_t linphone_call_asked_to_autoanswer(LinphoneCall *call){
	//return TRUE if the unique(for the moment) incoming call asked to be autoanswered
	if(call)
		return sal_call_autoanswer_asked(call->op);
	else
		return FALSE;
}

int linphone_core_get_current_call_duration(const LinphoneCore *lc){
	LinphoneCall *call=linphone_core_get_current_call((LinphoneCore *)lc);
	if (call)  return linphone_call_get_duration(call);
	return -1;
}

const LinphoneAddress *linphone_core_get_current_call_remote_address(struct _LinphoneCore *lc){
	LinphoneCall *call=linphone_core_get_current_call(lc);
	if (call==NULL) return NULL;
	return linphone_call_get_remote_address(call);
}

static void linphone_core_log_collection_handler(OrtpLogLevel level, const char *fmt, va_list args);

void linphone_core_set_log_handler(OrtpLogFunc logfunc) {
	if (ortp_logv_out == linphone_core_log_collection_handler) {
		ms_message("There is already a log collection handler, keep it");
		liblinphone_log_func = logfunc;
	} else
		ortp_set_log_handler(logfunc);
}

void linphone_core_set_log_file(FILE *file) {
	if (file == NULL) file = stdout;
	ortp_set_log_file(file);
}

void linphone_core_set_log_level(OrtpLogLevel loglevel) {
	OrtpLogLevel mask = loglevel;
	switch (loglevel) {
		case ORTP_TRACE:
		case ORTP_DEBUG:
			mask |= ORTP_DEBUG;
		case ORTP_MESSAGE:
			mask |= ORTP_MESSAGE;
		case ORTP_WARNING:
			mask |= ORTP_WARNING;
		case ORTP_ERROR:
			mask |= ORTP_ERROR;
		case ORTP_FATAL:
			mask |= ORTP_FATAL;
			break;
		case ORTP_LOGLEV_END:
			break;
	}
	linphone_core_set_log_level_mask(mask);
}

void linphone_core_set_log_level_mask(OrtpLogLevel loglevel) {
	ortp_set_log_level_mask(loglevel);
	if (loglevel == 0) {
		sal_disable_log();
	} else {
		sal_enable_log();
	}
}

static int _open_log_collection_file_with_idx(int idx) {
	struct stat statbuf;
	char *log_filename;

	log_filename = ortp_strdup_printf("%s/%s%d.log",
		liblinphone_log_collection_path ? liblinphone_log_collection_path : LOG_COLLECTION_DEFAULT_PATH,
		liblinphone_log_collection_prefix ? liblinphone_log_collection_prefix : LOG_COLLECTION_DEFAULT_PREFIX,
		idx);
	liblinphone_log_collection_file = fopen(log_filename, "a");
	ortp_free(log_filename);
	if (liblinphone_log_collection_file == NULL) return -1;

	fstat(fileno(liblinphone_log_collection_file), &statbuf);
	if (statbuf.st_size > liblinphone_log_collection_max_file_size) {
		fclose(liblinphone_log_collection_file);
		return -1;
	}

	liblinphone_log_collection_file_size = statbuf.st_size;
	return 0;
}

static void _rotate_log_collection_files(void) {
	char *log_filename1;
	char *log_filename2;

	log_filename1 = ortp_strdup_printf("%s/%s1.log",
		liblinphone_log_collection_path ? liblinphone_log_collection_path : LOG_COLLECTION_DEFAULT_PATH,
		liblinphone_log_collection_prefix ? liblinphone_log_collection_prefix : LOG_COLLECTION_DEFAULT_PREFIX);
	log_filename2 = ortp_strdup_printf("%s/%s2.log",
		liblinphone_log_collection_path ? liblinphone_log_collection_path : LOG_COLLECTION_DEFAULT_PATH,
		liblinphone_log_collection_prefix ? liblinphone_log_collection_prefix : LOG_COLLECTION_DEFAULT_PREFIX);
	unlink(log_filename1);
	rename(log_filename2, log_filename1);
	ortp_free(log_filename1);
	ortp_free(log_filename2);
}

static void _open_log_collection_file(void) {
	if (_open_log_collection_file_with_idx(1) < 0) {
		if (_open_log_collection_file_with_idx(2) < 0) {
			_rotate_log_collection_files();
			_open_log_collection_file_with_idx(2);
		}
	}
}

static void _close_log_collection_file(void) {
	if (liblinphone_log_collection_file) {
		fclose(liblinphone_log_collection_file);
		liblinphone_log_collection_file = NULL;
		liblinphone_log_collection_file_size = 0;
	}
}

static void linphone_core_log_collection_handler(OrtpLogLevel level, const char *fmt, va_list args) {
	const char *lname="undef";
	char *msg;
	struct timeval tp;
	struct tm *lt;
	time_t tt;
	int ret;

	if (liblinphone_log_func != NULL) {
#ifndef _WIN32
		va_list args_copy;
		va_copy(args_copy, args);
		liblinphone_log_func(level, fmt, args_copy);
		va_end(args_copy);
#else
		/* This works on 32 bits, luckily. */
		/* TODO: va_copy is available in Visual Studio 2013. */
		liblinphone_log_func(level, fmt, args);
#endif
	}

	ortp_gettimeofday(&tp, NULL);
	tt = (time_t)tp.tv_sec;
	lt = localtime((const time_t*)&tt);
	switch(level){
		case ORTP_DEBUG:
			lname = "DEBUG";
			break;
		case ORTP_MESSAGE:
			lname = "MESSAGE";
			break;
		case ORTP_WARNING:
			lname = "WARNING";
			break;
		case ORTP_ERROR:
			lname = "ERROR";
			break;
		case ORTP_FATAL:
			lname = "FATAL";
			break;
		default:
			ortp_fatal("Bad level !");
	}
	msg = ortp_strdup_vprintf(fmt, args);

	if (liblinphone_log_collection_file == NULL) {
		ortp_mutex_lock(&liblinphone_log_collection_mutex);
		_open_log_collection_file();
		ortp_mutex_unlock(&liblinphone_log_collection_mutex);
	}
	if (liblinphone_log_collection_file) {
		ortp_mutex_lock(&liblinphone_log_collection_mutex);
		ret = fprintf(liblinphone_log_collection_file,"%i-%.2i-%.2i %.2i:%.2i:%.2i:%.3i %s %s\n",
			1900 + lt->tm_year, lt->tm_mon + 1, lt->tm_mday, lt->tm_hour, lt->tm_min, lt->tm_sec, (int)(tp.tv_usec / 1000), lname, msg);
		fflush(liblinphone_log_collection_file);
		if (ret > 0) {
			liblinphone_log_collection_file_size += ret;
			if (liblinphone_log_collection_file_size > liblinphone_log_collection_max_file_size) {
				_close_log_collection_file();
				_open_log_collection_file();
			}
		}
		ortp_mutex_unlock(&liblinphone_log_collection_mutex);
	}

	ortp_free(msg);
}

const char * linphone_core_get_log_collection_path(void) {
	if (liblinphone_log_collection_path != NULL) {
		return liblinphone_log_collection_path;
	}
	return LOG_COLLECTION_DEFAULT_PATH;
}

void linphone_core_set_log_collection_path(const char *path) {
	if (liblinphone_log_collection_path != NULL) {
		ms_free(liblinphone_log_collection_path);
		liblinphone_log_collection_path = NULL;
	}
	if (path != NULL) {
		liblinphone_log_collection_path = ms_strdup(path);
	}
}

const char * linphone_core_get_log_collection_prefix(void) {
	if (liblinphone_log_collection_prefix != NULL) {
		return liblinphone_log_collection_prefix;
	}
	return LOG_COLLECTION_DEFAULT_PREFIX;
}

void linphone_core_set_log_collection_prefix(const char *prefix) {
	if (liblinphone_log_collection_prefix != NULL) {
		ms_free(liblinphone_log_collection_prefix);
		liblinphone_log_collection_prefix = NULL;
	}
	if (prefix != NULL) {
		liblinphone_log_collection_prefix = ms_strdup(prefix);
	}
}

int linphone_core_get_log_collection_max_file_size(void) {
	return liblinphone_log_collection_max_file_size;
}

void linphone_core_set_log_collection_max_file_size(int size) {
	liblinphone_log_collection_max_file_size = size;
}

const char *linphone_core_get_log_collection_upload_server_url(LinphoneCore *core) {
	return lp_config_get_string(core->config, "misc", "log_collection_upload_server_url", NULL);
}

void linphone_core_set_log_collection_upload_server_url(LinphoneCore *core, const char *server_url) {
	lp_config_set_string(core->config, "misc", "log_collection_upload_server_url", server_url);
}

LinphoneLogCollectionState linphone_core_log_collection_enabled(void) {
	return liblinphone_log_collection_state;
}

void linphone_core_enable_log_collection(LinphoneLogCollectionState state) {
	if (liblinphone_log_collection_state == state) return;

	/* at first call of this function, set liblinphone_log_func to the current
	 * ortp log function */
	if( liblinphone_log_func == NULL ){
		liblinphone_log_func = ortp_logv_out;
	}
	liblinphone_log_collection_state = state;
	if (state != LinphoneLogCollectionDisabled) {
		ortp_mutex_init(&liblinphone_log_collection_mutex, NULL);
		if (state == LinphoneLogCollectionEnabledWithoutPreviousLogHandler) {
			liblinphone_log_func = NULL;
		} else {
			liblinphone_log_func = ortp_logv_out;
		}
		ortp_set_log_handler(linphone_core_log_collection_handler);
	} else {
		ortp_set_log_handler(liblinphone_log_func);
	}
}

static void clean_log_collection_upload_context(LinphoneCore *lc) {
	char *filename = ms_strdup_printf("%s/%s_log.%s",
		liblinphone_log_collection_path ? liblinphone_log_collection_path : LOG_COLLECTION_DEFAULT_PATH,
		liblinphone_log_collection_prefix ? liblinphone_log_collection_prefix : LOG_COLLECTION_DEFAULT_PREFIX,
		COMPRESSED_LOG_COLLECTION_EXTENSION);
	unlink(filename);
	ms_free(filename);
	if (lc && lc->log_collection_upload_information) {
		linphone_content_unref(lc->log_collection_upload_information);
		lc->log_collection_upload_information=NULL;
	}
}

static void process_io_error_upload_log_collection(void *data, const belle_sip_io_error_event_t *event) {
	LinphoneCore *core = (LinphoneCore *)data;
	ms_error("I/O Error during log collection upload to %s", linphone_core_get_log_collection_upload_server_url(core));
	linphone_core_notify_log_collection_upload_state_changed(core, LinphoneCoreLogCollectionUploadStateNotDelivered, "I/O Error");
	clean_log_collection_upload_context(core);
}

static void process_auth_requested_upload_log_collection(void *data, belle_sip_auth_event_t *event) {
	LinphoneCore *core = (LinphoneCore *)data;
	ms_error("Error during log collection upload: auth requested to connect %s", linphone_core_get_log_collection_upload_server_url(core));
	linphone_core_notify_log_collection_upload_state_changed(core, LinphoneCoreLogCollectionUploadStateNotDelivered, "Auth requested");
	clean_log_collection_upload_context(core);
}

/**
 * Callback called when posting a log collection file to server (following rcs5.1 recommendation)
 *
 * @param[in] bh The body handler
 * @param[in] msg The belle sip message
 * @param[in] data The user data associated with the handler, contains the LinphoneCore object
 * @param[in] offset The current position in the input buffer
 * @param[in] buffer The ouput buffer where to copy the data to be uploaded
 * @param[in,out] size The size in byte of the data requested, as output it will contain the effective copied size
 *
 */
static int log_collection_upload_on_send_body(belle_sip_user_body_handler_t *bh, belle_sip_message_t *msg, void *data, size_t offset, uint8_t *buffer, size_t *size) {
	LinphoneCore *core = (LinphoneCore *)data;

	/* If we've not reach the end of file yet, fill the buffer with more data */
	if (offset < linphone_content_get_size(core->log_collection_upload_information)) {
		char *log_filename = ms_strdup_printf("%s/%s_log.%s",
			liblinphone_log_collection_path ? liblinphone_log_collection_path : LOG_COLLECTION_DEFAULT_PATH,
			liblinphone_log_collection_prefix ? liblinphone_log_collection_prefix : LOG_COLLECTION_DEFAULT_PREFIX,
			COMPRESSED_LOG_COLLECTION_EXTENSION);
#ifdef HAVE_ZLIB
		FILE *log_file = fopen(log_filename, "rb");
#else
		FILE *log_file = fopen(log_filename, "r");
#endif
		if (fseek(log_file, (long)offset, SEEK_SET)) {
			ms_error("Cannot seek file [%s] at position [%lu] errno [%s]",log_filename,(unsigned long)offset,strerror(errno));

		} else {
			*size = fread(buffer, 1, *size, log_file);
		}
		fclose(log_file);
		ms_free(log_filename);
		return BELLE_SIP_CONTINUE;
	} else {
		*size=0;
		return BELLE_SIP_STOP;
	}


}

/**
 * Callback called during upload of a log collection to server.
 * It is just forwarding the call and some parameters to the vtable defined callback.
 */
static void log_collection_upload_on_progress(belle_sip_body_handler_t *bh, belle_sip_message_t *msg, void *data, size_t offset, size_t total) {
	LinphoneCore *core = (LinphoneCore *)data;
	linphone_core_notify_log_collection_upload_progress_indication(core, offset, total);
}

/**
 * Callback function called when we have a response from server during the upload of the log collection to the server (rcs5.1 recommandation)
 * Note: The first post is empty and the server shall reply a 204 (No content) message, this will trigger a new post request to the server
 * to upload the file. The server response to this second post is processed by this same function
 *
 * @param[in] data The user-defined pointer associated with the request, it contains the LinphoneCore object
 * @param[in] event The response from server
 */
static void process_response_from_post_file_log_collection(void *data, const belle_http_response_event_t *event) {
	LinphoneCore *core = (LinphoneCore *)data;

	/* Check the answer code */
	if (event->response) {
		int code = belle_http_response_get_status_code(event->response);
		if (code == 204) { /* This is the reply to the first post to the server - an empty file */
			/* Start uploading the file */
			belle_http_request_listener_callbacks_t cbs = { 0 };
			belle_http_request_listener_t *l;
			belle_generic_uri_t *uri;
			belle_http_request_t *req;
			belle_sip_multipart_body_handler_t *bh;
			char* ua;
			char *first_part_header;
			belle_sip_user_body_handler_t *first_part_bh;

			linphone_core_notify_log_collection_upload_state_changed(core, LinphoneCoreLogCollectionUploadStateInProgress, NULL);

			/* Temporary storage for the Content-disposition header value */
			first_part_header = belle_sip_strdup_printf("form-data; name=\"File\"; filename=\"%s\"", linphone_content_get_name(core->log_collection_upload_information));

			/* Create a user body handler to take care of the file and add the content disposition and content-type headers */
			first_part_bh = belle_sip_user_body_handler_new(linphone_content_get_size(core->log_collection_upload_information), NULL, NULL, log_collection_upload_on_send_body, core);
			belle_sip_body_handler_add_header((belle_sip_body_handler_t *)first_part_bh, belle_sip_header_create("Content-disposition", first_part_header));
			belle_sip_free(first_part_header);
			belle_sip_body_handler_add_header((belle_sip_body_handler_t *)first_part_bh,
				(belle_sip_header_t *)belle_sip_header_content_type_create(linphone_content_get_type(core->log_collection_upload_information), linphone_content_get_subtype(core->log_collection_upload_information)));

			/* Insert it in a multipart body handler which will manage the boundaries of multipart message */
			bh = belle_sip_multipart_body_handler_new(log_collection_upload_on_progress, core, (belle_sip_body_handler_t *)first_part_bh, NULL);
			ua = ms_strdup_printf("%s/%s", linphone_core_get_user_agent(core), linphone_core_get_version());
			uri = belle_generic_uri_parse(linphone_core_get_log_collection_upload_server_url(core));
			req = belle_http_request_create("POST", uri, belle_sip_header_create("User-Agent", ua), NULL);
			ms_free(ua);
			belle_sip_message_set_body_handler(BELLE_SIP_MESSAGE(req), BELLE_SIP_BODY_HANDLER(bh));
			cbs.process_response = process_response_from_post_file_log_collection;
			cbs.process_io_error = process_io_error_upload_log_collection;
			cbs.process_auth_requested = process_auth_requested_upload_log_collection;
			l = belle_http_request_listener_create_from_callbacks(&cbs, core);
			belle_http_provider_send_request(core->http_provider, req, l);
		}
		if (code == 200) { /* The file has been uploaded correctly, get the server reply */
			xmlDocPtr xmlMessageBody;
			xmlNodePtr cur;
			xmlChar *file_url = NULL;
			const char *body = belle_sip_message_get_body((belle_sip_message_t *)event->response);
			xmlMessageBody = xmlParseDoc((const xmlChar *)body);
			cur = xmlDocGetRootElement(xmlMessageBody);
			if (cur != NULL) {
				cur = cur->xmlChildrenNode;
				while (cur != NULL) {
					if (!xmlStrcmp(cur->name, (const xmlChar *)"file-info")) { /* we found a file info node, check it has a type="file" attribute */
						xmlChar *typeAttribute = xmlGetProp(cur, (const xmlChar *)"type");
						if (!xmlStrcmp(typeAttribute, (const xmlChar *)"file")) { /* this is the node we are looking for */
							cur = cur->xmlChildrenNode; /* now loop on the content of the file-info node */
							while (cur != NULL) {
								if (!xmlStrcmp(cur->name, (const xmlChar *)"data")) {
									file_url = 	xmlGetProp(cur, (const xmlChar *)"url");
								}
								cur=cur->next;
							}
							xmlFree(typeAttribute);
							break;
						}
						xmlFree(typeAttribute);
					}
					cur = cur->next;
				}
			}
			if (file_url != NULL) {
				linphone_core_notify_log_collection_upload_state_changed(core, LinphoneCoreLogCollectionUploadStateDelivered, (const char *)file_url);
			}
			clean_log_collection_upload_context(core);
		}
	}
}

#ifdef HAVE_ZLIB
#define COMPRESS_FILE_PTR gzFile
#define COMPRESS_OPEN gzopen
#define COMPRESS_CLOSE gzclose
#else
#define COMPRESS_FILE_PTR FILE*
#define COMPRESS_OPEN fopen
#define COMPRESS_CLOSE fclose
#endif

/**
 * If zlib is not available the two log files are simply concatenated.
 */
static int compress_file(FILE *input_file, COMPRESS_FILE_PTR output_file) {
	char buffer[131072]; /* 128kB */
	size_t bytes;
	size_t total_bytes = 0;

	while ((bytes = fread(buffer, 1, sizeof(buffer), input_file)) > 0) {
#ifdef HAVE_ZLIB
		int res = gzwrite(output_file, buffer, (unsigned int)bytes);
		if (res < 0) return 0;
		total_bytes += (size_t)res;
#else
		total_bytes += fwrite(buffer, 1, bytes, output_file);
#endif
	}
	return total_bytes;
}

static int prepare_log_collection_file_to_upload(const char *filename) {
	char *input_filename = NULL;
	char *output_filename = NULL;
	FILE *input_file = NULL;
	COMPRESS_FILE_PTR output_file = NULL;
	int ret = 0;

	ortp_mutex_lock(&liblinphone_log_collection_mutex);
	output_filename = ms_strdup_printf("%s/%s",
		liblinphone_log_collection_path ? liblinphone_log_collection_path : LOG_COLLECTION_DEFAULT_PATH, filename);
	output_file = COMPRESS_OPEN(output_filename, "w");
	if (output_file == NULL) goto error;
	input_filename = ms_strdup_printf("%s/%s1.log",
		liblinphone_log_collection_path ? liblinphone_log_collection_path : LOG_COLLECTION_DEFAULT_PATH,
		liblinphone_log_collection_prefix ? liblinphone_log_collection_prefix : LOG_COLLECTION_DEFAULT_PREFIX);
	input_file = fopen(input_filename, "r");
	if (input_file == NULL) goto error;
	ret = compress_file(input_file, output_file);
	if (ret <= 0) goto error;
	fclose(input_file);
	ms_free(input_filename);
	input_filename = ms_strdup_printf("%s/%s2.log",
		liblinphone_log_collection_path ? liblinphone_log_collection_path : LOG_COLLECTION_DEFAULT_PATH,
		liblinphone_log_collection_prefix ? liblinphone_log_collection_prefix : LOG_COLLECTION_DEFAULT_PREFIX);
	input_file = fopen(input_filename, "r");
	if (input_file != NULL) {
		ret = compress_file(input_file, output_file);
		if (ret <= 0) goto error;
	}

error:
	if (input_file != NULL) fclose(input_file);
	if (output_file != NULL) COMPRESS_CLOSE(output_file);
	if (input_filename != NULL) ms_free(input_filename);
	if (output_filename != NULL) ms_free(output_filename);
	ortp_mutex_unlock(&liblinphone_log_collection_mutex);
	return ret;
}

static size_t get_size_of_file_to_upload(const char *filename) {
	struct stat statbuf;
	char *output_filename = ms_strdup_printf("%s/%s",
		liblinphone_log_collection_path ? liblinphone_log_collection_path : LOG_COLLECTION_DEFAULT_PATH, filename);
	FILE *output_file = fopen(output_filename, "rb");
	fstat(fileno(output_file), &statbuf);
	fclose(output_file);
	ms_free(output_filename);
	return statbuf.st_size;
}

void linphone_core_upload_log_collection(LinphoneCore *core) {
	if ((core->log_collection_upload_information == NULL) && (linphone_core_get_log_collection_upload_server_url(core) != NULL) && (liblinphone_log_collection_state != LinphoneLogCollectionDisabled)) {
		/* open a transaction with the server and send an empty request(RCS5.1 section 3.5.4.8.3.1) */
		belle_http_request_listener_callbacks_t cbs = { 0 };
		belle_http_request_listener_t *l;
		belle_generic_uri_t *uri;
		belle_http_request_t *req;
		char *name;

		core->log_collection_upload_information = linphone_core_create_content(core);
#ifdef HAVE_ZLIB
		linphone_content_set_type(core->log_collection_upload_information, "application");
		linphone_content_set_subtype(core->log_collection_upload_information, "gzip");
#else
		linphone_content_set_type(core->log_collection_upload_information, "text");
		linphone_content_set_subtype(core->log_collection_upload_information,"plain");
#endif
		name = ms_strdup_printf("%s_log.%s",
			liblinphone_log_collection_prefix ? liblinphone_log_collection_prefix : LOG_COLLECTION_DEFAULT_PREFIX,
			COMPRESSED_LOG_COLLECTION_EXTENSION);
		linphone_content_set_name(core->log_collection_upload_information, name);
		if (prepare_log_collection_file_to_upload(name) <= 0) {
		    linphone_content_unref(core->log_collection_upload_information);
			core->log_collection_upload_information = NULL;
		    return;
		}
		linphone_content_set_size(core->log_collection_upload_information, get_size_of_file_to_upload(name));
		uri = belle_generic_uri_parse(linphone_core_get_log_collection_upload_server_url(core));
		req = belle_http_request_create("POST", uri, NULL, NULL, NULL);
		cbs.process_response = process_response_from_post_file_log_collection;
		cbs.process_io_error = process_io_error_upload_log_collection;
		cbs.process_auth_requested = process_auth_requested_upload_log_collection;
		l = belle_http_request_listener_create_from_callbacks(&cbs, core);
		belle_http_provider_send_request(core->http_provider, req, l);
		ms_free(name);
	}
}

char * linphone_core_compress_log_collection(void) {
	char *filename = NULL;
	if (liblinphone_log_collection_state == LinphoneLogCollectionDisabled) return NULL;
	filename = ms_strdup_printf("%s_log.%s",
		liblinphone_log_collection_prefix ? liblinphone_log_collection_prefix : LOG_COLLECTION_DEFAULT_PREFIX,
		COMPRESSED_LOG_COLLECTION_EXTENSION);
	if (prepare_log_collection_file_to_upload(filename) <= 0) {
		ms_free(filename);
		return NULL;
	}
	ms_free(filename);
	return ms_strdup_printf("%s/%s_log.%s",
		liblinphone_log_collection_path ? liblinphone_log_collection_path : LOG_COLLECTION_DEFAULT_PATH,
		liblinphone_log_collection_prefix ? liblinphone_log_collection_prefix : LOG_COLLECTION_DEFAULT_PREFIX,
		COMPRESSED_LOG_COLLECTION_EXTENSION);
}

void linphone_core_reset_log_collection(void) {
	char *filename;
	ortp_mutex_lock(&liblinphone_log_collection_mutex);
	clean_log_collection_upload_context(NULL);
	filename = ms_strdup_printf("%s/%s1.log",
			liblinphone_log_collection_path ? liblinphone_log_collection_path : LOG_COLLECTION_DEFAULT_PATH,
			liblinphone_log_collection_prefix ? liblinphone_log_collection_prefix : LOG_COLLECTION_DEFAULT_PREFIX);
	unlink(filename);
	ms_free(filename);
	filename = ms_strdup_printf("%s/%s2.log",
		liblinphone_log_collection_path ? liblinphone_log_collection_path : LOG_COLLECTION_DEFAULT_PATH,
		liblinphone_log_collection_prefix ? liblinphone_log_collection_prefix : LOG_COLLECTION_DEFAULT_PREFIX);
	unlink(filename);
	ms_free(filename);
	liblinphone_log_collection_file = NULL;
	liblinphone_log_collection_file_size = 0;
	ortp_mutex_unlock(&liblinphone_log_collection_mutex);
}

/**
 * Enable logs in supplied FILE*.
 *
 * @ingroup misc
 * @deprecated Use #linphone_core_set_log_file and #linphone_core_set_log_level instead.
 *
 * @param file a C FILE* where to fprintf logs. If null stdout is used.
 *
**/
void linphone_core_enable_logs(FILE *file){
	if (file==NULL) file=stdout;
	ortp_set_log_file(file);
	linphone_core_set_log_level(ORTP_MESSAGE);
}

/**
 * Enable logs through the user's supplied log callback.
 *
 * @ingroup misc
 * @deprecated Use #linphone_core_set_log_handler and #linphone_core_set_log_level instead.
 *
 * @param logfunc The address of a OrtpLogFunc callback whose protoype is
 *            	  typedef void (*OrtpLogFunc)(OrtpLogLevel lev, const char *fmt, va_list args);
 *
**/
void linphone_core_enable_logs_with_cb(OrtpLogFunc logfunc){
	linphone_core_set_log_level(ORTP_MESSAGE);
	linphone_core_set_log_handler(logfunc);
}

/**
 * Entirely disable logging.
 *
 * @ingroup misc
 * @deprecated Use #linphone_core_set_log_level instead.
**/
void linphone_core_disable_logs(void){
	linphone_core_set_log_level(ORTP_ERROR);
}

void linphone_core_serialize_logs(void) {
	liblinphone_serialize_logs = TRUE;
}


static void net_config_read (LinphoneCore *lc)
{
	int tmp;
	const char *tmpstr;
	LpConfig *config=lc->config;

	lc->net_conf.nat_address_ip = NULL;
	tmp=lp_config_get_int(config,"net","download_bw",0);
	linphone_core_set_download_bandwidth(lc,tmp);
	tmp=lp_config_get_int(config,"net","upload_bw",0);
	linphone_core_set_upload_bandwidth(lc,tmp);
	linphone_core_set_stun_server(lc,lp_config_get_string(config,"net","stun_server",NULL));
	tmpstr=lp_config_get_string(lc->config,"net","nat_address",NULL);
	if (tmpstr!=NULL && (strlen(tmpstr)<1)) tmpstr=NULL;
	linphone_core_set_nat_address(lc,tmpstr);
	tmp=lp_config_get_int(lc->config,"net","nat_sdp_only",0);
	lc->net_conf.nat_sdp_only=tmp;
	tmp=lp_config_get_int(lc->config,"net","mtu",1300);
	linphone_core_set_mtu(lc,tmp);
	tmp=lp_config_get_int(lc->config,"net","download_ptime",-1);
	if (tmp !=-1 && linphone_core_get_download_ptime(lc) !=0) {
		/*legacy parameter*/
		linphone_core_set_download_ptime(lc,tmp);
	}
	tmp = lp_config_get_int(lc->config, "net", "dns_srv_enabled", 1);
	linphone_core_enable_dns_srv(lc, tmp);

	/* This is to filter out unsupported firewall policies */
	linphone_core_set_firewall_policy(lc, linphone_core_get_firewall_policy(lc));
}

static void build_sound_devices_table(LinphoneCore *lc){
	const char **devices;
	const char **old;
	int ndev;
	int i;
	const MSList *elem=ms_snd_card_manager_get_list(ms_snd_card_manager_get());
	ndev=ms_list_size(elem);
	devices=ms_malloc((ndev+1)*sizeof(const char *));
	for (i=0;elem!=NULL;elem=elem->next,i++){
		devices[i]=ms_snd_card_get_string_id((MSSndCard *)elem->data);
	}
	devices[ndev]=NULL;
	old=lc->sound_conf.cards;
	lc->sound_conf.cards=devices;
	if (old!=NULL) ms_free(old);
}

static const char *get_default_local_ring(LinphoneCore * lc){
	if (linphone_core_file_format_supported(lc, "mkv")){
		return PACKAGE_SOUND_DIR "/" LOCAL_RING_MKV;
	}
	return PACKAGE_SOUND_DIR "/" LOCAL_RING;
}

static const char *get_default_onhold_music(LinphoneCore * lc){
	if (linphone_core_file_format_supported(lc, "mkv")){
		return PACKAGE_SOUND_DIR "/" HOLD_MUSIC_MKV;
	}
	return PACKAGE_SOUND_DIR "/" HOLD_MUSIC;
}

static void sound_config_read(LinphoneCore *lc)
{
	int tmp;
	const char *tmpbuf;
	const char *devid;
#ifdef __linux
	/*alsadev let the user use custom alsa device within linphone*/
	devid=lp_config_get_string(lc->config,"sound","alsadev",NULL);
	if (devid){
		MSSndCard* card;
		const char* delim=",";
		size_t l=strlen(devid);
		char* d=malloc(l+1);
		char* i;
		memcpy(d,devid,l+1);
		for (l=0,i=strpbrk(d+l,delim);i;i=strpbrk(d+l,delim)){
			char s=*i;
			*i='\0';
			card=ms_alsa_card_new_custom(d+l,d+l);
			ms_snd_card_manager_add_card(ms_snd_card_manager_get(),card);
			*i=s;
			l=i-d+1;
		}
		if(d[l]!='\0') {
			card=ms_alsa_card_new_custom(d+l,d+l);
			ms_snd_card_manager_add_card(ms_snd_card_manager_get(),card);
		}
		free(d);
	}
	tmp=lp_config_get_int(lc->config,"sound","alsa_forced_rate",-1);
	if (tmp>0) ms_alsa_card_set_forced_sample_rate(tmp);
#endif
	/* retrieve all sound devices */
	build_sound_devices_table(lc);

	devid=lp_config_get_string(lc->config,"sound","playback_dev_id",NULL);
	linphone_core_set_playback_device(lc,devid);

	devid=lp_config_get_string(lc->config,"sound","ringer_dev_id",NULL);
	linphone_core_set_ringer_device(lc,devid);

	devid=lp_config_get_string(lc->config,"sound","capture_dev_id",NULL);
	linphone_core_set_capture_device(lc,devid);

/*
	tmp=lp_config_get_int(lc->config,"sound","play_lev",80);
	linphone_core_set_play_level(lc,tmp);
	tmp=lp_config_get_int(lc->config,"sound","ring_lev",80);
	linphone_core_set_ring_level(lc,tmp);
	tmp=lp_config_get_int(lc->config,"sound","rec_lev",80);
	linphone_core_set_rec_level(lc,tmp);
	tmpbuf=lp_config_get_string(lc->config,"sound","source","m");
	linphone_core_set_sound_source(lc,tmpbuf[0]);
*/

	tmpbuf = get_default_local_ring(lc);
	tmpbuf=lp_config_get_string(lc->config,"sound","local_ring",tmpbuf);
	if (ortp_file_exist(tmpbuf)==-1) {
		ms_warning("%s does not exist",tmpbuf);
		tmpbuf = get_default_local_ring(lc);
	}
	linphone_core_set_ring(lc,tmpbuf);

	tmpbuf=PACKAGE_SOUND_DIR "/" REMOTE_RING;
	tmpbuf=lp_config_get_string(lc->config,"sound","remote_ring",tmpbuf);
	if (ortp_file_exist(tmpbuf)==-1){
		tmpbuf=PACKAGE_SOUND_DIR "/" REMOTE_RING;
	}
	if (strstr(tmpbuf,".wav")==NULL){
		/* it currently uses old sound files, so replace them */
		tmpbuf=PACKAGE_SOUND_DIR "/" REMOTE_RING;
	}
	linphone_core_set_ringback(lc,tmpbuf);

	linphone_core_set_play_file(lc,lp_config_get_string(lc->config,"sound","hold_music", get_default_onhold_music(lc)));
	lc->sound_conf.latency=0;
#ifndef __ios
	tmp=TRUE;
#else
	tmp=FALSE; /* on iOS we have builtin echo cancellation.*/
#endif
	tmp=lp_config_get_int(lc->config,"sound","echocancellation",tmp);
	linphone_core_enable_echo_cancellation(lc,tmp);
	linphone_core_enable_echo_limiter(lc,
		lp_config_get_int(lc->config,"sound","echolimiter",0));
	linphone_core_enable_agc(lc,
		lp_config_get_int(lc->config,"sound","agc",0));

	linphone_core_set_playback_gain_db (lc,lp_config_get_float(lc->config,"sound","playback_gain_db",0));
	linphone_core_set_mic_gain_db (lc,lp_config_get_float(lc->config,"sound","mic_gain_db",0));

	linphone_core_set_remote_ringback_tone (lc,lp_config_get_string(lc->config,"sound","ringback_tone",NULL));

	/*just parse requested stream feature once at start to print out eventual errors*/
	linphone_core_get_audio_features(lc);

	_linphone_core_set_tone(lc,LinphoneReasonBusy,LinphoneToneBusy,NULL);
}

static void certificates_config_read(LinphoneCore *lc)
{
	const char *rootca;
#ifdef __linux
	struct stat sb;
	rootca=lp_config_get_string(lc->config,"sip","root_ca", "/etc/ssl/certs");
	if (stat("/etc/ssl/certs", &sb) != 0 || !S_ISDIR(sb.st_mode))
	{
		ms_warning("/etc/ssl/certs not found, using %s instead", ROOT_CA_FILE);
		rootca=lp_config_get_string(lc->config,"sip","root_ca", ROOT_CA_FILE);
	}
#else
	rootca=lp_config_get_string(lc->config,"sip","root_ca", ROOT_CA_FILE);
#endif
	linphone_core_set_root_ca(lc,rootca);
	linphone_core_verify_server_certificates(lc,lp_config_get_int(lc->config,"sip","verify_server_certs",TRUE));
	linphone_core_verify_server_cn(lc,lp_config_get_int(lc->config,"sip","verify_server_cn",TRUE));
}

static void sip_config_read(LinphoneCore *lc)
{
	char *contact;
	const char *tmpstr;
	LCSipTransports tr;
	int i,tmp;
	int ipv6;

	if (lp_config_get_int(lc->config,"sip","use_session_timers",0)==1){
		sal_use_session_timers(lc->sal,200);
	}

	sal_use_no_initial_route(lc->sal,lp_config_get_int(lc->config,"sip","use_no_initial_route",0));
	sal_use_rport(lc->sal,lp_config_get_int(lc->config,"sip","use_rport",1));

	ipv6=lp_config_get_int(lc->config,"sip","use_ipv6",-1);
	if (ipv6==-1){
		ipv6=0;
	}
	linphone_core_enable_ipv6(lc,ipv6);
	memset(&tr,0,sizeof(tr));

	tr.udp_port=lp_config_get_int(lc->config,"sip","sip_port",5060);
	tr.tcp_port=lp_config_get_int(lc->config,"sip","sip_tcp_port",5060);
	/*we are not listening inbound connection for tls, port has no meaning*/
	tr.tls_port=lp_config_get_int(lc->config,"sip","sip_tls_port",LC_SIP_TRANSPORT_RANDOM);

	certificates_config_read(lc);
	/*setting the dscp must be done before starting the transports, otherwise it is not taken into effect*/
	sal_set_dscp(lc->sal,linphone_core_get_sip_dscp(lc));
	/*start listening on ports*/
	linphone_core_set_sip_transports(lc,&tr);

	tmpstr=lp_config_get_string(lc->config,"sip","contact",NULL);
	if (tmpstr==NULL || linphone_core_set_primary_contact(lc,tmpstr)==-1) {
		const char *hostname=NULL;
		const char *username=NULL;
#ifdef HAVE_GETENV
		hostname=getenv("HOST");
		username=getenv("USER");
		if (hostname==NULL) hostname=getenv("HOSTNAME");
#endif /*HAVE_GETENV*/
		if (hostname==NULL)
			hostname="unknown-host";
		if (username==NULL){
			username="linphone";
		}
		contact=ortp_strdup_printf("sip:%s@%s",username,hostname);
		linphone_core_set_primary_contact(lc,contact);
		ms_free(contact);
	}

	tmp=lp_config_get_int(lc->config,"sip","guess_hostname",1);
	linphone_core_set_guess_hostname(lc,tmp);

	tmp=lp_config_get_int(lc->config,"sip","lime",FALSE);
	linphone_core_enable_lime(lc,tmp);

	tmp=lp_config_get_int(lc->config,"sip","inc_timeout",30);
	linphone_core_set_inc_timeout(lc,tmp);

	tmp=lp_config_get_int(lc->config,"sip","in_call_timeout",0);
	linphone_core_set_in_call_timeout(lc,tmp);

	tmp=lp_config_get_int(lc->config,"sip","delayed_timeout",4);
	linphone_core_set_delayed_timeout(lc,tmp);

	/* get proxies config */
	for(i=0;; i++){
		LinphoneProxyConfig *cfg=linphone_proxy_config_new_from_config_file(lc,i);
		if (cfg!=NULL){
			linphone_core_add_proxy_config(lc,cfg);
			linphone_proxy_config_unref(cfg);
		}else{
			break;
		}
	}
	/* get the default proxy */
	tmp=lp_config_get_int(lc->config,"sip","default_proxy",-1);
	linphone_core_set_default_proxy_index(lc,tmp);

	/* read authentication information */
	for(i=0;; i++){
		LinphoneAuthInfo *ai=linphone_auth_info_new_from_config_file(lc->config,i);
		if (ai!=NULL){
			linphone_core_add_auth_info(lc,ai);
			linphone_auth_info_destroy(ai);
		}else{
			break;
		}
	}
	/*this is to filter out unsupported encryption schemes*/
	linphone_core_set_media_encryption(lc,linphone_core_get_media_encryption(lc));

	/*for tuning or test*/
	lc->sip_conf.sdp_200_ack=lp_config_get_int(lc->config,"sip","sdp_200_ack",0);
	lc->sip_conf.register_only_when_network_is_up=
		lp_config_get_int(lc->config,"sip","register_only_when_network_is_up",1);
	lc->sip_conf.register_only_when_upnp_is_ok=
		lp_config_get_int(lc->config,"sip","register_only_when_upnp_is_ok",1);
	lc->sip_conf.ping_with_options=lp_config_get_int(lc->config,"sip","ping_with_options",0);
	lc->sip_conf.auto_net_state_mon=lp_config_get_int(lc->config,"sip","auto_net_state_mon",1);
	lc->sip_conf.keepalive_period=lp_config_get_int(lc->config,"sip","keepalive_period",10000);
	lc->sip_conf.tcp_tls_keepalive=lp_config_get_int(lc->config,"sip","tcp_tls_keepalive",0);
	linphone_core_enable_keep_alive(lc, (lc->sip_conf.keepalive_period > 0));
	sal_use_one_matching_codec_policy(lc->sal,lp_config_get_int(lc->config,"sip","only_one_codec",0));
	sal_use_dates(lc->sal,lp_config_get_int(lc->config,"sip","put_date",0));
	sal_enable_sip_update_method(lc->sal,lp_config_get_int(lc->config,"sip","sip_update",1));
	lc->sip_conf.vfu_with_info=lp_config_get_int(lc->config,"sip","vfu_with_info",1);
	linphone_core_set_sip_transport_timeout(lc, lp_config_get_int(lc->config, "sip", "transport_timeout", 63000));
	sal_set_supported_tags(lc->sal,lp_config_get_string(lc->config,"sip","supported","replaces, outbound"));
	lc->sip_conf.save_auth_info = lp_config_get_int(lc->config, "sip", "save_auth_info", 1);
}

static void rtp_config_read(LinphoneCore *lc)
{
	int min_port, max_port;
	int jitt_comp;
	int nortp_timeout;
	bool_t rtp_no_xmit_on_audio_mute;
	bool_t adaptive_jitt_comp_enabled;
	const char* tmp;
	int tmp_int;

	if (lp_config_get_range(lc->config, "rtp", "audio_rtp_port", &min_port, &max_port, 7078, 7078) == TRUE) {
		if (min_port <= 0) min_port = 1;
		if (max_port > 65535) max_port = 65535;
		linphone_core_set_audio_port_range(lc, min_port, max_port);
	} else {
		min_port = lp_config_get_int(lc->config, "rtp", "audio_rtp_port", 7078);
		linphone_core_set_audio_port(lc, min_port);
	}

	if (lp_config_get_range(lc->config, "rtp", "video_rtp_port", &min_port, &max_port, 9078, 9078) == TRUE) {
		if (min_port <= 0) min_port = 1;
		if (max_port > 65535) max_port = 65535;
		linphone_core_set_video_port_range(lc, min_port, max_port);
	} else {
		min_port = lp_config_get_int(lc->config, "rtp", "video_rtp_port", 9078);
		linphone_core_set_video_port(lc, min_port);
	}

	if (lp_config_get_range(lc->config, "rtp", "text_rtp_port", &min_port, &max_port, 11078, 11078) == TRUE) {
		if (min_port <= 0) min_port = 1;
		if (max_port > 65535) max_port = 65535;
		linphone_core_set_text_port_range(lc, min_port, max_port);
	} else {
		min_port = lp_config_get_int(lc->config, "rtp", "text_rtp_port", 11078);
		linphone_core_set_text_port(lc, min_port);
	}

	jitt_comp=lp_config_get_int(lc->config,"rtp","audio_jitt_comp",60);
	linphone_core_set_audio_jittcomp(lc,jitt_comp);
	jitt_comp=lp_config_get_int(lc->config,"rtp","video_jitt_comp",60);
	if (jitt_comp==0) jitt_comp=60;
	linphone_core_set_video_jittcomp(lc,jitt_comp);
	nortp_timeout=lp_config_get_int(lc->config,"rtp","nortp_timeout",30);
	linphone_core_set_nortp_timeout(lc,nortp_timeout);
	rtp_no_xmit_on_audio_mute=lp_config_get_int(lc->config,"rtp","rtp_no_xmit_on_audio_mute",FALSE);
	linphone_core_set_rtp_no_xmit_on_audio_mute(lc,rtp_no_xmit_on_audio_mute);
	adaptive_jitt_comp_enabled = lp_config_get_int(lc->config, "rtp", "audio_adaptive_jitt_comp_enabled", TRUE);
	linphone_core_enable_audio_adaptive_jittcomp(lc, adaptive_jitt_comp_enabled);
	adaptive_jitt_comp_enabled = lp_config_get_int(lc->config, "rtp", "video_adaptive_jitt_comp_enabled", TRUE);
	linphone_core_enable_video_adaptive_jittcomp(lc, adaptive_jitt_comp_enabled);
	lc->rtp_conf.disable_upnp = lp_config_get_int(lc->config, "rtp", "disable_upnp", FALSE);
	linphone_core_set_avpf_mode(lc,lp_config_get_int(lc->config,"rtp","avpf",0));
	if ((tmp=lp_config_get_string(lc->config,"rtp","audio_multicast_addr",NULL)))
		linphone_core_set_audio_multicast_addr(lc,tmp);
	else
		lc->rtp_conf.audio_multicast_addr=ms_strdup("224.1.2.3");
	if ((tmp_int=lp_config_get_int(lc->config,"rtp","audio_multicast_enabled",-1)) >-1)
		linphone_core_enable_audio_multicast(lc,tmp_int);
	if ((tmp_int=lp_config_get_int(lc->config,"rtp","audio_multicast_ttl",-1))>0)
			linphone_core_set_audio_multicast_ttl(lc,tmp_int);
	else
		lc->rtp_conf.audio_multicast_ttl=1;/*local network*/
	if ((tmp=lp_config_get_string(lc->config,"rtp","video_multicast_addr",NULL)))
		linphone_core_set_video_multicast_addr(lc,tmp);
	else
		lc->rtp_conf.video_multicast_addr=ms_strdup("224.1.2.3");
	if ((tmp_int=lp_config_get_int(lc->config,"rtp","video_multicast_ttl",-1))>-1)
		linphone_core_set_video_multicast_ttl(lc,tmp_int);
	else
		lc->rtp_conf.video_multicast_ttl=1;/*local network*/
	if ((tmp_int=lp_config_get_int(lc->config,"rtp","video_multicast_enabled",-1)) >0)
		linphone_core_enable_video_multicast(lc,tmp_int);
}

static PayloadType * find_payload(const MSList *default_list, const char *mime_type, int clock_rate, int channels, const char *recv_fmtp){
	PayloadType *candidate=NULL;
	PayloadType *it;
	const MSList *elem;

	for(elem=default_list;elem!=NULL;elem=elem->next){
		it=(PayloadType*)elem->data;
		if (it!=NULL && strcasecmp(mime_type,it->mime_type)==0
			&& (clock_rate==it->clock_rate || clock_rate<=0)
			&& (channels==it->channels || channels<=0) ){
			if ( (recv_fmtp && it->recv_fmtp && strstr(recv_fmtp,it->recv_fmtp)!=NULL) ||
				(recv_fmtp==NULL && it->recv_fmtp==NULL) ){
				/*exact match*/
				if (recv_fmtp) payload_type_set_recv_fmtp(it,recv_fmtp);
				return it;
			}else {
				if (candidate){
					if (it->recv_fmtp==NULL) candidate=it;
				}else candidate=it;
			}
		}
	}
	if (candidate && recv_fmtp){
		payload_type_set_recv_fmtp(candidate,recv_fmtp);
	}
	return candidate;
}

static PayloadType* find_payload_type_from_list(const char* type, int rate, int channels, const MSList* from) {
	const MSList *elem;
	for(elem=from;elem!=NULL;elem=elem->next){
		PayloadType *pt=(PayloadType*)elem->data;
		if ((strcasecmp(type, payload_type_get_mime(pt)) == 0)
			&& (rate == LINPHONE_FIND_PAYLOAD_IGNORE_RATE || rate==pt->clock_rate)
			&& (channels == LINPHONE_FIND_PAYLOAD_IGNORE_CHANNELS || channels==pt->channels)) {
			return pt;
		}
	}
	return NULL;
}

static bool_t linphone_core_codec_supported(LinphoneCore *lc, SalStreamType type, const char *mime){
	if (type == SalVideo && lp_config_get_int(lc->config, "video", "rtp_io", FALSE)){
		return TRUE; /*in rtp io mode, we don't transcode video, thus we can support a format for which we have no encoder nor decoder.*/
	} else if (type == SalText) {
		return TRUE;
	}
	return ms_filter_codec_supported(mime);
}


static bool_t get_codec(LinphoneCore *lc, SalStreamType type, int index, PayloadType **ret){
	char codeckey[50];
	const char *mime,*fmtp;
	int rate,channels,enabled;
	PayloadType *pt;
	LpConfig *config=lc->config;

	*ret=NULL;
	snprintf(codeckey,50,"%s_codec_%i",type == SalAudio ? "audio" : type == SalVideo ? "video" : "text", index);
	mime=lp_config_get_string(config,codeckey,"mime",NULL);
	if (mime==NULL || strlen(mime)==0 ) return FALSE;

	rate=lp_config_get_int(config,codeckey,"rate",8000);
	fmtp=lp_config_get_string(config,codeckey,"recv_fmtp",NULL);
	channels=lp_config_get_int(config,codeckey,"channels",0);
	enabled=lp_config_get_int(config,codeckey,"enabled",1);
	if (!linphone_core_codec_supported(lc, type, mime)){
		ms_warning("Codec %s/%i read from conf is not supported by mediastreamer2, ignored.",mime,rate);
		return TRUE;
	}
	pt = find_payload(type == SalAudio ? lc->default_audio_codecs : type == SalVideo ? lc->default_video_codecs : lc->default_text_codecs ,mime,rate,channels,fmtp);
	if (!pt){
		MSList **default_list = (type==SalAudio) ? &lc->default_audio_codecs : type == SalVideo ? &lc->default_video_codecs : &lc->default_text_codecs;
		if (type == SalAudio)
			ms_warning("Codec %s/%i/%i read from conf is not in the default list.",mime,rate,channels);
		else if (type == SalVideo)
			ms_warning("Codec %s/%i read from conf is not in the default list.",mime,rate);
		else
			ms_warning("Codec %s read from conf is not in the default list.",mime);
		pt=payload_type_new();
		pt->type=(type==SalAudio) ? PAYLOAD_AUDIO_PACKETIZED : type == SalVideo ? PAYLOAD_VIDEO : PAYLOAD_TEXT;
		pt->mime_type=ortp_strdup(mime);
		pt->clock_rate=rate;
		pt->channels=channels;
		payload_type_set_number(pt,-1); /*dynamic assignment*/
		payload_type_set_recv_fmtp(pt,fmtp);
		*default_list=ms_list_append(*default_list, pt);
	}
	if (enabled ) pt->flags|=PAYLOAD_TYPE_ENABLED;
	else pt->flags&=~PAYLOAD_TYPE_ENABLED;
	*ret=pt;
	return TRUE;
}

/*this function merges the payload types from the codec default list with the list read from configuration file.
 * If a new codec becomes supported in Liblinphone or if the list from configuration file is empty or incomplete, all the supported codecs are added
 * automatically. This 'l' list is entirely destroyed and rewritten.*/
static MSList *add_missing_codecs(const MSList *default_list, MSList *l){
	const MSList *elem;
	MSList *newlist;

	for(elem=default_list; elem!=NULL; elem=elem->next){
		MSList *elem2=ms_list_find(l,elem->data);
		if (!elem2){
			PayloadType *pt=(PayloadType*)elem->data;
			/*this codec from default list should be inserted in the list*/
			if (!elem->prev){
				l=ms_list_prepend(l,pt);
			}else{
				const MSList *after=ms_list_find(l,elem->prev->data);
				l=ms_list_insert(l, after->next, pt);
			}
			ms_message("Supported codec %s/%i fmtp=%s automatically added to codec list.", pt->mime_type,
				   pt->clock_rate, pt->recv_fmtp ? pt->recv_fmtp : "");
		}
	}
	newlist=ms_list_copy_with_data(l,(void *(*)(void*))payload_type_clone);
	ms_list_free(l);
	return newlist;
}

static MSList *codec_append_if_new(MSList *l, PayloadType *pt){
	MSList *elem;
	for (elem=l;elem!=NULL;elem=elem->next){
		PayloadType *ept=(PayloadType*)elem->data;
		if (pt==ept)
			return l;
	}
	l=ms_list_append(l,pt);
	return l;
}

static void codecs_config_read(LinphoneCore *lc)
{
	int i;
	PayloadType *pt;
	MSList *audio_codecs=NULL;
	MSList *video_codecs=NULL;
	MSList *text_codecs=NULL;

	lc->codecs_conf.dyn_pt=96;
	lc->codecs_conf.telephone_event_pt=lp_config_get_int(lc->config,"misc","telephone_event_pt",101);

	for (i=0;get_codec(lc,SalAudio,i,&pt);i++){
		if (pt){
			audio_codecs=codec_append_if_new(audio_codecs, pt);
		}
	}
	if( lp_config_get_int(lc->config, "misc", "add_missing_audio_codecs", 1) == 1 ){
		audio_codecs=add_missing_codecs(lc->default_audio_codecs,audio_codecs);
	}

	for (i=0;get_codec(lc,SalVideo,i,&pt);i++){
		if (pt){
			video_codecs=codec_append_if_new(video_codecs, pt);
		}
	}
	if( lp_config_get_int(lc->config, "misc", "add_missing_video_codecs", 1) == 1 ){
		video_codecs=add_missing_codecs(lc->default_video_codecs,video_codecs);
	}

	for (i=0;get_codec(lc,SalText,i,&pt);i++){
		if (pt){
			text_codecs=codec_append_if_new(text_codecs, pt);
		}
	}
	text_codecs = add_missing_codecs(lc->default_text_codecs, text_codecs);

	linphone_core_set_audio_codecs(lc,audio_codecs);
	linphone_core_set_video_codecs(lc,video_codecs);
	linphone_core_set_text_codecs(lc, text_codecs);
	linphone_core_update_allocated_audio_bandwidth(lc);
}

static void build_video_devices_table(LinphoneCore *lc){
	const MSList *elem;
	int i;
	int ndev;
	const char **devices;
	if (lc->video_conf.cams)
		ms_free(lc->video_conf.cams);
	/* retrieve all video devices */
	elem=ms_web_cam_manager_get_list(ms_web_cam_manager_get());
	ndev=ms_list_size(elem);
	devices=ms_malloc((ndev+1)*sizeof(const char *));
	for (i=0;elem!=NULL;elem=elem->next,i++){
		devices[i]=ms_web_cam_get_string_id((MSWebCam *)elem->data);
	}
	devices[ndev]=NULL;
	lc->video_conf.cams=devices;
}

static void video_config_read(LinphoneCore *lc){
#ifdef VIDEO_ENABLED
	int capture, display, self_view, reuse_source;
	int automatic_video=1;
#endif
	const char *str;
#ifdef VIDEO_ENABLED
	LinphoneVideoPolicy vpol;
	memset(&vpol, 0, sizeof(LinphoneVideoPolicy));
#endif
	build_video_devices_table(lc);

	str=lp_config_get_string(lc->config,"video","device",NULL);
	if (str && str[0]==0) str=NULL;
	linphone_core_set_video_device(lc,str);

	linphone_core_set_preferred_video_size_by_name(lc,
		lp_config_get_string(lc->config,"video","size","cif"));

	linphone_core_set_preview_video_size_by_name(lc,
		lp_config_get_string(lc->config,"video","preview_size",NULL));

	linphone_core_set_preferred_framerate(lc,lp_config_get_float(lc->config,"video","framerate",0));

#ifdef VIDEO_ENABLED
#if defined(ANDROID) || defined(__ios)
	automatic_video=0;
#endif
	capture=lp_config_get_int(lc->config,"video","capture",1);
	display=lp_config_get_int(lc->config,"video","display",1);
	self_view=lp_config_get_int(lc->config,"video","self_view",1);
	reuse_source=lp_config_get_int(lc->config,"video","reuse_source",0);
	vpol.automatically_initiate=lp_config_get_int(lc->config,"video","automatically_initiate",automatic_video);
	vpol.automatically_accept=lp_config_get_int(lc->config,"video","automatically_accept",automatic_video);
	linphone_core_enable_video_capture(lc, capture);
	linphone_core_enable_video_display(lc, display);
	linphone_core_enable_video_preview(lc,lp_config_get_int(lc->config,"video","show_local",0));
	linphone_core_enable_self_view(lc,self_view);
	linphone_core_enable_video_source_reuse(lc, reuse_source);
	linphone_core_set_video_policy(lc,&vpol);
#endif
}

static void ui_config_read(LinphoneCore *lc)
{
#ifndef FRIENDS_SQL_STORAGE_ENABLED
	LinphoneFriend *lf = NULL;
	int i;
	for (i = 0; (lf = linphone_friend_new_from_config_file(lc, i)) != NULL; i++) {
		linphone_core_add_friend(lc, lf);
		linphone_friend_unref(lf);
	}
#endif

	call_logs_read_from_config_file(lc);
}

/*
static void autoreplier_config_init(LinphoneCore *lc)
{
	autoreplier_config_t *config=&lc->autoreplier_conf;
	config->enabled=lp_config_get_int(lc->config,"autoreplier","enabled",0);
	config->after_seconds=lp_config_get_int(lc->config,"autoreplier","after_seconds",6);
	config->max_users=lp_config_get_int(lc->config,"autoreplier","max_users",1);
	config->max_rec_time=lp_config_get_int(lc->config,"autoreplier","max_rec_time",60);
	config->max_rec_msg=lp_config_get_int(lc->config,"autoreplier","max_rec_msg",10);
	config->message=lp_config_get_string(lc->config,"autoreplier","message",NULL);
}
*/

bool_t linphone_core_tunnel_available(void){
#ifdef TUNNEL_ENABLED
	return TRUE;
#else
	return FALSE;
#endif
}

void linphone_core_enable_adaptive_rate_control(LinphoneCore *lc, bool_t enabled){
	lp_config_set_int(lc->config,"net","adaptive_rate_control",(int)enabled);
}

bool_t linphone_core_adaptive_rate_control_enabled(const LinphoneCore *lc){
	return lp_config_get_int(lc->config,"net","adaptive_rate_control",TRUE);
}

void linphone_core_set_adaptive_rate_algorithm(LinphoneCore *lc, const char* algorithm){
	lp_config_set_string(lc->config,"net","adaptive_rate_algorithm",algorithm);
}

const char * linphone_core_get_adaptive_rate_algorithm(const LinphoneCore *lc){
	return lp_config_get_string(lc->config, "net", "adaptive_rate_algorithm", "Simple");
}

bool_t linphone_core_rtcp_enabled(const LinphoneCore *lc){
	return lp_config_get_int(lc->config,"rtp","rtcp_enabled",TRUE);
}

void linphone_core_set_download_bandwidth(LinphoneCore *lc, int bw){
	lc->net_conf.download_bw=bw;
	linphone_core_update_allocated_audio_bandwidth(lc);
	if (linphone_core_ready(lc)) lp_config_set_int(lc->config,"net","download_bw",bw);
}

void linphone_core_set_upload_bandwidth(LinphoneCore *lc, int bw){
	lc->net_conf.upload_bw=bw;
	linphone_core_update_allocated_audio_bandwidth(lc);
	if (linphone_core_ready(lc)) lp_config_set_int(lc->config,"net","upload_bw",bw);
}

void linphone_core_set_sip_transport_timeout(LinphoneCore *lc, int timeout_ms) {
	sal_set_transport_timeout(lc->sal, timeout_ms);
	if (linphone_core_ready(lc))
		lp_config_set_int(lc->config, "sip", "transport_timeout", timeout_ms);
}

int linphone_core_get_sip_transport_timeout(LinphoneCore *lc) {
	return sal_get_transport_timeout(lc->sal);
}

void linphone_core_enable_dns_srv(LinphoneCore *lc, bool_t enable) {
	sal_enable_dns_srv(lc->sal, enable);
	if (linphone_core_ready(lc))
		lp_config_set_int(lc->config, "net", "dns_srv_enabled", enable ? 1 : 0);
}

bool_t linphone_core_dns_srv_enabled(const LinphoneCore *lc) {
	return sal_dns_srv_enabled(lc->sal);
}

int linphone_core_get_download_bandwidth(const LinphoneCore *lc){
	return lc->net_conf.download_bw;
}

int linphone_core_get_upload_bandwidth(const LinphoneCore *lc){
	return lc->net_conf.upload_bw;
}
void linphone_core_set_download_ptime(LinphoneCore *lc, int ptime) {
	lp_config_set_int(lc->config,"rtp","download_ptime",ptime);
}

int linphone_core_get_download_ptime(LinphoneCore *lc) {
	return lp_config_get_int(lc->config,"rtp","download_ptime",0);
}

void linphone_core_set_upload_ptime(LinphoneCore *lc, int ptime){
	lp_config_set_int(lc->config,"rtp","upload_ptime",ptime);
}

int linphone_core_get_upload_ptime(LinphoneCore *lc){
	return lp_config_get_int(lc->config,"rtp","upload_ptime",0);
}

const char * linphone_core_get_version(void){
	return liblinphone_version;
}

static void linphone_core_register_payload_type(LinphoneCore *lc, const PayloadType *const_pt, const char *recv_fmtp, bool_t enabled){
	MSList **codec_list = const_pt->type==PAYLOAD_VIDEO ? &lc->default_video_codecs : const_pt->type==PAYLOAD_TEXT ? &lc->default_text_codecs : &lc->default_audio_codecs;
	if (linphone_core_codec_supported(lc, (const_pt->type == PAYLOAD_VIDEO) ? SalVideo : const_pt->type == PAYLOAD_TEXT ? SalText : SalAudio, const_pt->mime_type)){
		PayloadType *pt=payload_type_clone(const_pt);
		int number=-1;
		payload_type_set_enable(pt,enabled);
		if (recv_fmtp!=NULL) payload_type_set_recv_fmtp(pt,recv_fmtp);
		/*Set a number to the payload type from the statically defined (RFC3551) profile, if not static, -1 is returned
		 and the payload type number will be determined dynamically later, at call time.*/
		payload_type_set_number(pt,
			(number=rtp_profile_find_payload_number(&av_profile, pt->mime_type, pt->clock_rate, pt->channels))
		);
		ms_message("Codec %s/%i fmtp=[%s] number=%i, enabled=%i) added to default capabilities.", pt->mime_type, pt->clock_rate,
			   pt->recv_fmtp ? pt->recv_fmtp : "", number, (int)payload_type_enabled(pt));
		*codec_list=ms_list_append(*codec_list,pt);
	}
}

static void linphone_core_register_static_payloads(LinphoneCore *lc){
	RtpProfile *prof=&av_profile;
	int i;
	for(i=0;i<RTP_PROFILE_MAX_PAYLOADS;++i){
		PayloadType *pt=rtp_profile_get_payload(prof,i);
		if (pt){
#ifndef VIDEO_ENABLED
			if (pt->type==PAYLOAD_VIDEO) continue;
#endif
			if (find_payload_type_from_list(
				pt->mime_type, pt->clock_rate, pt->type == PAYLOAD_VIDEO || pt->type == PAYLOAD_TEXT ? LINPHONE_FIND_PAYLOAD_IGNORE_CHANNELS : pt->channels,
				pt->type == PAYLOAD_VIDEO ? lc->default_video_codecs : pt->type == PAYLOAD_TEXT ? lc->default_text_codecs : lc->default_audio_codecs)==NULL){
				linphone_core_register_payload_type(lc,pt,NULL,FALSE);
			}
		}
	}
}

static void linphone_core_free_payload_types(LinphoneCore *lc){
	ms_list_free_with_data(lc->default_audio_codecs, (void (*)(void*))payload_type_destroy);
	ms_list_free_with_data(lc->default_video_codecs, (void (*)(void*))payload_type_destroy);
	ms_list_free_with_data(lc->default_text_codecs, (void (*)(void*))payload_type_destroy);
}

void linphone_core_set_state(LinphoneCore *lc, LinphoneGlobalState gstate, const char *message){
	lc->state=gstate;
	linphone_core_notify_global_state_changed(lc,gstate,message);
}

static void misc_config_read(LinphoneCore *lc) {
	LpConfig *config=lc->config;
	const char *uuid;

	lc->max_call_logs=lp_config_get_int(config,"misc","history_max_size",30);
	lc->max_calls=lp_config_get_int(config,"misc","max_calls",NB_MAX_CALLS);

	uuid=lp_config_get_string(config,"misc","uuid",NULL);
	if (!uuid){
		char tmp[64];
		sal_create_uuid(lc->sal,tmp,sizeof(tmp));
		lp_config_set_string(config,"misc","uuid",tmp);
	}else if (strcmp(uuid,"0")!=0) /*to allow to disable sip.instance*/
		sal_set_uuid(lc->sal, uuid);

	lc->user_certificates_path=ms_strdup(lp_config_get_string(config,"misc","user_certificates_path","."));
}

static void linphone_core_start(LinphoneCore * lc) {
	sip_setup_register_all();
	sound_config_read(lc);
	net_config_read(lc);
	rtp_config_read(lc);
	codecs_config_read(lc);
	sip_config_read(lc);
	video_config_read(lc);
	//autoreplier_config_init(&lc->autoreplier_conf);
	lc->presence_model=linphone_presence_model_new_with_activity(LinphonePresenceActivityOnline, NULL);
	misc_config_read(lc);
	ui_config_read(lc);
#ifdef TUNNEL_ENABLED
	if (lc->tunnel) {
		linphone_tunnel_configure(lc->tunnel);
	}
#endif

	linphone_core_notify_display_status(lc,_("Ready"));
	lc->auto_net_state_mon=lc->sip_conf.auto_net_state_mon;
	linphone_core_set_state(lc,LinphoneGlobalOn,"Ready");
}

void linphone_configuring_terminated(LinphoneCore *lc, LinphoneConfiguringState state, const char *message) {
	linphone_core_notify_configuring_status(lc, state, message);

	if (state == LinphoneConfiguringSuccessful) {
		if (linphone_core_is_provisioning_transient(lc) == TRUE)
			linphone_core_set_provisioning_uri(lc, NULL);
	}
	if (lc->provisioning_http_listener){
		belle_sip_object_unref(lc->provisioning_http_listener);
		lc->provisioning_http_listener = NULL;
	}
	linphone_core_start(lc);
}


static int linphone_core_serialization_ref = 0;

static void linphone_core_activate_log_serialization_if_needed(void) {
	if (liblinphone_serialize_logs == TRUE) {
		linphone_core_serialization_ref++;
		if (linphone_core_serialization_ref == 1)
			ortp_set_log_thread_id(ortp_thread_self());
	}
}

static void linphone_core_deactivate_log_serialization_if_needed(void) {
	if (liblinphone_serialize_logs == TRUE) {
		--linphone_core_serialization_ref;
		if (linphone_core_serialization_ref == 0)
			ortp_set_log_thread_id(0);
	}
}

static void linphone_core_register_default_codecs(LinphoneCore *lc){
	const char *aac_fmtp162248, *aac_fmtp3244;
	bool_t opus_enabled=TRUE;
	/*default enabled audio codecs, in order of preference*/
#if defined(__arm__) || defined(_M_ARM)
	/*hack for opus, that needs to be disabed by default on ARM single processor, otherwise there is no cpu left for video processing*/
	if (ms_get_cpu_count()==1) opus_enabled=FALSE;
#endif
	linphone_core_register_payload_type(lc,&payload_type_opus,"useinbandfec=1",opus_enabled);
	linphone_core_register_payload_type(lc,&payload_type_silk_wb,NULL,TRUE);
	linphone_core_register_payload_type(lc,&payload_type_speex_wb,"vbr=on",TRUE);
	linphone_core_register_payload_type(lc,&payload_type_speex_nb,"vbr=on",TRUE);
	linphone_core_register_payload_type(lc,&payload_type_pcmu8000,NULL,TRUE);
	linphone_core_register_payload_type(lc,&payload_type_pcma8000,NULL,TRUE);

	/* Text codecs in order or preference (RED first (more robust), then T140) */
	linphone_core_register_payload_type(lc, &payload_type_t140_red, NULL, TRUE);
	linphone_core_register_payload_type(lc, &payload_type_t140, NULL, TRUE);

	/*other audio codecs, not enabled by default, in order of preference*/
	linphone_core_register_payload_type(lc,&payload_type_gsm,NULL,FALSE);
	linphone_core_register_payload_type(lc,&payload_type_g722,NULL,FALSE);
	linphone_core_register_payload_type(lc,&payload_type_ilbc,"mode=30",FALSE);
	linphone_core_register_payload_type(lc,&payload_type_amr,"octet-align=1",FALSE);
	linphone_core_register_payload_type(lc,&payload_type_amrwb,"octet-align=1",FALSE);
	linphone_core_register_payload_type(lc,&payload_type_g729,"annexb=no",FALSE);
	/* For AAC, we use a config value to determine if we ought to support SBR. Since it is not offically supported
	 * for the mpeg4-generic mime type, setting this flag to 1 will break compatibility with other clients. */
	if( lp_config_get_int(lc->config, "misc", "aac_use_sbr", FALSE) ) {
		ms_message("Using SBR for AAC");
		aac_fmtp162248 = "config=F8EE2000; constantDuration=512; indexDeltaLength=3; indexLength=3; mode=AAC-hbr; profile-level-id=76; sizeLength=13; streamType=5; SBR-enabled=1";
		aac_fmtp3244   = "config=F8E82000; constantDuration=512; indexDeltaLength=3; indexLength=3; mode=AAC-hbr; profile-level-id=76; sizeLength=13; streamType=5; SBR-enabled=1";
	} else {
		aac_fmtp162248 = "config=F8EE2000; constantDuration=512; indexDeltaLength=3; indexLength=3; mode=AAC-hbr; profile-level-id=76; sizeLength=13; streamType=5";
		aac_fmtp3244   = "config=F8E82000; constantDuration=512; indexDeltaLength=3; indexLength=3; mode=AAC-hbr; profile-level-id=76; sizeLength=13; streamType=5";
	}
	linphone_core_register_payload_type(lc,&payload_type_aaceld_16k,aac_fmtp162248,FALSE);
	linphone_core_register_payload_type(lc,&payload_type_aaceld_22k,aac_fmtp162248,FALSE);
	linphone_core_register_payload_type(lc,&payload_type_aaceld_32k,aac_fmtp3244,FALSE);
	linphone_core_register_payload_type(lc,&payload_type_aaceld_44k,aac_fmtp3244,FALSE);
	linphone_core_register_payload_type(lc,&payload_type_aaceld_48k,aac_fmtp162248,FALSE);
	linphone_core_register_payload_type(lc,&payload_type_isac,NULL,FALSE);
	linphone_core_register_payload_type(lc,&payload_type_speex_uwb,"vbr=on",FALSE);
	linphone_core_register_payload_type(lc,&payload_type_silk_nb,NULL,FALSE);
	linphone_core_register_payload_type(lc,&payload_type_silk_mb,NULL,FALSE);
	linphone_core_register_payload_type(lc,&payload_type_silk_swb,NULL,FALSE);
	linphone_core_register_payload_type(lc,&payload_type_g726_16,NULL,FALSE);
	linphone_core_register_payload_type(lc,&payload_type_g726_24,NULL,FALSE);
	linphone_core_register_payload_type(lc,&payload_type_g726_32,NULL,FALSE);
	linphone_core_register_payload_type(lc,&payload_type_g726_40,NULL,FALSE);
	linphone_core_register_payload_type(lc,&payload_type_aal2_g726_16,NULL,FALSE);
	linphone_core_register_payload_type(lc,&payload_type_aal2_g726_24,NULL,FALSE);
	linphone_core_register_payload_type(lc,&payload_type_aal2_g726_32,NULL,FALSE);
	linphone_core_register_payload_type(lc,&payload_type_aal2_g726_40,NULL,FALSE);
	linphone_core_register_payload_type(lc,&payload_type_codec2,NULL,FALSE);


#ifdef VIDEO_ENABLED
	/*default enabled video codecs, in order of preference*/
	linphone_core_register_payload_type(lc,&payload_type_vp8,NULL,TRUE);
	linphone_core_register_payload_type(lc,&payload_type_h264,"profile-level-id=42801F",TRUE);
	linphone_core_register_payload_type(lc,&payload_type_mp4v,"profile-level-id=3",TRUE);
	linphone_core_register_payload_type(lc,&payload_type_h263_1998,"CIF=1;QCIF=1",FALSE);
	linphone_core_register_payload_type(lc,&payload_type_h263,NULL,FALSE);
#endif
	/*register all static payload types declared in av_profile of oRTP, if not already declared above*/
	linphone_core_register_static_payloads(lc);
}

static void linphone_core_internal_notify_received(LinphoneCore *lc, LinphoneEvent *lev, const char *notified_event, const LinphoneContent *body) {
	if (strcmp(notified_event, "Presence") == 0) {
		linphone_friend_list_notify_presence_received(lc->friendlist, lev, body);
	}
}

static void linphone_core_init(LinphoneCore * lc, const LinphoneCoreVTable *vtable, LpConfig *config, void * userdata){
	const char *remote_provisioning_uri = NULL;
	LinphoneCoreVTable* local_vtable= linphone_core_v_table_new();
	LinphoneCoreVTable *internal_vtable = linphone_core_v_table_new();

	ms_message("Initializing LinphoneCore %s", linphone_core_get_version());

	lc->config=lp_config_ref(config);
	lc->data=userdata;
	lc->ringstream_autorelease=TRUE;
	linphone_core_set_friend_list(lc, NULL);
	linphone_task_list_init(&lc->hooks);

	internal_vtable->notify_received = linphone_core_internal_notify_received;
	_linphone_core_add_listener(lc, internal_vtable, TRUE, TRUE);
	memcpy(local_vtable,vtable,sizeof(LinphoneCoreVTable));
	_linphone_core_add_listener(lc, local_vtable, TRUE, FALSE);

	linphone_core_set_state(lc,LinphoneGlobalStartup,"Starting up");
	ortp_init();
	linphone_core_activate_log_serialization_if_needed();

	ms_init();

	linphone_core_register_default_codecs(lc);
	linphone_core_register_offer_answer_providers(lc);
	/* Get the mediastreamer2 event queue */
	/* This allows to run event's callback in linphone_core_iterate() */
	lc->msevq=ms_factory_create_event_queue(ms_factory_get_fallback());

	lc->sal=sal_init();
	sal_set_http_proxy_host(lc->sal, linphone_core_get_http_proxy_host(lc));
	sal_set_http_proxy_port(lc->sal, linphone_core_get_http_proxy_port(lc));

	sal_set_user_pointer(lc->sal,lc);
	sal_set_callbacks(lc->sal,&linphone_sal_callbacks);

#ifdef TUNNEL_ENABLED
	lc->tunnel=linphone_core_tunnel_new(lc);
#endif

	lc->network_last_check = 0;
	lc->network_last_status = FALSE;

	lc->http_provider = belle_sip_stack_create_http_provider(sal_get_belle_sip_stack(lc->sal), "0.0.0.0");
	lc->http_verify_policy = belle_tls_verify_policy_new();
	belle_http_provider_set_tls_verify_policy(lc->http_provider,lc->http_verify_policy);

	certificates_config_read(lc);

	lc->ringtoneplayer = linphone_ringtoneplayer_new();

	remote_provisioning_uri = linphone_core_get_provisioning_uri(lc);
	if (remote_provisioning_uri == NULL) {
		linphone_configuring_terminated(lc, LinphoneConfiguringSkipped, NULL);
	} // else linphone_core_start will be called after the remote provisioning (see linphone_core_iterate)
}

LinphoneCore *linphone_core_new(const LinphoneCoreVTable *vtable,
						const char *config_path, const char *factory_config_path, void * userdata)
{
	LinphoneCore *lc;
	LpConfig *config = lp_config_new_with_factory(config_path, factory_config_path);
	lc=linphone_core_new_with_config(vtable, config, userdata);
	lp_config_unref(config);
	return lc;
}

LinphoneCore *linphone_core_new_with_config(const LinphoneCoreVTable *vtable, struct _LpConfig *config, void *userdata)
{
	LinphoneCore *core = ms_new0(LinphoneCore, 1);
	linphone_core_init(core, vtable, config, userdata);
	return core;
}

const MSList *linphone_core_get_audio_codecs(const LinphoneCore *lc)
{
	return lc->codecs_conf.audio_codecs;
}

const MSList *linphone_core_get_video_codecs(const LinphoneCore *lc)
{
	return lc->codecs_conf.video_codecs;
}

const MSList *linphone_core_get_text_codecs(const LinphoneCore *lc)
{
	return lc->codecs_conf.text_codecs;
}

int linphone_core_set_primary_contact(LinphoneCore *lc, const char *contact)
{
	LinphoneAddress *ctt;

	if( lc->sip_conf.contact != NULL && strcmp(lc->sip_conf.contact, contact) == 0){
		/* changing for the same contact: no need to do anything */
		return 0;
	}

	if ((ctt=linphone_address_new(contact))==0) {
		ms_error("Bad contact url: %s",contact);
		return -1;
	}

	if (lc->sip_conf.contact!=NULL) ms_free(lc->sip_conf.contact);
	lc->sip_conf.contact=ms_strdup(contact);
	lp_config_set_string(lc->config, "sip", "contact", lc->sip_conf.contact);

	/* clean the guessed contact, we have to regenerate it */
	if (lc->sip_conf.guessed_contact!=NULL){
		ms_free(lc->sip_conf.guessed_contact);
		lc->sip_conf.guessed_contact=NULL;
	}
	linphone_address_destroy(ctt);
	return 0;
}


static void update_primary_contact(LinphoneCore *lc){
	char *guessed=NULL;
	char tmp[LINPHONE_IPADDR_SIZE];

	LinphoneAddress *url;
	if (lc->sip_conf.guessed_contact!=NULL){
		ms_free(lc->sip_conf.guessed_contact);
		lc->sip_conf.guessed_contact=NULL;
	}
	url=linphone_address_new(lc->sip_conf.contact);
	if (!url){
		ms_error("Could not parse identity contact !");
		url=linphone_address_new("sip:unknown@unkwownhost");
	}
	linphone_core_get_local_ip(lc, AF_UNSPEC, NULL, tmp);
	if (strcmp(tmp,"127.0.0.1")==0 || strcmp(tmp,"::1")==0 ){
		ms_warning("Local loopback network only !");
		lc->sip_conf.loopback_only=TRUE;
	}else lc->sip_conf.loopback_only=FALSE;
	linphone_address_set_domain(url,tmp);
	linphone_address_set_port(url,linphone_core_get_sip_port(lc));
	guessed=linphone_address_as_string(url);
	lc->sip_conf.guessed_contact=guessed;
	linphone_address_destroy(url);
}

const char *linphone_core_get_primary_contact(LinphoneCore *lc){
	char *identity;

	if (lc->sip_conf.guess_hostname){
		if (lc->sip_conf.guessed_contact==NULL || lc->sip_conf.loopback_only){
			update_primary_contact(lc);
		}
		identity=lc->sip_conf.guessed_contact;
	}else{
		identity=lc->sip_conf.contact;
	}
	return identity;
}

void linphone_core_set_guess_hostname(LinphoneCore *lc, bool_t val){
	lc->sip_conf.guess_hostname=val;
}

bool_t linphone_core_get_guess_hostname(LinphoneCore *lc){
	return lc->sip_conf.guess_hostname;
}

void linphone_core_enable_lime(LinphoneCore *lc, bool_t val){
	if (linphone_core_ready(lc)){
		lp_config_set_int(lc->config,"sip","lime",val);
	}
}

bool_t linphone_core_lime_enabled(const LinphoneCore *lc){
	return (lp_config_get_int(lc->config,"sip", "lime", FALSE) && lime_is_available());
}

bool_t linphone_core_lime_for_file_sharing_enabled(const LinphoneCore *lc){
	return linphone_core_lime_enabled(lc) && (lp_config_get_int(lc->config,"sip", "lime_for_file_sharing", TRUE) && lime_is_available());
}

LinphoneAddress *linphone_core_get_primary_contact_parsed(LinphoneCore *lc){
	return linphone_address_new(linphone_core_get_primary_contact(lc));
}

/**
 * Sets the list of audio codecs.
 * @param[in] lc The LinphoneCore object
 * @param[in] codecs \mslist{PayloadType}
 * @return 0
 *
 * @ingroup media_parameters
 * The list is taken by the LinphoneCore thus the application should not free it.
 * This list is made of struct PayloadType describing the codec parameters.
**/
int linphone_core_set_audio_codecs(LinphoneCore *lc, MSList *codecs){
	if (lc->codecs_conf.audio_codecs!=NULL) ms_list_free(lc->codecs_conf.audio_codecs);
	lc->codecs_conf.audio_codecs=codecs;
	_linphone_core_codec_config_write(lc);
	linphone_core_update_allocated_audio_bandwidth(lc);
	return 0;
}

/**
 * Sets the list of video codecs.
 * @param[in] lc The LinphoneCore object
 * @param[in] codecs \mslist{PayloadType}
 * @return 0
 *
 * @ingroup media_parameters
 * The list is taken by the LinphoneCore thus the application should not free it.
 * This list is made of struct PayloadType describing the codec parameters.
**/
int linphone_core_set_video_codecs(LinphoneCore *lc, MSList *codecs){
	if (lc->codecs_conf.video_codecs!=NULL) ms_list_free(lc->codecs_conf.video_codecs);
	lc->codecs_conf.video_codecs=codecs;
	_linphone_core_codec_config_write(lc);
	return 0;
}

int linphone_core_set_text_codecs(LinphoneCore *lc, MSList *codecs) {
	if (lc->codecs_conf.text_codecs != NULL)
		ms_list_free(lc->codecs_conf.text_codecs);

	lc->codecs_conf.text_codecs = codecs;
	_linphone_core_codec_config_write(lc);
	return 0;
}

/**
 * Enable RFC3389 generic confort noise algorithm (CN payload type).
 * It is disabled by default, because this algorithm is only relevant for legacy codecs (PCMU, PCMA, G722).
 * @param lc the LinphoneCore
 * @param enabled TRUE if enabled, FALSE otherwise.
**/
void linphone_core_enable_generic_confort_noise(LinphoneCore *lc, bool_t enabled){
	lp_config_set_int(lc->config, "misc", "use_cn", enabled);
}

/**
 * Returns enablement of RFC3389 generic confort noise algorithm.
 * @param lc the LinphoneCore
 * @return TRUE or FALSE.
**/
bool_t linphone_core_generic_confort_noise_enabled(const LinphoneCore *lc){
	return lp_config_get_int(lc->config, "misc", "use_cn", FALSE);
}

const MSList * linphone_core_get_friend_list(const LinphoneCore *lc)
{
	return lc->friendlist->friends;
}

void linphone_core_set_friend_list(LinphoneCore *lc, LinphoneFriendList *list) {
	if (lc->friendlist != NULL) {
		linphone_friend_list_unref(lc->friendlist);
		lc->friendlist = NULL;
	}
	if (list != NULL) {
		lc->friendlist = linphone_friend_list_ref(list);
	} else {
		const char *rls_uri = NULL;
		lc->friendlist = linphone_core_create_friend_list(lc);
		rls_uri = lp_config_get_string(lc->config, "sip", "rls_uri", NULL);
		if (rls_uri && lp_config_get_int(lc->config, "sip", "use_rls_presence", 0))
			linphone_friend_list_set_rls_uri(lc->friendlist, rls_uri);
	}
}

void linphone_core_enable_audio_adaptive_jittcomp(LinphoneCore* lc, bool_t val)
{
	lc->rtp_conf.audio_adaptive_jitt_comp_enabled = val;
}

bool_t linphone_core_audio_adaptive_jittcomp_enabled(LinphoneCore* lc)
{
	return lc->rtp_conf.audio_adaptive_jitt_comp_enabled;
}

/**
 * Returns the nominal audio jitter buffer size in milliseconds.
 *
 * @ingroup media_parameters
**/
int linphone_core_get_audio_jittcomp(LinphoneCore *lc)
{
	return lc->rtp_conf.audio_jitt_comp;
}

void linphone_core_enable_video_adaptive_jittcomp(LinphoneCore* lc, bool_t val)
{
	lc->rtp_conf.video_adaptive_jitt_comp_enabled = val;
}

bool_t linphone_core_video_adaptive_jittcomp_enabled(LinphoneCore* lc)
{
	return lc->rtp_conf.video_adaptive_jitt_comp_enabled;
}

/**
 * Returns the nominal video jitter buffer size in milliseconds.
 *
 * @ingroup media_parameters
**/
int linphone_core_get_video_jittcomp(LinphoneCore *lc)
{
	return lc->rtp_conf.video_jitt_comp;
}

/**
 * Returns the UDP port used for audio streaming.
 *
 * @ingroup network_parameters
**/
int linphone_core_get_audio_port(const LinphoneCore *lc)
{
	return lc->rtp_conf.audio_rtp_min_port;
}

/**
 * Get the audio port range from which is randomly chosen the UDP port used for audio streaming.
 *
 * @ingroup network_parameters
 */
void linphone_core_get_audio_port_range(const LinphoneCore *lc, int *min_port, int *max_port)
{
	*min_port = lc->rtp_conf.audio_rtp_min_port;
	*max_port = lc->rtp_conf.audio_rtp_max_port;
}

/**
 * Returns the UDP port used for video streaming.
 *
 * @ingroup network_parameters
**/
int linphone_core_get_video_port(const LinphoneCore *lc){
	return lc->rtp_conf.video_rtp_min_port;
}

/**
 * Get the video port range from which is randomly chosen the UDP port used for video streaming.
 *
 * @ingroup network_parameters
 */
void linphone_core_get_video_port_range(const LinphoneCore *lc, int *min_port, int *max_port)
{
	*min_port = lc->rtp_conf.video_rtp_min_port;
	*max_port = lc->rtp_conf.video_rtp_max_port;
}

/**
 * Returns the UDP port used for text streaming.
 *
 * @ingroup network_parameters
**/
int linphone_core_get_text_port(const LinphoneCore *lc) {
	return lc->rtp_conf.text_rtp_min_port;
}

/**
 * Get the video port range from which is randomly chosen the UDP port used for text streaming.
 *
 * @ingroup network_parameters
 */
void linphone_core_get_text_port_range(const LinphoneCore *lc, int *min_port, int *max_port) {
	*min_port = lc->rtp_conf.text_rtp_min_port;
	*max_port = lc->rtp_conf.text_rtp_max_port;
}

/**
 * Returns the value in seconds of the no-rtp timeout.
 *
 * @ingroup media_parameters
 * When no RTP or RTCP packets have been received for a while
 * LinphoneCore will consider the call is broken (remote end crashed or
 * disconnected from the network), and thus will terminate the call.
 * The no-rtp timeout is the duration above which the call is considered broken.
**/
int linphone_core_get_nortp_timeout(const LinphoneCore *lc){
	return lc->rtp_conf.nortp_timeout;
}

bool_t linphone_core_get_rtp_no_xmit_on_audio_mute(const LinphoneCore *lc){
	return lc->rtp_conf.rtp_no_xmit_on_audio_mute;
}

static void apply_jitter_value(LinphoneCore *lc, int value, MSFormatType stype){
	LinphoneCall *call;
	MSList *it;
	for (it=lc->calls;it!=NULL;it=it->next){
		MediaStream *ms;
		call=(LinphoneCall*)it->data;
		ms = stype==MSAudio ? (MediaStream*)call->audiostream : (MediaStream*)call->videostream;
		if (ms){
			RtpSession *s=ms->sessions.rtp_session;
			if (s){
				if (value>0){
					ms_message("Jitter buffer size set to [%i] ms on call [%p]",value,call);
					rtp_session_set_jitter_compensation(s,value);
					rtp_session_enable_jitter_buffer(s,TRUE);
				}else if (value==0){
					ms_warning("Jitter buffer is disabled per application request on call [%p]",call);
					rtp_session_enable_jitter_buffer(s,FALSE);
				}
			}
		}
	}
}

void linphone_core_set_audio_jittcomp(LinphoneCore *lc, int milliseconds)
{
	lc->rtp_conf.audio_jitt_comp=milliseconds;
	apply_jitter_value(lc, milliseconds, MSAudio);
}

void linphone_core_set_video_jittcomp(LinphoneCore *lc, int milliseconds)
{
	lc->rtp_conf.video_jitt_comp=milliseconds;
	apply_jitter_value(lc, milliseconds, MSVideo);
}

void linphone_core_set_rtp_no_xmit_on_audio_mute(LinphoneCore *lc,bool_t rtp_no_xmit_on_audio_mute){
	lc->rtp_conf.rtp_no_xmit_on_audio_mute=rtp_no_xmit_on_audio_mute;
}

/**
 * Sets the UDP port used for audio streaming.
 * A value if -1 will request the system to allocate the local port randomly.
 * This is recommended in order to avoid firewall warnings.
 *
 * @ingroup network_parameters
**/
void linphone_core_set_audio_port(LinphoneCore *lc, int port)
{
	lc->rtp_conf.audio_rtp_min_port=lc->rtp_conf.audio_rtp_max_port=port;
}

/**
 * Sets the UDP port range from which to randomly select the port used for audio streaming.
 * @ingroup media_parameters
 */
void linphone_core_set_audio_port_range(LinphoneCore *lc, int min_port, int max_port)
{
	lc->rtp_conf.audio_rtp_min_port=min_port;
	lc->rtp_conf.audio_rtp_max_port=max_port;
}

/**
 * Sets the UDP port used for video streaming.
 * A value if -1 will request the system to allocate the local port randomly.
 * This is recommended in order to avoid firewall warnings.
 *
 * @ingroup network_parameters
**/
void linphone_core_set_video_port(LinphoneCore *lc, int port){
	lc->rtp_conf.video_rtp_min_port=lc->rtp_conf.video_rtp_max_port=port;
}

/**
 * Sets the UDP port range from which to randomly select the port used for video streaming.
 * @ingroup media_parameters
 */
void linphone_core_set_video_port_range(LinphoneCore *lc, int min_port, int max_port)
{
	lc->rtp_conf.video_rtp_min_port=min_port;
	lc->rtp_conf.video_rtp_max_port=max_port;
}

/**
 * Sets the UDP port used for text streaming.
 * A value if -1 will request the system to allocate the local port randomly.
 * This is recommended in order to avoid firewall warnings.
 *
 * @ingroup network_parameters
**/
void linphone_core_set_text_port(LinphoneCore *lc, int port) {
	lc->rtp_conf.text_rtp_min_port = lc->rtp_conf.text_rtp_max_port = port;
}

/**
 * Sets the UDP port range from which to randomly select the port used for text streaming.
 * @ingroup media_parameters
 */
void linphone_core_set_text_port_range(LinphoneCore *lc, int min_port, int max_port) {
	lc->rtp_conf.text_rtp_min_port = min_port;
	lc->rtp_conf.text_rtp_max_port = max_port;
}

/**
 * Sets the no-rtp timeout value in seconds.
 *
 * @ingroup media_parameters
 * See linphone_core_get_nortp_timeout() for details.
**/
void linphone_core_set_nortp_timeout(LinphoneCore *lc, int nortp_timeout){
	lc->rtp_conf.nortp_timeout=nortp_timeout;
}

/**
 * Indicates whether SIP INFO is used for sending digits.
 *
 * @ingroup media_parameters
**/
bool_t linphone_core_get_use_info_for_dtmf(LinphoneCore *lc)
{
	return lp_config_get_int(lc->config, "sip", "use_info", 0);
}

/**
 * Sets whether SIP INFO is to be used for sending digits.
 *
 * @ingroup media_parameters
**/
void linphone_core_set_use_info_for_dtmf(LinphoneCore *lc,bool_t use_info)
{
	if (linphone_core_ready(lc)) {
		lp_config_set_int(lc->config, "sip", "use_info", use_info);
	}
}

/**
 * Indicates whether RFC2833 is used for sending digits.
 *
 * @ingroup media_parameters
**/
bool_t linphone_core_get_use_rfc2833_for_dtmf(LinphoneCore *lc)
{
	return lp_config_get_int(lc->config, "sip", "use_rfc2833", 1);
}

/**
 * Sets whether RFC2833 is to be used for sending digits.
 *
 * @ingroup media_parameters
**/
void linphone_core_set_use_rfc2833_for_dtmf(LinphoneCore *lc,bool_t use_rfc2833)
{
	if (linphone_core_ready(lc)) {
		lp_config_set_int(lc->config, "sip", "use_rfc2833", use_rfc2833);
	}
}

/**
 * Returns the UDP port used by SIP.
 *
 * @deprecated use linphone_core_get_sip_transports() instead.
 * @ingroup network_parameters
**/
int linphone_core_get_sip_port(LinphoneCore *lc){
	LCSipTransports tr;
	linphone_core_get_sip_transports_used(lc,&tr);
	return tr.udp_port>0 ? tr.udp_port : (tr.tcp_port > 0 ? tr.tcp_port : tr.tls_port);
}

static char _ua_name[64]="Linphone";
static char _ua_version[64]=LIBLINPHONE_VERSION;

/**
 * Sets the user agent string used in SIP messages.
 *
 * @ingroup misc
**/
void linphone_core_set_user_agent(LinphoneCore *lc, const char *name, const char *ver){
	char ua_string[256];
	snprintf(ua_string, sizeof(ua_string) - 1, "%s/%s", name?name:"", ver?ver:"");
	if (lc->sal) {
		sal_set_user_agent(lc->sal, ua_string);
		sal_append_stack_string_to_user_agent(lc->sal);
	}
}
const char *linphone_core_get_user_agent(LinphoneCore *lc){
	return sal_get_user_agent(lc->sal);
}

const char *linphone_core_get_user_agent_name(void){
	return _ua_name;
}

const char *linphone_core_get_user_agent_version(void){
	return _ua_version;
}

static void transport_error(LinphoneCore *lc, const char* transport, int port){
	char *msg=ortp_strdup_printf("Could not start %s transport on port %i, maybe this port is already used.",transport,port);
	ms_warning("%s",msg);
	linphone_core_notify_display_warning(lc,msg);
	ms_free(msg);
}

static bool_t transports_unchanged(const LCSipTransports * tr1, const LCSipTransports * tr2){
	return
		tr2->udp_port==tr1->udp_port &&
		tr2->tcp_port==tr1->tcp_port &&
		tr2->dtls_port==tr1->dtls_port &&
		tr2->tls_port==tr1->tls_port;
}

int _linphone_core_apply_transports(LinphoneCore *lc){
	Sal *sal=lc->sal;
	const char *anyaddr;
	LCSipTransports *tr=&lc->sip_conf.transports;
	const char* listening_address;
	/*first of all invalidate all current registrations so that we can register again with new transports*/
	__linphone_core_invalidate_registers(lc);

	if (lc->sip_conf.ipv6_enabled)
		anyaddr="::0";
	else
		anyaddr="0.0.0.0";

	sal_unlisten_ports(sal);

	listening_address = lp_config_get_string(lc->config,"sip","bind_address",anyaddr);
	if (linphone_core_get_http_proxy_host(lc)) {
		sal_set_http_proxy_host(sal, linphone_core_get_http_proxy_host(lc));
		sal_set_http_proxy_port(sal,linphone_core_get_http_proxy_port(lc));
	}
	if (lc->tunnel && linphone_tunnel_sip_enabled(lc->tunnel) && linphone_tunnel_get_activated(lc->tunnel)){
		if (sal_listen_port(sal,anyaddr,tr->udp_port,SalTransportUDP,TRUE)!=0){
			transport_error(lc,"udp+tunnel",tr->udp_port);
		}
	}else{
		if (tr->udp_port!=0){
			if (sal_listen_port(sal,listening_address,tr->udp_port,SalTransportUDP,FALSE)!=0){
				transport_error(lc,"udp",tr->udp_port);
			}
		}
		if (tr->tcp_port!=0){
			if (sal_listen_port (sal,listening_address,tr->tcp_port,SalTransportTCP,FALSE)!=0){
				transport_error(lc,"tcp",tr->tcp_port);
			}
		}
		if (linphone_core_sip_transport_supported(lc,LinphoneTransportTls)){
			if (tr->tls_port!=0){
				if (sal_listen_port (sal,listening_address,tr->tls_port,SalTransportTLS,FALSE)!=0){
					transport_error(lc,"tls",tr->tls_port);
				}
			}
		}
	}
	return 0;
}

/**
 * Returns TRUE if given transport type is supported by the library, FALSE otherwise.
**/
bool_t linphone_core_sip_transport_supported(const LinphoneCore *lc, LinphoneTransportType tp){
	return sal_transport_available(lc->sal,(SalTransport)tp);
}

/**
 * Sets the ports to be used for each of transport (UDP or TCP)
 *
 * A zero value port for a given transport means the transport
 * is not used. A value of LC_SIP_TRANSPORT_RANDOM (-1) means the port is to be choosen randomly by the system.
 *
 * @ingroup network_parameters
**/
int linphone_core_set_sip_transports(LinphoneCore *lc, const LCSipTransports * tr_config /*config to be saved*/){
	LCSipTransports tr=*tr_config;

	if (lp_config_get_int(lc->config,"sip","sip_random_port",0)==1) {
		/*legacy random mode*/
		if (tr.udp_port>0){
			tr.udp_port=LC_SIP_TRANSPORT_RANDOM;
		}
		if (tr.tcp_port>0){
			tr.tcp_port=LC_SIP_TRANSPORT_RANDOM;
		}
		if (tr.tls_port>0){
			tr.tls_port=LC_SIP_TRANSPORT_RANDOM;
		}
	}

	if (tr.udp_port==0 && tr.tcp_port==0 && tr.tls_port==0){
		tr.udp_port=5060;
	}

	if (transports_unchanged(&tr,&lc->sip_conf.transports))
		return 0;
	memcpy(&lc->sip_conf.transports,&tr,sizeof(tr));

	if (linphone_core_ready(lc)){
		lp_config_set_int(lc->config,"sip","sip_port",tr_config->udp_port);
		lp_config_set_int(lc->config,"sip","sip_tcp_port",tr_config->tcp_port);
		lp_config_set_int(lc->config,"sip","sip_tls_port",tr_config->tls_port);
	}

	if (lc->sal==NULL) return 0;
	return _linphone_core_apply_transports(lc);
}

/**
 * Retrieves the port configuration used for each transport (udp, tcp, tls).
 * A zero value port for a given transport means the transport
 * is not used. A value of LC_SIP_TRANSPORT_RANDOM (-1) means the port is to be chosen randomly by the system.
 * @ingroup network_parameters
**/
int linphone_core_get_sip_transports(LinphoneCore *lc, LCSipTransports *tr){
	memcpy(tr,&lc->sip_conf.transports,sizeof(*tr));
	return 0;
}

/**
 * Retrieves the real port number assigned for each sip transport (udp, tcp, tls).
 * A zero value means that the transport is not activated.
 * If LC_SIP_TRANSPORT_RANDOM was passed to linphone_core_set_sip_transports(), the random port choosed by the system is returned.
 * @ingroup network_parameters
 * @param lc the LinphoneCore
 * @param tr a LCSipTransports structure.
**/
void linphone_core_get_sip_transports_used(LinphoneCore *lc, LCSipTransports *tr){
	tr->udp_port=sal_get_listening_port(lc->sal,SalTransportUDP);
	tr->tcp_port=sal_get_listening_port(lc->sal,SalTransportTCP);
	tr->tls_port=sal_get_listening_port(lc->sal,SalTransportTLS);
}
/**
 * Sets the UDP port to be used by SIP.
 *
 * @deprecated use linphone_core_set_sip_transports() instead.
 * @ingroup network_parameters
**/
void linphone_core_set_sip_port(LinphoneCore *lc,int port)
{
	LCSipTransports tr;
	memset(&tr,0,sizeof(tr));
	tr.udp_port=port;
	linphone_core_set_sip_transports (lc,&tr);
}

/**
 * Returns TRUE if IPv6 is enabled.
 *
 * @ingroup network_parameters
 * See linphone_core_enable_ipv6() for more details on how IPv6 is supported in liblinphone.
**/
bool_t linphone_core_ipv6_enabled(LinphoneCore *lc){
	return lc->sip_conf.ipv6_enabled;
}

/**
 * Turns IPv6 support on or off.
 *
 * @ingroup network_parameters
 *
 * @note IPv6 support is exclusive with IPv4 in liblinphone:
 * when IPv6 is turned on, IPv4 calls won't be possible anymore.
 * By default IPv6 support is off.
**/
void linphone_core_enable_ipv6(LinphoneCore *lc, bool_t val){
	if (lc->sip_conf.ipv6_enabled!=val){
		lc->sip_conf.ipv6_enabled=val;
		if (lc->sal){
			/* we need to update the sip stack */
			_linphone_core_apply_transports(lc);
		}
		/*update the localip immediately for the network monitor to avoid to "discover" later that we switched to ipv6*/
		linphone_core_get_local_ip(lc,AF_UNSPEC,NULL,lc->localip);
		if (linphone_core_ready(lc)){
			lp_config_set_int(lc->config,"sip","use_ipv6",(int)val);
		}
	}
}


static void monitor_network_state(LinphoneCore *lc, time_t curtime){
	bool_t new_status=lc->network_last_status;
	char newip[LINPHONE_IPADDR_SIZE];

	/* only do the network up checking every five seconds */
	if (lc->network_last_check==0 || (curtime-lc->network_last_check)>=5){
		linphone_core_get_local_ip(lc,AF_UNSPEC,NULL,newip);
		if (strcmp(newip,"::1")!=0 && strcmp(newip,"127.0.0.1")!=0){
			new_status=TRUE;
		}else new_status=FALSE; /*no network*/

		if (new_status==lc->network_last_status && new_status==TRUE && strcmp(newip,lc->localip)!=0){
			/*IP address change detected*/
			ms_message("IP address change detected.");
			set_network_reachable(lc,FALSE,curtime);
			lc->network_last_status=FALSE;
		}
		strncpy(lc->localip,newip,sizeof(lc->localip));

		if (new_status!=lc->network_last_status) {
			if (new_status){
				ms_message("New local ip address is %s",lc->localip);
			}
			set_network_reachable(lc,new_status, curtime);
			lc->network_last_status=new_status;
		}
		lc->network_last_check=curtime;
	}
}

static void proxy_update(LinphoneCore *lc){
	MSList *elem,*next;
	ms_list_for_each(lc->sip_conf.proxies,(void (*)(void*))&linphone_proxy_config_update);
	for(elem=lc->sip_conf.deleted_proxies;elem!=NULL;elem=next){
		LinphoneProxyConfig* cfg = (LinphoneProxyConfig*)elem->data;
		next=elem->next;
		if (ms_time(NULL) - cfg->deletion_date > 32) {
			lc->sip_conf.deleted_proxies =ms_list_remove_link(lc->sip_conf.deleted_proxies,elem);
			ms_message("Proxy config for [%s] is definitely removed from core.",linphone_proxy_config_get_addr(cfg));
			_linphone_proxy_config_release_ops(cfg);
			linphone_proxy_config_unref(cfg);
		}
	}
}

static void assign_buddy_info(LinphoneCore *lc, BuddyInfo *info){
	LinphoneFriend *lf=linphone_core_get_friend_by_address(lc,info->sip_uri);
	if (lf!=NULL){
		lf->info=info;
		ms_message("%s has a BuddyInfo assigned with image %p",info->sip_uri, info->image_data);
		linphone_core_notify_buddy_info_updated(lc,lf);
	}else{
		ms_warning("Could not any friend with uri %s",info->sip_uri);
	}
}

static void analyze_buddy_lookup_results(LinphoneCore *lc, LinphoneProxyConfig *cfg){
	MSList *elem;
	SipSetupContext *ctx=linphone_proxy_config_get_sip_setup_context(cfg);
	for (elem=lc->bl_reqs;elem!=NULL;elem=ms_list_next(elem)){
		BuddyLookupRequest *req=(BuddyLookupRequest *)elem->data;
		if (req->status==BuddyLookupDone || req->status==BuddyLookupFailure){
			if (req->results!=NULL){
				BuddyInfo *i=(BuddyInfo*)req->results->data;
				ms_list_free(req->results);
				req->results=NULL;
				assign_buddy_info(lc,i);
			}
			sip_setup_context_buddy_lookup_free(ctx,req);
			elem->data=NULL;
		}
	}
	/*purge completed requests */
	while((elem=ms_list_find(lc->bl_reqs,NULL))!=NULL){
		lc->bl_reqs=ms_list_remove_link(lc->bl_reqs,elem);
	}
}

static void linphone_core_grab_buddy_infos(LinphoneCore *lc, LinphoneProxyConfig *cfg){
	const MSList *elem;
	SipSetupContext *ctx=linphone_proxy_config_get_sip_setup_context(cfg);
	for(elem=linphone_core_get_friend_list(lc);elem!=NULL;elem=elem->next){
		LinphoneFriend *lf=(LinphoneFriend*)elem->data;
		if (lf->info==NULL){
			if (linphone_core_lookup_known_proxy(lc,lf->uri)==cfg){
				if (linphone_address_get_username(lf->uri)!=NULL){
					BuddyLookupRequest *req;
					char *tmp=linphone_address_as_string_uri_only(lf->uri);
					req=sip_setup_context_create_buddy_lookup_request(ctx);
					buddy_lookup_request_set_key(req,tmp);
					buddy_lookup_request_set_max_results(req,1);
					sip_setup_context_buddy_lookup_submit(ctx,req);
					lc->bl_reqs=ms_list_append(lc->bl_reqs,req);
					ms_free(tmp);
				}
			}
		}
	}
}

static void linphone_core_do_plugin_tasks(LinphoneCore *lc){
	LinphoneProxyConfig *cfg=linphone_core_get_default_proxy_config(lc);
	if (cfg){
		if (lc->bl_refresh){
			SipSetupContext *ctx=linphone_proxy_config_get_sip_setup_context(cfg);
			if (ctx && (sip_setup_context_get_capabilities(ctx) & SIP_SETUP_CAP_BUDDY_LOOKUP)){
				linphone_core_grab_buddy_infos(lc,cfg);
				lc->bl_refresh=FALSE;
			}
		}
		if (lc->bl_reqs) analyze_buddy_lookup_results(lc,cfg);
	}
}

/**
 * Main loop function. It is crucial that your application call it periodically.
 *
 * @ingroup initializing
 * linphone_core_iterate() performs various backgrounds tasks:
 * - receiving of SIP messages
 * - handles timers and timeout
 * - performs registration to proxies
 * - authentication retries
 * The application MUST call this function periodically, in its main loop.
 * Be careful that this function must be called from the same thread as
 * other liblinphone methods. If it is not the case make sure all liblinphone calls are
 * serialized with a mutex.
**/
void linphone_core_iterate(LinphoneCore *lc){
	MSList *calls;
	LinphoneCall *call;
	uint64_t curtime_ms = ms_get_cur_time_ms(); /*monotonic time*/
	int elapsed;
	time_t current_real_time = ms_time(NULL);
	int64_t diff_time;
	bool_t one_second_elapsed=FALSE;
	const char *remote_provisioning_uri = NULL;

	if (lc->network_reachable_to_be_notified) {
		lc->network_reachable_to_be_notified=FALSE;
		linphone_core_notify_network_reachable(lc,lc->network_reachable);
	}
	if (linphone_core_get_global_state(lc) == LinphoneGlobalStartup) {
		if (sal_get_root_ca(lc->sal)) {
			belle_tls_verify_policy_t *tls_policy = belle_tls_verify_policy_new();
			belle_tls_verify_policy_set_root_ca(tls_policy, sal_get_root_ca(lc->sal));
			belle_http_provider_set_tls_verify_policy(lc->http_provider, tls_policy);
			belle_sip_object_unref(tls_policy);
		}

		linphone_core_notify_display_status(lc, _("Configuring"));
		linphone_core_set_state(lc, LinphoneGlobalConfiguring, "Configuring");

		remote_provisioning_uri = linphone_core_get_provisioning_uri(lc);
		if (remote_provisioning_uri) {
			int err = linphone_remote_provisioning_download_and_apply(lc, remote_provisioning_uri);
			if (err == -1) {
				linphone_configuring_terminated(lc, LinphoneConfiguringFailed, "Bad URI");
			}
		} // else linphone_configuring_terminated has already been called in linphone_core_init
	}
	if (lc->prevtime_ms == 0){
		lc->prevtime_ms = curtime_ms;
	}
	if ((diff_time=curtime_ms-lc->prevtime_ms) >= 1000){
		one_second_elapsed=TRUE;
		if (diff_time>3000){
			/*since monotonic time doesn't increment while machine is sleeping, we don't want to catchup too much*/
			lc->prevtime_ms = curtime_ms;
		}else{
			lc->prevtime_ms += 1000;

		}
	}

	if (lc->ecc!=NULL){
		LinphoneEcCalibratorStatus ecs=ec_calibrator_get_status(lc->ecc);
		if (ecs!=LinphoneEcCalibratorInProgress){
			if (lc->ecc->cb)
				lc->ecc->cb(lc,ecs,lc->ecc->delay,lc->ecc->cb_data);
			if (ecs==LinphoneEcCalibratorDone){
				int len=lp_config_get_int(lc->config,"sound","ec_tail_len",0);
				int margin=len/2;

				lp_config_set_int(lc->config, "sound", "ec_delay",MAX(lc->ecc->delay-margin,0));
			} else if (ecs == LinphoneEcCalibratorFailed) {
				lp_config_set_int(lc->config, "sound", "ec_delay", -1);/*use default value from soundcard*/
			} else if (ecs == LinphoneEcCalibratorDoneNoEcho) {
				linphone_core_enable_echo_cancellation(lc, FALSE);
			}
			ec_calibrator_destroy(lc->ecc);
			lc->ecc=NULL;
		}
	}

	if (lc->preview_finished){
		lc->preview_finished=0;
		linphone_ringtoneplayer_stop(lc->ringtoneplayer);
		lc_callback_obj_invoke(&lc->preview_finished_cb,lc);
	}

	if (lc->ringstream && lc->ringstream_autorelease && lc->dmfs_playing_start_time!=0
		&& (curtime_ms/1000 - lc->dmfs_playing_start_time)>5){
		MSPlayerState state;
		bool_t stop=TRUE;
		if (lc->ringstream->source && ms_filter_call_method(lc->ringstream->source,MS_PLAYER_GET_STATE,&state)==0){
			if (state==MSPlayerPlaying) stop=FALSE;
		}
		if (stop) {
			ms_message("Releasing inactive tone player.");
			linphone_core_stop_dtmf_stream(lc);
		}
	}

	sal_iterate(lc->sal);
	if (lc->msevq) ms_event_queue_pump(lc->msevq);
	if (lc->auto_net_state_mon) monitor_network_state(lc, current_real_time);

	proxy_update(lc);

	//we have to iterate for each call
	calls = lc->calls;
	while(calls!= NULL){
		call = (LinphoneCall *)calls->data;
		elapsed = (int)(current_real_time - call->log->start_date_time);
		 /* get immediately a reference to next one in case the one
		 we are going to examine is destroy and removed during
		 linphone_core_start_invite() */
		calls=calls->next;
		linphone_call_background_tasks(call,one_second_elapsed);
		if (call->state==LinphoneCallOutgoingInit && (elapsed>=lc->sip_conf.delayed_timeout)){
			/*start the call even if the OPTIONS reply did not arrive*/
			if (call->ice_session != NULL) {
				ms_warning("ICE candidates gathering from [%s] has not finished yet, proceed with the call without ICE anyway."
						,linphone_core_get_stun_server(lc));
				linphone_call_delete_ice_session(call);
				linphone_call_stop_media_streams_for_ice_gathering(call);
			}
#ifdef BUILD_UPNP
			if (call->upnp_session != NULL) {
				ms_warning("uPnP mapping has not finished yet, proceeded with the call without uPnP anyway.");
				linphone_call_delete_upnp_session(call);
			}
#endif //BUILD_UPNP
			linphone_core_start_invite(lc,call, NULL);
		}
		if (call->state==LinphoneCallIncomingReceived || call->state==LinphoneCallIncomingEarlyMedia){
			if (one_second_elapsed) ms_message("incoming call ringing for %i seconds",elapsed);
			if (elapsed>lc->sip_conf.inc_timeout){
				LinphoneReason decline_reason;
				ms_message("incoming call timeout (%i)",lc->sip_conf.inc_timeout);
				decline_reason=lc->current_call ? LinphoneReasonBusy : LinphoneReasonDeclined;
				call->log->status=LinphoneCallMissed;
				sal_error_info_set(&call->non_op_error,SalReasonRequestTimeout,408,"Not answered",NULL);
				linphone_core_decline_call(lc,call,decline_reason);
			}
		}
		if ( (lc->sip_conf.in_call_timeout > 0)
			 && (call->log->connected_date_time != 0)
			 && ((current_real_time - call->log->connected_date_time) > lc->sip_conf.in_call_timeout))
		{
			ms_message("in call timeout (%i)",lc->sip_conf.in_call_timeout);
			linphone_core_terminate_call(lc,call);
		}
	}

	if (linphone_core_video_preview_enabled(lc)){
		if (lc->previewstream==NULL && lc->calls==NULL)
			toggle_video_preview(lc,TRUE);
#ifdef VIDEO_ENABLED
		if (lc->previewstream) video_stream_iterate(lc->previewstream);
#endif
	}else{
		if (lc->previewstream!=NULL)
			toggle_video_preview(lc,FALSE);
	}

	linphone_core_run_hooks(lc);
	linphone_core_do_plugin_tasks(lc);

	if (lc->network_reachable && lc->netup_time!=0 && (current_real_time-lc->netup_time)>3){
		/*not do that immediately, take your time.*/
		linphone_core_send_initial_subscribes(lc);
	}

	if (one_second_elapsed) {
		if (lp_config_needs_commit(lc->config)) {
			lp_config_sync(lc->config);
		}
	}

	if (liblinphone_serialize_logs == TRUE) {
		ortp_logv_flush();
	}
}

LinphoneAddress * linphone_core_interpret_url(LinphoneCore *lc, const char *url){
	LinphoneProxyConfig *proxy = linphone_core_get_default_proxy_config(lc);
	return linphone_proxy_config_normalize_sip_uri(proxy, url);
}

/**
 * Returns the default identity SIP address.
 *
 * @ingroup proxies
 * This is an helper function:
 *
 * If no default proxy is set, this will return the primary contact (
 * see linphone_core_get_primary_contact() ). If a default proxy is set
 * it returns the registered identity on the proxy.
**/
const char * linphone_core_get_identity(LinphoneCore *lc){
	LinphoneProxyConfig *proxy=linphone_core_get_default_proxy_config(lc);
	const char *from;
	if (proxy!=NULL) {
		from=linphone_proxy_config_get_identity(proxy);
	}else from=linphone_core_get_primary_contact(lc);
	return from;
}

const char * linphone_core_get_route(LinphoneCore *lc){
	LinphoneProxyConfig *proxy=linphone_core_get_default_proxy_config(lc);
	const char *route=NULL;
	if (proxy!=NULL) {
		route=linphone_proxy_config_get_route(proxy);
	}
	return route;
}

/**
 * Start a new call as a consequence of a transfer request received from a call.
 * This function is for advanced usage: the execution of transfers is automatically managed by the LinphoneCore. However if an application
 * wants to have control over the call parameters for the new call, it should call this function immediately during the LinphoneCallRefered notification.
 * @see LinphoneCoreVTable::call_state_changed
 * @param lc the LinphoneCore
 * @param call a call that has just been notified about LinphoneCallRefered state event.
 * @param params the call parameters to be applied to the new call.
 * @return a LinphoneCall corresponding to the new call that is attempted to the transfer destination.
**/
LinphoneCall * linphone_core_start_refered_call(LinphoneCore *lc, LinphoneCall *call, const LinphoneCallParams *params){
	LinphoneCallParams *cp=params ? linphone_call_params_copy(params) : linphone_core_create_call_params(lc, NULL);
	LinphoneCall *newcall;

	if (call->state!=LinphoneCallPaused){
		ms_message("Automatically pausing current call to accept transfer.");
		_linphone_core_pause_call(lc,call);
		call->was_automatically_paused=TRUE;
	}

	if (!params){
		cp->has_audio = call->current_params->has_audio;
		cp->has_video = call->current_params->has_video; /*start the call to refer-target with video enabled if original call had video*/
	}
	cp->referer=call;
	ms_message("Starting new call to refered address %s",call->refer_to);
	call->refer_pending=FALSE;
	newcall=linphone_core_invite_with_params(lc,call->refer_to,cp);
	linphone_call_params_destroy(cp);
	if (newcall) {
		call->transfer_target=linphone_call_ref(newcall);
		linphone_core_notify_refer_state(lc,call,newcall);
	}
	return newcall;
}

void linphone_core_notify_refer_state(LinphoneCore *lc, LinphoneCall *referer, LinphoneCall *newcall){
	if (referer->op!=NULL){
		sal_call_notify_refer_state(referer->op,newcall ? newcall->op : NULL);
	}
}

/* returns the ideal route set for making an operation through this proxy.
 * The list must be freed as well as the SalAddress content*/

	/*
* rfc3608
6.1.  Procedures at the UA

 /.../
   For example, some devices will use locally-configured
   explicit loose routing to reach a next-hop proxy, and others will use
   a default outbound-proxy routing rule.  However, for the result to
   function, the combination MUST provide valid routing in the local
   environment.  In general, the service route set is appended to any
   locally configured route needed to egress the access proxy chain.
   Systems designers must match the service routing policy of their
   nodes with the basic SIP routing policy in order to get a workable
   system.
*/

static MSList *make_routes_for_proxy(LinphoneProxyConfig *proxy, const LinphoneAddress *dest){
	MSList *ret=NULL;
	const char *local_route=linphone_proxy_config_get_route(proxy);
	const LinphoneAddress *srv_route=linphone_proxy_config_get_service_route(proxy);
	if (local_route){
		ret=ms_list_append(ret,sal_address_new(local_route));
	}
	if (srv_route){
		ret=ms_list_append(ret,sal_address_clone((SalAddress*)srv_route));
	}
	if (ret==NULL){
		/*if the proxy address matches the domain part of the destination, then use the same transport
		 * as the one used for registration. This is done by forcing a route to this proxy.*/
		SalAddress *proxy_addr=sal_address_new(linphone_proxy_config_get_addr(proxy));
		if (strcmp(sal_address_get_domain(proxy_addr),linphone_address_get_domain(dest))==0){
			ret=ms_list_append(ret,proxy_addr);
		}else sal_address_destroy(proxy_addr);
	}
	return ret;
}

LinphoneProxyConfig * linphone_core_lookup_known_proxy(LinphoneCore *lc, const LinphoneAddress *uri){
	const MSList *elem;
	LinphoneProxyConfig *found_cfg=NULL;
	LinphoneProxyConfig *found_reg_cfg=NULL;
	LinphoneProxyConfig *found_noreg_cfg=NULL;
	LinphoneProxyConfig *default_cfg=lc->default_proxy;

	if (linphone_address_get_domain(uri) == NULL) {
		ms_message("cannot seach for proxy for uri [%p] if no domain set. returning default",uri);
		return default_cfg;
	}
	/*return default proxy if it is matching the destination uri*/
	if (default_cfg){
		const char *domain=linphone_proxy_config_get_domain(default_cfg);
		if (strcmp(domain,linphone_address_get_domain(uri))==0){
			found_cfg=default_cfg;
			goto end;
		}
	}

	/*otherwise return first registered, then first registering matching, otherwise first matching */
	for (elem=linphone_core_get_proxy_config_list(lc);elem!=NULL;elem=elem->next){
		LinphoneProxyConfig *cfg=(LinphoneProxyConfig*)elem->data;
		const char *domain=linphone_proxy_config_get_domain(cfg);
		if (domain!=NULL && strcmp(domain,linphone_address_get_domain(uri))==0){
			if (linphone_proxy_config_get_state(cfg) == LinphoneRegistrationOk ){
				found_cfg=cfg;
				break;
			} else if (!found_reg_cfg && linphone_proxy_config_register_enabled(cfg)) {
				found_reg_cfg=cfg;
			} else if (!found_noreg_cfg){
				found_noreg_cfg=cfg;
			}
		}
	}
end:
	if     ( !found_cfg && found_reg_cfg)    found_cfg = found_reg_cfg;
	else if( !found_cfg && found_noreg_cfg ) found_cfg = found_noreg_cfg;

	if (found_cfg && found_cfg!=default_cfg){
		ms_debug("Overriding default proxy setting for this call/message/subscribe operation.");
	}else if (!found_cfg) found_cfg=default_cfg; /*when no matching proxy config is found, use the default proxy config*/
	return found_cfg;
}

const char *linphone_core_find_best_identity(LinphoneCore *lc, const LinphoneAddress *to){
	LinphoneProxyConfig *cfg=linphone_core_lookup_known_proxy(lc,to);
	if (cfg!=NULL){
		return linphone_proxy_config_get_identity (cfg);
	}
	return linphone_core_get_primary_contact(lc);
}


int linphone_core_proceed_with_invite_if_ready(LinphoneCore *lc, LinphoneCall *call, LinphoneProxyConfig *dest_proxy){
	bool_t ice_ready = FALSE;
	bool_t upnp_ready = FALSE;
	bool_t ping_ready = FALSE;

	if (call->ice_session != NULL) {
		if (ice_session_candidates_gathered(call->ice_session)) ice_ready = TRUE;
	} else {
		ice_ready = TRUE;
	}
#ifdef BUILD_UPNP
	if (call->upnp_session != NULL) {
		if (linphone_upnp_session_get_state(call->upnp_session) == LinphoneUpnpStateOk) upnp_ready = TRUE;
	} else {
		upnp_ready = TRUE;
	}
#else
	upnp_ready=TRUE;
#endif //BUILD_UPNP
	if (call->ping_op != NULL) {
		if (call->ping_replied == TRUE) ping_ready = TRUE;
	} else {
		ping_ready = TRUE;
	}

	if ((ice_ready == TRUE) && (upnp_ready == TRUE) && (ping_ready == TRUE)) {
		return linphone_core_start_invite(lc, call, NULL);
	}
	return 0;
}

int linphone_core_restart_invite(LinphoneCore *lc, LinphoneCall *call){
	linphone_call_create_op(call);
	linphone_call_stop_media_streams(call);
	ms_media_stream_sessions_uninit(&call->sessions[call->main_audio_stream_index]);
	ms_media_stream_sessions_uninit(&call->sessions[call->main_video_stream_index]);
	ms_media_stream_sessions_uninit(&call->sessions[call->main_text_stream_index]);
	linphone_call_init_media_streams(call);
	return linphone_core_start_invite(lc,call, NULL);
}

int linphone_core_start_invite(LinphoneCore *lc, LinphoneCall *call, const LinphoneAddress* destination /* = NULL if to be taken from the call log */){
	int err;
	char *real_url,*barmsg;
	char *from;
	/*try to be best-effort in giving real local or routable contact address */
	linphone_call_set_contact_op(call);

	linphone_core_stop_dtmf_stream(lc);
	linphone_call_make_local_media_description(call);

	if (lc->ringstream==NULL) {
		if (lc->sound_conf.play_sndcard && lc->sound_conf.capt_sndcard){
			/*give a chance a set card prefered sampling frequency*/
			if (call->localdesc->streams[0].max_rate>0) {
				ms_snd_card_set_preferred_sample_rate(lc->sound_conf.play_sndcard, call->localdesc->streams[0].max_rate);
			}
			if (!lc->use_files)
				audio_stream_prepare_sound(call->audiostream,lc->sound_conf.play_sndcard,lc->sound_conf.capt_sndcard);
		}
	}
	real_url=linphone_address_as_string( destination ? destination : call->log->to);
	from=linphone_address_as_string(call->log->from);

	if (!lc->sip_conf.sdp_200_ack){
		/*we are offering, set local media description before sending the call*/
		sal_call_set_local_media_description(call->op,call->localdesc);
	}
	err=sal_call(call->op,from,real_url);
	if (lc->sip_conf.sdp_200_ack){
		/*we are NOT offering, set local media description after sending the call so that we are ready to
		 process the remote offer when it will arrive*/
		sal_call_set_local_media_description(call->op,call->localdesc);
	}

	call->log->call_id=ms_strdup(sal_op_get_call_id(call->op)); /*must be known at that time*/

	barmsg=ortp_strdup_printf("%s %s", _("Contacting"), real_url);
	linphone_core_notify_display_status(lc,barmsg);
	ms_free(barmsg);

	if (err<0){
		linphone_core_notify_display_status(lc,_("Could not call"));
		linphone_call_stop_media_streams(call);
		linphone_call_set_state(call,LinphoneCallError,"Call failed");
	}else {
		linphone_call_set_state(call,LinphoneCallOutgoingProgress,"Outgoing call in progress");
	}
	ms_free(real_url);
	ms_free(from);
	return err;
}

/**
 * Initiates an outgoing call
 *
 * @ingroup call_control
 * @param lc the LinphoneCore object
 * @param url the destination of the call (sip address, or phone number).
 *
 * The application doesn't own a reference to the returned LinphoneCall object.
 * Use linphone_call_ref() to safely keep the LinphoneCall pointer valid within your application.
 *
 * @return a LinphoneCall object or NULL in case of failure
**/
LinphoneCall * linphone_core_invite(LinphoneCore *lc, const char *url){
	LinphoneCall *call;
	LinphoneCallParams *p=linphone_core_create_call_params(lc, NULL);
	p->has_video &= !!lc->video_policy.automatically_initiate;
	call=linphone_core_invite_with_params(lc,url,p);
	linphone_call_params_destroy(p);
	return call;
}


/**
 * Initiates an outgoing call according to supplied call parameters
 *
 * @ingroup call_control
 * @param lc the LinphoneCore object
 * @param url the destination of the call (sip address, or phone number).
 * @param p call parameters
 *
 * The application doesn't own a reference to the returned LinphoneCall object.
 * Use linphone_call_ref() to safely keep the LinphoneCall pointer valid within your application.
 *
 * @return a LinphoneCall object or NULL in case of failure
**/
LinphoneCall * linphone_core_invite_with_params(LinphoneCore *lc, const char *url, const LinphoneCallParams *p){
	LinphoneAddress *addr=linphone_core_interpret_url(lc,url);
	if (addr){
		LinphoneCall *call;
		call=linphone_core_invite_address_with_params(lc,addr,p);
		linphone_address_destroy(addr);
		return call;
	}
	return NULL;
}

/**
 * Initiates an outgoing call given a destination LinphoneAddress
 *
 * @ingroup call_control
 * @param lc the LinphoneCore object
 * @param addr the destination of the call (sip address).
 *
 * The LinphoneAddress can be constructed directly using linphone_address_new(), or
 * created by linphone_core_interpret_url().
 * The application doesn't own a reference to the returned LinphoneCall object.
 * Use linphone_call_ref() to safely keep the LinphoneCall pointer valid within your application.
 *
 * @return a LinphoneCall object or NULL in case of failure
**/
LinphoneCall * linphone_core_invite_address(LinphoneCore *lc, const LinphoneAddress *addr){
	LinphoneCall *call;
	LinphoneCallParams *p=linphone_core_create_call_params(lc, NULL);
	p->has_video &= !!lc->video_policy.automatically_initiate;
	call=linphone_core_invite_address_with_params (lc,addr,p);
	linphone_call_params_destroy(p);
	return call;
}

static void linphone_transfer_routes_to_op(MSList *routes, SalOp *op){
	MSList *it;
	for(it=routes;it!=NULL;it=it->next){
		SalAddress *addr=(SalAddress*)it->data;
		sal_op_add_route_address(op,addr);
		sal_address_destroy(addr);
	}
	ms_list_free(routes);
}

void linphone_configure_op(LinphoneCore *lc, SalOp *op, const LinphoneAddress *dest, SalCustomHeader *headers, bool_t with_contact){
	MSList *routes=NULL;
	LinphoneProxyConfig *proxy=linphone_core_lookup_known_proxy(lc,dest);
	const char *identity;
	if (proxy){
		identity=linphone_proxy_config_get_identity(proxy);
		if (linphone_proxy_config_get_privacy(proxy)!=LinphonePrivacyDefault) {
			sal_op_set_privacy(op,linphone_proxy_config_get_privacy(proxy));
		}
	}else identity=linphone_core_get_primary_contact(lc);
	/*sending out of calls*/
	if (proxy){
		routes=make_routes_for_proxy(proxy,dest);
		linphone_transfer_routes_to_op(routes,op);
	}
	sal_op_set_to_address(op,dest);
	sal_op_set_from(op,identity);
	sal_op_set_sent_custom_header(op,headers);
	sal_op_set_realm(op,linphone_proxy_config_get_realm(proxy));
	if (with_contact && proxy && proxy->op){
		const SalAddress *contact;
		if ((contact=sal_op_get_contact_address(proxy->op))){
			SalTransport tport=sal_address_get_transport((SalAddress*)contact);
			SalAddress *new_contact=sal_address_clone(contact);
			sal_address_clean(new_contact); /* clean out contact_params that come from proxy config*/
			sal_address_set_transport(new_contact,tport);
			sal_op_set_contact_address(op,new_contact);
			sal_address_destroy(new_contact);
		}
	}
	sal_op_cnx_ip_to_0000_if_sendonly_enable(op,lp_config_get_default_int(lc->config,"sip","cnx_ip_to_0000_if_sendonly_enabled",0)); /*also set in linphone_call_new_incoming*/
}

LinphoneCall * linphone_core_invite_address_with_params(LinphoneCore *lc, const LinphoneAddress *addr, const LinphoneCallParams *params)
{
	const char *from=NULL;
	LinphoneProxyConfig *proxy=NULL;
	LinphoneAddress *parsed_url2=NULL;
	char *real_url=NULL;
	LinphoneCall *call;
	bool_t defer = FALSE;
	LinphoneCallParams *cp = linphone_call_params_copy(params);

	linphone_core_preempt_sound_resources(lc);

	if(!linphone_core_can_we_add_call(lc)){
		linphone_core_notify_display_warning(lc,_("Sorry, we have reached the maximum number of simultaneous calls"));
		return NULL;
	}

	real_url=linphone_address_as_string(addr);
	proxy=linphone_core_lookup_known_proxy(lc,addr);

	if (proxy!=NULL) {
		from=linphone_proxy_config_get_identity(proxy);
		cp->avpf_enabled = linphone_proxy_config_avpf_enabled(proxy);
		cp->avpf_rr_interval = linphone_proxy_config_get_avpf_rr_interval(proxy) * 1000;
	}else{
		cp->avpf_enabled=linphone_core_get_avpf_mode(lc)==LinphoneAVPFEnabled;
		if (cp->avpf_enabled) cp->avpf_rr_interval=linphone_core_get_avpf_rr_interval(lc) * 1000;
	}

	/* if no proxy or no identity defined for this proxy, default to primary contact*/
	if (from==NULL) from=linphone_core_get_primary_contact(lc);

	parsed_url2=linphone_address_new(from);

	call=linphone_call_new_outgoing(lc,parsed_url2,linphone_address_clone(addr),cp,proxy);

	if(linphone_core_add_call(lc,call)!= 0)
	{
		ms_warning("we had a problem in adding the call into the invite ... weird");
		linphone_call_unref(call);
		linphone_call_params_destroy(cp);
		return NULL;
	}

	/* this call becomes now the current one*/
	lc->current_call=call;
	linphone_call_set_state (call,LinphoneCallOutgoingInit,"Starting outgoing call");
	call->log->start_date_time=ms_time(NULL);
	linphone_call_init_media_streams(call);

	if (linphone_core_get_firewall_policy(call->core) == LinphonePolicyUseIce) {
		/* Defer the start of the call after the ICE gathering process. */
		if (linphone_call_prepare_ice(call,FALSE)==1)
			defer=TRUE;
	}
	else if (linphone_core_get_firewall_policy(call->core) == LinphonePolicyUseUpnp) {
#ifdef BUILD_UPNP
		if (linphone_core_update_upnp(lc,call)<0) {
			/* uPnP port mappings failed, proceed with the call anyway. */
			linphone_call_delete_upnp_session(call);
		} else {
			defer = TRUE;
		}
#endif //BUILD_UPNP
	}

	if (call->dest_proxy==NULL && lc->sip_conf.ping_with_options==TRUE){
#ifdef BUILD_UPNP
		if (lc->upnp != NULL && linphone_core_get_firewall_policy(lc)==LinphonePolicyUseUpnp &&
			linphone_upnp_context_get_state(lc->upnp) == LinphoneUpnpStateOk) {
#else //BUILD_UPNP
		{
#endif //BUILD_UPNP
			/*defer the start of the call after the OPTIONS ping*/
			call->ping_replied=FALSE;
			call->ping_op=sal_op_new(lc->sal);
			sal_ping(call->ping_op,from,real_url);
			sal_op_set_user_pointer(call->ping_op,call);
			defer = TRUE;
		}
	}

	if (defer==FALSE) linphone_core_start_invite(lc,call,NULL);

	if (real_url!=NULL) ms_free(real_url);
	linphone_call_params_destroy(cp);
	return call;
}

/**
 * Performs a simple call transfer to the specified destination.
 *
 * @ingroup call_control
 * The remote endpoint is expected to issue a new call to the specified destination.
 * The current call remains active and thus can be later paused or terminated.
 *
 * It is possible to follow the progress of the transfer provided that transferee sends notification about it.
 * In this case, the transfer_state_changed callback of the #LinphoneCoreVTable is invoked to notify of the state of the new call at the other party.
 * The notified states are #LinphoneCallOutgoingInit , #LinphoneCallOutgoingProgress, #LinphoneCallOutgoingRinging and #LinphoneCallConnected.
**/
int linphone_core_transfer_call(LinphoneCore *lc, LinphoneCall *call, const char *url)
{
	char *real_url=NULL;
	LinphoneAddress *real_parsed_url=linphone_core_interpret_url(lc,url);

	if (!real_parsed_url){
		/* bad url */
		return -1;
	}
	if (call==NULL){
		ms_warning("No established call to refer.");
		return -1;
	}
	//lc->call=NULL; //Do not do that you will lose the call afterward . . .
	real_url=linphone_address_as_string (real_parsed_url);
	sal_call_refer(call->op,real_url);
	ms_free(real_url);
	linphone_address_destroy(real_parsed_url);
	linphone_call_set_transfer_state(call, LinphoneCallOutgoingInit);
	return 0;
}

/**
 * Transfer a call to destination of another running call. This is used for "attended transfer" scenarios.
 * @param lc linphone core object
 * @param call a running call you want to transfer
 * @param dest a running call whose remote person will receive the transfer
 *
 * @ingroup call_control
 *
 * The transfered call is supposed to be in paused state, so that it is able to accept the transfer immediately.
 * The destination call is a call previously established to introduce the transfered person.
 * This method will send a transfer request to the transfered person. The phone of the transfered is then
 * expected to automatically call to the destination of the transfer. The receiver of the transfer will then automatically
 * close the call with us (the 'dest' call).
 *
 * It is possible to follow the progress of the transfer provided that transferee sends notification about it.
 * In this case, the transfer_state_changed callback of the #LinphoneCoreVTable is invoked to notify of the state of the new call at the other party.
 * The notified states are #LinphoneCallOutgoingInit , #LinphoneCallOutgoingProgress, #LinphoneCallOutgoingRinging and #LinphoneCallConnected.
**/
int linphone_core_transfer_call_to_another(LinphoneCore *lc, LinphoneCall *call, LinphoneCall *dest){
	int result = sal_call_refer_with_replaces (call->op,dest->op);
	linphone_call_set_transfer_state(call, LinphoneCallOutgoingInit);
	return result;
}

bool_t linphone_core_is_incoming_invite_pending(LinphoneCore*lc){
	LinphoneCall *call = linphone_core_get_current_call(lc);
	if(call != NULL)
	{
		if(call->dir==LinphoneCallIncoming
			&& (call->state == LinphoneCallIncomingReceived || call->state ==  LinphoneCallIncomingEarlyMedia))
			return TRUE;
	}
	return FALSE;
}

bool_t linphone_core_incompatible_security(LinphoneCore *lc, SalMediaDescription *md){
	return linphone_core_is_media_encryption_mandatory(lc) && linphone_core_get_media_encryption(lc)==LinphoneMediaEncryptionSRTP && !sal_media_description_has_srtp(md);
}

void linphone_core_notify_incoming_call(LinphoneCore *lc, LinphoneCall *call){
	char *barmesg;
	char *tmp;
	LinphoneAddress *from_parsed;
	bool_t propose_early_media=lp_config_get_int(lc->config,"sip","incoming_calls_early_media",FALSE);

	from_parsed=linphone_address_new(sal_op_get_from(call->op));
	linphone_address_clean(from_parsed);
	tmp=linphone_address_as_string(from_parsed);
	linphone_address_destroy(from_parsed);
	barmesg=ortp_strdup_printf("%s %s%s",tmp,_("is contacting you"),
		(sal_call_autoanswer_asked(call->op)) ?_(" and asked autoanswer."):".");
	linphone_core_notify_show_interface(lc);
	linphone_core_notify_display_status(lc,barmesg);

	/* play the ring if this is the only call*/
	if (ms_list_size(lc->calls)==1){
		MSSndCard *ringcard=lc->sound_conf.lsd_card ?lc->sound_conf.lsd_card : lc->sound_conf.ring_sndcard;
		lc->current_call=call;
		if (lc->ringstream && lc->dmfs_playing_start_time!=0){
			linphone_core_stop_dtmf_stream(lc);
		}
		linphone_ringtoneplayer_start(lc->ringtoneplayer, ringcard, lc->sound_conf.local_ring, 2000);
	}else{
		/* else play a tone within the context of the current call */
		call->ringing_beep=TRUE;
		linphone_core_play_named_tone(lc,LinphoneToneCallWaiting);
	}

	linphone_call_set_state(call,LinphoneCallIncomingReceived,"Incoming call");
	/*from now on, the application is aware of the call and supposed to take background task or already submitted notification to the user.
	We can then drop our background task.*/
	if (call->bg_task_id!=0) {
		sal_end_background_task(call->bg_task_id);
		call->bg_task_id=0;
	}

	if (call->state==LinphoneCallIncomingReceived){
		/*try to be best-effort in giving real local or routable contact address for 100Rel case*/
		linphone_call_set_contact_op(call);

		if (propose_early_media){
			linphone_core_accept_early_media(lc,call);
		}else sal_call_notify_ringing(call->op,FALSE);

		if (sal_call_get_replaces(call->op)!=NULL && lp_config_get_int(lc->config,"sip","auto_answer_replacing_calls",1)){
			linphone_core_accept_call(lc,call);
		}
	}
	linphone_call_unref(call);

	ms_free(barmesg);
	ms_free(tmp);
}


/**
 * When receiving an incoming, accept to start a media session as early-media.
 * This means the call is not accepted but audio & video streams can be established if the remote party supports early media.
 * However, unlike after call acceptance, mic and camera input are not sent during early-media, though received audio & video are played normally.
 * The call can then later be fully accepted using linphone_core_accept_call() or linphone_core_accept_call_with_params().
 * @param lc the linphonecore
 * @param call the call
 * @param params the call params, can be NULL.
 * @return 0 if successful, -1 otherwise.
 * @ingroup call_control
**/
int linphone_core_accept_early_media_with_params(LinphoneCore* lc, LinphoneCall* call, const LinphoneCallParams* params) {
	if (call->state==LinphoneCallIncomingReceived){
		SalMediaDescription* md;

		/*try to be best-effort in giving real local or routable contact address for 100Rel case*/
		linphone_call_set_contact_op(call);

		// if parameters are passed, update the media description
		if ( params ) {
			linphone_call_set_new_params(call,params);
			linphone_call_make_local_media_description (call);
			sal_call_set_local_media_description ( call->op,call->localdesc );
			sal_op_set_sent_custom_header ( call->op,params->custom_headers );
		}

		sal_call_notify_ringing(call->op, TRUE);

		linphone_call_set_state(call,LinphoneCallIncomingEarlyMedia,"Incoming call early media");
		md=sal_call_get_final_media_description(call->op);
		if (md) linphone_core_update_streams(lc, call, md, call->state);
		return 0;
	}else{
		ms_error("Bad state %s for linphone_core_accept_early_media_with_params()", linphone_call_state_to_string(call->state));
	}

	return -1;
}

/**
 * Accept an early media session for an incoming call.
 * This is identical as calling linphone_core_accept_early_media_with_params() with NULL call parameters.
 * @see linphone_core_accept_early_media_with_params()
 * @param lc the core
 * @param call the incoming call
 * @return 0 if successful, -1 otherwise.
 * @ingroup call_control
**/
int linphone_core_accept_early_media(LinphoneCore* lc, LinphoneCall* call){
	return linphone_core_accept_early_media_with_params(lc, call, NULL);
}

int linphone_core_start_update_call(LinphoneCore *lc, LinphoneCall *call){
	const char *subject;
	int err;
	bool_t no_user_consent=call->params->no_user_consent;

	linphone_call_fill_media_multicast_addr(call);

	if (!no_user_consent) linphone_call_make_local_media_description(call);
#ifdef BUILD_UPNP
	if(call->upnp_session != NULL) {
		linphone_core_update_local_media_description_from_upnp(call->localdesc, call->upnp_session);
	}
#endif //BUILD_UPNP
	if (call->params->in_conference){
		subject="Conference";
	}else if (!no_user_consent){
		subject="Media change";
	}else{
		subject="Refreshing";
	}
	linphone_core_notify_display_status(lc,_("Modifying call parameters..."));
	if (!lc->sip_conf.sdp_200_ack){
		sal_call_set_local_media_description (call->op,call->localdesc);
	} else {
		sal_call_set_local_media_description (call->op,NULL);
	}
	if (call->dest_proxy && call->dest_proxy->op){
		/*give a chance to update the contact address if connectivity has changed*/
		sal_op_set_contact_address(call->op,sal_op_get_contact_address(call->dest_proxy->op));
	}else sal_op_set_contact_address(call->op,NULL);
	err= sal_call_update(call->op,subject,no_user_consent);
	if (lc->sip_conf.sdp_200_ack){
		/*we are NOT offering, set local media description after sending the call so that we are ready to
		 process the remote offer when it will arrive*/
		sal_call_set_local_media_description(call->op,call->localdesc);
	}
	return err;
}

/**
 * @ingroup call_control
 * Updates a running call according to supplied call parameters or parameters changed in the LinphoneCore.
 *
 * In this version this is limited to the following use cases:
 * - setting up/down the video stream according to the video parameter of the LinphoneCallParams (see linphone_call_params_enable_video() ).
 * - changing the size of the transmitted video after calling linphone_core_set_preferred_video_size()
 *
 * In case no changes are requested through the LinphoneCallParams argument, then this argument can be omitted and set to NULL.
 * @param lc the core
 * @param call the call to be updated
 * @param params the new call parameters to use. (may be NULL)
 * @return 0 if successful, -1 otherwise.
**/
int linphone_core_update_call(LinphoneCore *lc, LinphoneCall *call, const LinphoneCallParams *params){
	int err=0;
	LinphoneCallState nextstate, initial_state;

#if defined(VIDEO_ENABLED) && defined(BUILD_UPNP)
	bool_t has_video = FALSE;
#endif

	switch(initial_state=call->state){
		case LinphoneCallIncomingReceived:
		case LinphoneCallIncomingEarlyMedia:
		case LinphoneCallOutgoingRinging:
		case LinphoneCallOutgoingEarlyMedia:
			nextstate=LinphoneCallEarlyUpdating;
			break;
		case LinphoneCallStreamsRunning:
		case LinphoneCallPaused:
		case LinphoneCallPausedByRemote:
			nextstate=LinphoneCallUpdating;
			break;
		default:
		ms_error("linphone_core_update_call() is not allowed in [%s] state",linphone_call_state_to_string(call->state));
		return -1;
	}

	if (params!=NULL){
		call->broken = FALSE;
		linphone_call_set_state(call,nextstate,"Updating call");
#if defined(VIDEO_ENABLED) && defined(BUILD_UPNP)
		has_video = call->params->has_video;

		// Video removing
		if((call->videostream != NULL) && !params->has_video) {
			if(call->upnp_session != NULL) {
				if (linphone_core_update_upnp(lc, call)<0) {
					/* uPnP port mappings failed, proceed with the call anyway. */
					linphone_call_delete_upnp_session(call);
				}
			}

		}
#endif /* defined(VIDEO_ENABLED) && defined(BUILD_UPNP) */
		linphone_call_set_new_params(call,params);
		err=linphone_call_prepare_ice(call,FALSE);
		if (err==1) {
			ms_message("Defer call update to gather ICE candidates");
			return 0;
		}

#if defined(VIDEO_ENABLED) && defined(BUILD_UPNP)
		// Video adding
		if (!has_video && call->params->has_video) {
			if(call->upnp_session != NULL) {
				ms_message("Defer call update to add uPnP port mappings");
				video_stream_prepare_video(call->videostream);
				if (linphone_core_update_upnp(lc, call)<0) {
					/* uPnP port mappings failed, proceed with the call anyway. */
					linphone_call_delete_upnp_session(call);
				} else {
					return err;
				}
			}
		}
#endif //defined(VIDEO_ENABLED) && defined(BUILD_UPNP)
		if ((err = linphone_core_start_update_call(lc, call)) && call->state!=initial_state) {
			/*Restore initial state*/
			linphone_call_set_state(call,initial_state,"Restore initial state");
		}

	}else{
#ifdef VIDEO_ENABLED
		if ((call->videostream != NULL) && (call->state == LinphoneCallStreamsRunning)) {
			video_stream_set_sent_video_size(call->videostream,linphone_core_get_preferred_video_size(lc));
			video_stream_set_fps(call->videostream, linphone_core_get_preferred_framerate(lc));
			if (call->camera_enabled && call->videostream->cam!=lc->video_conf.device){
				video_stream_change_camera(call->videostream, lc->video_conf.device);
			}else video_stream_update_video_params(call->videostream);
		}
#endif
	}

	return err;
}

/**
 * @ingroup call_control
 * When receiving a #LinphoneCallUpdatedByRemote state notification, prevent LinphoneCore from performing an automatic answer.
 *
 * When receiving a #LinphoneCallUpdatedByRemote state notification (ie an incoming reINVITE), the default behaviour of
 * LinphoneCore is defined by the "defer_update_default" option of the "sip" section of the config. If this option is 0 (the default)
 * then the LinphoneCore automatically answers the reINIVTE with call parameters unchanged.
 * However when for example when the remote party updated the call to propose a video stream, it can be useful
 * to prompt the user before answering. This can be achieved by calling linphone_core_defer_call_update() during
 * the call state notification, to deactivate the automatic answer that would just confirm the audio but reject the video.
 * Then, when the user responds to dialog prompt, it becomes possible to call linphone_core_accept_call_update() to answer
 * the reINVITE, with eventually video enabled in the LinphoneCallParams argument.
 *
 * The #LinphoneCallUpdatedByRemote notification can also arrive when receiving an INVITE without SDP. In such case, an unchanged offer is made
 * in the 200Ok, and when the ACK containing the SDP answer is received, #LinphoneCallUpdatedByRemote is triggered to notify the application of possible
 * changes in the media session. However in such case defering the update has no meaning since we just generating an offer.
 *
 * @return 0 if successful, -1 if the linphone_core_defer_call_update() was done outside a valid #LinphoneCallUpdatedByRemote notification.
**/
int linphone_core_defer_call_update(LinphoneCore *lc, LinphoneCall *call){
	if (call->state==LinphoneCallUpdatedByRemote){
		if (call->expect_media_in_ack){
			ms_error("linphone_core_defer_call_update() is not possible during a late offer incoming reINVITE (INVITE without SDP)");
			return -1;
		}
		call->defer_update=TRUE;
		return 0;
	}else{
		ms_error("linphone_core_defer_call_update() not done in state LinphoneCallUpdatedByRemote");
	}
	return -1;
}

int linphone_core_start_accept_call_update(LinphoneCore *lc, LinphoneCall *call, LinphoneCallState next_state, const char *state_info){
	SalMediaDescription *md;
	if (call->ice_session != NULL) {
		if (ice_session_nb_losing_pairs(call->ice_session) > 0) {
			/* Defer the sending of the answer until there are no losing pairs left. */
			return 0;
		}
	}
	linphone_call_make_local_media_description(call);

	linphone_call_update_remote_session_id_and_ver(call);
	sal_call_set_local_media_description(call->op,call->localdesc);
	sal_call_accept(call->op);
	md=sal_call_get_final_media_description(call->op);
	linphone_call_stop_ice_for_inactive_streams(call, md);
	if (md && !sal_media_description_empty(md)){
		linphone_core_update_streams(lc, call, md, next_state);
	}
	linphone_call_set_state(call,next_state,state_info);
	return 0;
}

/**
 * @ingroup call_control
 * Accept call modifications initiated by other end.
 *
 * This call may be performed in response to a #LinphoneCallUpdatedByRemote state notification.
 * When such notification arrives, the application can decide to call linphone_core_defer_update_call() so that it can
 * have the time to prompt the user. linphone_call_get_remote_params() can be used to get information about the call parameters
 * requested by the other party, such as whether a video stream is requested.
 *
 * When the user accepts or refuse the change, linphone_core_accept_call_update() can be done to answer to the other party.
 * If params is NULL, then the same call parameters established before the update request will continue to be used (no change).
 * If params is not NULL, then the update will be accepted according to the parameters passed.
 * Typical example is when a user accepts to start video, then params should indicate that video stream should be used
 * (see linphone_call_params_enable_video()).
 * @param lc the linphone core object.
 * @param call the LinphoneCall object
 * @param params a LinphoneCallParams object describing the call parameters to accept.
 * @return 0 if successful, -1 otherwise (actually when this function call is performed outside ot #LinphoneCallUpdatedByRemote state).
**/
int linphone_core_accept_call_update(LinphoneCore *lc, LinphoneCall *call, const LinphoneCallParams *params){
	if (call->state != LinphoneCallUpdatedByRemote){
		ms_error("linphone_core_accept_update(): invalid state %s to call this function.",
				 linphone_call_state_to_string(call->state));
		return -1;
	}
	if (call->expect_media_in_ack){
		ms_error("linphone_core_accept_call_update() is not possible during a late offer incoming reINVITE (INVITE without SDP)");
		return -1;
	}
	return _linphone_core_accept_call_update(lc, call, params, call->prevstate, linphone_call_state_to_string(call->prevstate));
}

int _linphone_core_accept_call_update(LinphoneCore *lc, LinphoneCall *call, const LinphoneCallParams *params, LinphoneCallState next_state, const char *state_info){
	SalMediaDescription *remote_desc;
	bool_t keep_sdp_version;
#if defined(VIDEO_ENABLED) && defined(BUILD_UPNP)
	bool_t old_has_video = call->params->has_video;
#endif

	remote_desc = sal_call_get_remote_media_description(call->op);
	keep_sdp_version = lp_config_get_int(lc->config, "sip", "keep_sdp_version", 0);
	if (keep_sdp_version &&(remote_desc->session_id == call->remote_session_id) && (remote_desc->session_ver == call->remote_session_ver)) {
		/* Remote has sent an INVITE with the same SDP as before, so send a 200 OK with the same SDP as before. */
		ms_warning("SDP version has not changed, send same SDP as before.");
		sal_call_accept(call->op);
		linphone_call_set_state(call,next_state,state_info);
		return 0;
	}
	if (params==NULL){
		if (!sal_call_is_offerer(call->op)) {
			/*reset call param for multicast because this param is only relevant when offering*/
			linphone_call_params_enable_audio_multicast(call->params,FALSE);
			linphone_call_params_enable_video_multicast(call->params,FALSE);
		}
	}else
		linphone_call_set_new_params(call,params);

	if (call->params->has_video && !linphone_core_video_enabled(lc)){
		ms_warning("linphone_core_accept_call_update(): requested video but video support is globally disabled. Refusing video.");
		call->params->has_video=FALSE;
	}
	if (call->current_params->in_conference) {
		ms_warning("Video isn't supported in conference");
		call->params->has_video = FALSE;
	}
	/*update multicast params according to call params*/
	linphone_call_fill_media_multicast_addr(call);

	linphone_call_init_media_streams(call); /*so that video stream is initialized if necessary*/
	if (call->ice_session != NULL) {
		if (linphone_call_prepare_ice(call,TRUE)==1)
			return 0;/*deferred to completion of ICE gathering*/
	}

#ifdef BUILD_UPNP
	if(call->upnp_session != NULL) {
		linphone_core_update_upnp_from_remote_media_description(call, sal_call_get_remote_media_description(call->op));
#ifdef VIDEO_ENABLED
		if ((call->params->has_video) && (call->params->has_video != old_has_video)) {
			video_stream_prepare_video(call->videostream);
			if (linphone_core_update_upnp(lc, call)<0) {
				/* uPnP update failed, proceed with the call anyway. */
				linphone_call_delete_upnp_session(call);
			} else return 0;
		}
#endif //VIDEO_ENABLED
	}
#endif //BUILD_UPNP

	linphone_core_start_accept_call_update(lc, call, next_state, state_info);
	return 0;
}

/**
 * Accept an incoming call.
 *
 * @ingroup call_control
 * Basically the application is notified of incoming calls within the
 * call_state_changed callback of the #LinphoneCoreVTable structure, where it will receive
 * a LinphoneCallIncoming event with the associated LinphoneCall object.
 * The application can later accept the call using this method.
 * @param lc the LinphoneCore object
 * @param call the LinphoneCall object representing the call to be answered.
 *
**/
int linphone_core_accept_call(LinphoneCore *lc, LinphoneCall *call){
	return linphone_core_accept_call_with_params(lc,call,NULL);
}

/**
 * Accept an incoming call, with parameters.
 *
 * @ingroup call_control
 * Basically the application is notified of incoming calls within the
 * call_state_changed callback of the #LinphoneCoreVTable structure, where it will receive
 * a LinphoneCallIncoming event with the associated LinphoneCall object.
 * The application can later accept the call using
 * this method.
 * @param lc the LinphoneCore object
 * @param call the LinphoneCall object representing the call to be answered.
 * @param params the specific parameters for this call, for example whether video is accepted or not. Use NULL to use default parameters.
 *
**/
int linphone_core_accept_call_with_params(LinphoneCore *lc, LinphoneCall *call, const LinphoneCallParams *params){
	SalOp *replaced;
	SalMediaDescription *new_md;
	bool_t was_ringing=FALSE;
	MSList * iterator, *copy;

	if (call==NULL){
		//if just one call is present answer the only one ...
		if(linphone_core_get_calls_nb (lc) != 1)
			return -1;
		else
			call = (LinphoneCall*)linphone_core_get_calls(lc)->data;
	}

	switch(call->state){
		case LinphoneCallIncomingReceived:
		case LinphoneCallIncomingEarlyMedia:
		break;
		default:
			ms_error("linphone_core_accept_call_with_params() call [%p] is in state [%s], operation not permitted.",
				 call, linphone_call_state_to_string(call->state));
			return -1;
			break;
	}


	for (iterator=copy=ms_list_copy(linphone_core_get_calls(lc));iterator!=NULL;iterator=iterator->next) {
		LinphoneCall *a_call=(LinphoneCall*)iterator->data;
		if (a_call==call) continue;
		switch(a_call->state){
			case LinphoneCallOutgoingInit:
			case LinphoneCallOutgoingProgress:
			case LinphoneCallOutgoingRinging:
			case LinphoneCallOutgoingEarlyMedia:
				ms_message("Already existing call [%p] in state [%s], canceling it before accepting new call [%p]",a_call
						,linphone_call_state_to_string(a_call->state)
						,call);
				linphone_core_terminate_call(lc,a_call);
				break;
			default:
				break; /*nothing to do*/
		}
	}
	ms_list_free(copy);

	/* check if this call is supposed to replace an already running one*/
	replaced=sal_call_get_replaces(call->op);
	if (replaced){
		LinphoneCall *rc=(LinphoneCall*)sal_op_get_user_pointer (replaced);
		if (rc){
			ms_message("Call %p replaces call %p. This last one is going to be terminated automatically.",
					   call,rc);
			linphone_core_terminate_call(lc,rc);
		}
	}

	if (lc->current_call!=call){
		linphone_core_preempt_sound_resources(lc);
	}

	/*stop ringing */
	if (linphone_ringtoneplayer_is_started(lc->ringtoneplayer)) {
		ms_message("stop ringing");
		linphone_core_stop_ringing(lc);
		was_ringing=TRUE;
	}
	if (call->ringing_beep){
		linphone_core_stop_dtmf(lc);
		call->ringing_beep=FALSE;
	}

	/*try to be best-effort in giving real local or routable contact address */
	linphone_call_set_contact_op(call);
	if (params){
		linphone_call_set_new_params(call,params);
		linphone_call_prepare_ice(call,TRUE);
		linphone_call_make_local_media_description(call);
		sal_call_set_local_media_description(call->op,call->localdesc);
		sal_op_set_sent_custom_header(call->op,params->custom_headers);
	}

	/*give a chance a set card prefered sampling frequency*/
	if (call->localdesc->streams[0].max_rate>0) {
		ms_message ("configuring prefered card sampling rate to [%i]",call->localdesc->streams[0].max_rate);
		if (lc->sound_conf.play_sndcard)
			ms_snd_card_set_preferred_sample_rate(lc->sound_conf.play_sndcard, call->localdesc->streams[0].max_rate);
		if (lc->sound_conf.capt_sndcard)
			ms_snd_card_set_preferred_sample_rate(lc->sound_conf.capt_sndcard, call->localdesc->streams[0].max_rate);
	}

	if (!was_ringing && call->audiostream->ms.state==MSStreamInitialized && !lc->use_files){
		audio_stream_prepare_sound(call->audiostream,lc->sound_conf.play_sndcard,lc->sound_conf.capt_sndcard);
	}

	linphone_call_update_remote_session_id_and_ver(call);

	sal_call_accept(call->op);
	linphone_core_notify_display_status(lc,_("Connected."));
	lc->current_call=call;
	linphone_call_set_state(call,LinphoneCallConnected,"Connected");
	new_md=sal_call_get_final_media_description(call->op);
	linphone_call_stop_ice_for_inactive_streams(call, new_md);
	if (new_md){
		linphone_core_update_streams(lc, call, new_md, LinphoneCallStreamsRunning);
		linphone_call_set_state(call,LinphoneCallStreamsRunning,"Connected (streams running)");
	}else call->expect_media_in_ack=TRUE;

	ms_message("call answered.");
	return 0;
}

int linphone_core_abort_call(LinphoneCore *lc, LinphoneCall *call, const char *error){
	sal_call_terminate(call->op);

	/*stop ringing*/
	linphone_core_stop_ringing(lc);
	linphone_call_stop_media_streams(call);

#ifdef BUILD_UPNP
	linphone_call_delete_upnp_session(call);
#endif //BUILD_UPNP

	linphone_core_notify_display_status(lc,_("Call aborted") );
	linphone_call_set_state(call,LinphoneCallError,error);
	return 0;
}

static void terminate_call(LinphoneCore *lc, LinphoneCall *call){
	if (call->state==LinphoneCallIncomingReceived){
		if (call->non_op_error.reason!=SalReasonRequestTimeout)
			call->non_op_error.reason=SalReasonDeclined;
	}
	/*stop ringing*/
	linphone_core_stop_ringing(lc);

	linphone_call_stop_media_streams(call);

#ifdef BUILD_UPNP
	linphone_call_delete_upnp_session(call);
#endif //BUILD_UPNP

	linphone_core_notify_display_status(lc,_("Call ended") );
	linphone_call_set_state(call,LinphoneCallEnd,"Call terminated");
}

int linphone_core_redirect_call(LinphoneCore *lc, LinphoneCall *call, const char *redirect_uri){
	if (call->state==LinphoneCallIncomingReceived){
		sal_call_decline(call->op,SalReasonRedirect,redirect_uri);
		sal_error_info_set(&call->non_op_error,SalReasonRedirect,603,"Call redirected",NULL);
		terminate_call(lc,call);
	}else{
		ms_error("Bad state for call redirection.");
		return -1;
	}
	return 0;
}


/**
 * Terminates a call.
 *
 * @ingroup call_control
 * @param lc the LinphoneCore
 * @param the_call the LinphoneCall object representing the call to be terminated.
**/
int linphone_core_terminate_call(LinphoneCore *lc, LinphoneCall *the_call)
{
	LinphoneCall *call;
	if (the_call == NULL){
		call = linphone_core_get_current_call(lc);
		if (ms_list_size(lc->calls)==1){
			call=(LinphoneCall*)lc->calls->data;
		}else{
			ms_warning("No unique call to terminate !");
			return -1;
		}
	}
	else
	{
		call = the_call;
	}
	ms_message("Terminate call [%p] which is currently in state %s", call, linphone_call_state_to_string(call->state));
	switch (call->state) {
		case LinphoneCallReleased:
		case LinphoneCallEnd:
		case LinphoneCallError:
			ms_warning("No need to terminate a call [%p] in state [%s]",call,linphone_call_state_to_string(call->state));
			return -1;
		case LinphoneCallIncomingReceived:
		case LinphoneCallIncomingEarlyMedia:
			return linphone_core_decline_call(lc,call,LinphoneReasonDeclined);
		case LinphoneCallOutgoingInit: {
				/* In state OutgoingInit, op has to be destroyed */
				sal_op_release(call->op);
				call->op = NULL;
				break;
			}
		default:
			sal_call_terminate(call->op);
			break;
	}
	terminate_call(lc,call);
	return 0;
}

/**
 * Decline a pending incoming call, with a reason.
 *
 * @ingroup call_control
 *
 * @param lc the linphone core
 * @param call the LinphoneCall, must be in the IncomingReceived state.
 * @param reason the reason for rejecting the call: LinphoneReasonDeclined or LinphoneReasonBusy
**/
int linphone_core_decline_call(LinphoneCore *lc, LinphoneCall * call, LinphoneReason reason){
	if (call->state!=LinphoneCallIncomingReceived && call->state!=LinphoneCallIncomingEarlyMedia){
		ms_error("linphone_core_decline_call(): Cannot decline a call that is in state %s",linphone_call_state_to_string(call->state));
		return -1;
	}

	sal_call_decline(call->op,linphone_reason_to_sal(reason),NULL);
	terminate_call(lc,call);
	return 0;
}

/**
 * Terminates all the calls.
 *
 * @ingroup call_control
 * @param lc The LinphoneCore
**/
int linphone_core_terminate_all_calls(LinphoneCore *lc){
	MSList *calls=lc->calls;
	while(calls) {
		LinphoneCall *c=(LinphoneCall*)calls->data;
		calls=calls->next;
		linphone_core_terminate_call(lc,c);
	}
	return 0;
}

/**
 * Returns the current list of calls.
 * @param[in] lc The LinphoneCore object
 * @return \mslist{LinphoneCall}
 *
 * Note that this list is read-only and might be changed by the core after a function call to linphone_core_iterate().
 * Similarly the LinphoneCall objects inside it might be destroyed without prior notice.
 * To hold references to LinphoneCall object into your program, you must use linphone_call_ref().
 *
 * @ingroup call_control
**/
const MSList *linphone_core_get_calls(LinphoneCore *lc)
{
	return lc->calls;
}

/**
 * Returns TRUE if there is a call running.
 *
 * @ingroup call_control
**/
bool_t linphone_core_in_call(const LinphoneCore *lc){
	return linphone_core_get_current_call((LinphoneCore *)lc)!=NULL || linphone_core_is_in_conference(lc);
}

/**
 * Returns The _LinphoneCall struct of the current call if one is in call
 *
 * @ingroup call_control
**/
LinphoneCall *linphone_core_get_current_call(const LinphoneCore *lc){
	return lc->current_call;
}

/**
 * Pauses the call. If a music file has been setup using linphone_core_set_play_file(),
 * this file will be played to the remote user.
 *
 * @ingroup call_control
**/
int linphone_core_pause_call(LinphoneCore *lc, LinphoneCall *call){
	int err=_linphone_core_pause_call(lc,call);
	if (err==0)  call->paused_by_app=TRUE;
	return err;
}

/* Internal version that does not play tone indication*/
int _linphone_core_pause_call(LinphoneCore *lc, LinphoneCall *call){
	const char *subject=NULL;

	if (call->state!=LinphoneCallStreamsRunning && call->state!=LinphoneCallPausedByRemote){
		ms_warning("Cannot pause this call, it is not active.");
		return -1;
	}
	if (sal_media_description_has_dir(call->resultdesc, SalStreamSendRecv)) {
		subject = "Call on hold";
	} else if (sal_media_description_has_dir(call->resultdesc, SalStreamRecvOnly)) {
		subject = "Call on hold for me too";
	} else {
		ms_error("No reason to pause this call, it is already paused or inactive.");
		return -1;
	}
	linphone_call_set_state(call, LinphoneCallPausing, "Pausing call");
	linphone_call_make_local_media_description(call);
#ifdef BUILD_UPNP
	if(call->upnp_session != NULL) {
		linphone_core_update_local_media_description_from_upnp(call->localdesc, call->upnp_session);
	}
#endif //BUILD_UPNP
	sal_call_set_local_media_description(call->op,call->localdesc);
	if (sal_call_update(call->op,subject,FALSE) != 0){
		linphone_core_notify_display_warning(lc,_("Could not pause the call"));
	}
	lc->current_call=NULL;
	linphone_core_notify_display_status(lc,_("Pausing the current call..."));
	if (call->audiostream || call->videostream || call->textstream)
		linphone_call_stop_media_streams (call);
	call->paused_by_app=FALSE;
	return 0;
}

/**
 * Pause all currently running calls.
 * @ingroup call_control
**/
int linphone_core_pause_all_calls(LinphoneCore *lc){
	const MSList *elem;
	for(elem=lc->calls;elem!=NULL;elem=elem->next){
		LinphoneCall *call=(LinphoneCall *)elem->data;
		LinphoneCallState cs=linphone_call_get_state(call);
		if (cs==LinphoneCallStreamsRunning || cs==LinphoneCallPausedByRemote){
			_linphone_core_pause_call(lc,call);
		}
	}
	return 0;
}

void linphone_core_preempt_sound_resources(LinphoneCore *lc){
	LinphoneCall *current_call;

	if (linphone_core_is_in_conference(lc)){
		linphone_core_leave_conference(lc);
		return;
	}

	current_call=linphone_core_get_current_call(lc);
	if(current_call != NULL){
		ms_message("Pausing automatically the current call.");
		_linphone_core_pause_call(lc,current_call);
	}
	if (lc->ringstream){
		linphone_core_stop_ringing(lc);
	}
}

/**
 * Resumes the call.
 *
 * @ingroup call_control
**/
int linphone_core_resume_call(LinphoneCore *lc, LinphoneCall *call){
	char temp[255]={0};
	const char *subject="Call resuming";

	if(call->state!=LinphoneCallPaused ){
		ms_warning("we cannot resume a call that has not been established and paused before");
		return -1;
	}
	if (call->params->in_conference==FALSE){
		if (linphone_core_sound_resources_locked(lc)){
			ms_warning("Cannot resume call %p because another call is locking the sound resources.",call);
			return -1;
		}
		linphone_core_preempt_sound_resources(lc);
		ms_message("Resuming call %p",call);
	}

	call->was_automatically_paused=FALSE;

	/* Stop playing music immediately. If remote side is a conference it
	 prevents the participants to hear it while the 200OK comes back.*/
	if (call->audiostream) audio_stream_play(call->audiostream, NULL);

	linphone_call_make_local_media_description(call);
#ifdef BUILD_UPNP
	if(call->upnp_session != NULL) {
		linphone_core_update_local_media_description_from_upnp(call->localdesc, call->upnp_session);
	}
#endif //BUILD_UPNP
	if (!lc->sip_conf.sdp_200_ack){
		sal_call_set_local_media_description(call->op,call->localdesc);
	} else {
		sal_call_set_local_media_description(call->op,NULL);
	}
	sal_media_description_set_dir(call->localdesc,SalStreamSendRecv);
	if (call->params->in_conference && !call->current_params->in_conference) subject="Conference";
	if ( sal_call_update(call->op,subject,FALSE) != 0){
		return -1;
	}
	linphone_call_set_state(call,LinphoneCallResuming,"Resuming");
	if (call->params->in_conference==FALSE)
		lc->current_call=call;
	snprintf(temp,sizeof(temp)-1,"Resuming the call with %s",linphone_call_get_remote_address_as_string(call));
	linphone_core_notify_display_status(lc,temp);

	if (lc->sip_conf.sdp_200_ack){
		/*we are NOT offering, set local media description after sending the call so that we are ready to
		 process the remote offer when it will arrive*/
		sal_call_set_local_media_description(call->op,call->localdesc);
	}
	return 0;
}

static int remote_address_compare(LinphoneCall *call, const LinphoneAddress *raddr){
	const LinphoneAddress *addr=linphone_call_get_remote_address (call);
	return !linphone_address_weak_equal (addr,raddr);
}

/**
 * Get the call with the remote_address specified
 * @param lc
 * @param remote_address
 * @return the LinphoneCall of the call if found
 *
 * @ingroup call_control
 */
LinphoneCall *linphone_core_get_call_by_remote_address(LinphoneCore *lc, const char *remote_address){
	LinphoneCall *call=NULL;
	LinphoneAddress *raddr=linphone_address_new(remote_address);
	if (raddr) {
		call=linphone_core_get_call_by_remote_address2(lc, raddr);
		linphone_address_unref(raddr);
	}
	return call;
}
LinphoneCall *linphone_core_get_call_by_remote_address2(LinphoneCore *lc, const LinphoneAddress *raddr){
	MSList *elem=ms_list_find_custom(lc->calls,(int (*)(const void*,const void *))remote_address_compare,raddr);

	if (elem) return (LinphoneCall*) elem->data;
	return NULL;
}

int linphone_core_send_publish(LinphoneCore *lc,
				   LinphonePresenceModel *presence)
{
	const MSList *elem;
	for (elem=linphone_core_get_proxy_config_list(lc);elem!=NULL;elem=ms_list_next(elem)){
		LinphoneProxyConfig *cfg=(LinphoneProxyConfig*)elem->data;
		if (cfg->publish) linphone_proxy_config_send_publish(cfg,presence);
	}
	return 0;
}

/**
 * Set the incoming call timeout in seconds.
 *
 * @ingroup call_control
 * If an incoming call isn't answered for this timeout period, it is
 * automatically declined.
**/
void linphone_core_set_inc_timeout(LinphoneCore *lc, int seconds){
	lc->sip_conf.inc_timeout=seconds;
	if (linphone_core_ready(lc)){
		lp_config_set_int(lc->config,"sip","inc_timeout",seconds);
	}
}

/**
 * Returns the incoming call timeout
 *
 * @ingroup call_control
 * See linphone_core_set_inc_timeout() for details.
**/
int linphone_core_get_inc_timeout(LinphoneCore *lc){
	return lc->sip_conf.inc_timeout;
}

/**
 * Set the in call timeout in seconds.
 *
 * @ingroup call_control
 * After this timeout period, the call is automatically hangup.
**/
void linphone_core_set_in_call_timeout(LinphoneCore *lc, int seconds){
	lc->sip_conf.in_call_timeout=seconds;
	if( linphone_core_ready(lc)){
		lp_config_set_int(lc->config, "sip", "in_call_timeout", seconds);
	}
}

/**
 * Returns the in call timeout
 *
 * @ingroup call_control
 * See linphone_core_set_in_call_timeout() for details.
**/
int linphone_core_get_in_call_timeout(LinphoneCore *lc){
	return lc->sip_conf.in_call_timeout;
}

/**
 * Returns the delayed timeout
 *
 * @ingroup call_control
 * See linphone_core_set_delayed_timeout() for details.
**/
int linphone_core_get_delayed_timeout(LinphoneCore *lc){
	return lc->sip_conf.delayed_timeout;
}

/**
 * Set the in delayed timeout in seconds.
 *
 * @ingroup call_control
 * After this timeout period, a delayed call (internal call initialisation or resolution) is resumed.
**/
void linphone_core_set_delayed_timeout(LinphoneCore *lc, int seconds){
	lc->sip_conf.delayed_timeout=seconds;
}

void linphone_core_set_presence_info(LinphoneCore *lc, int minutes_away, const char *contact, LinphoneOnlineStatus os) {
	LinphonePresenceModel *presence = NULL;
	char *description = NULL;
	LinphonePresenceActivityType acttype = LinphonePresenceActivityUnknown;

	if (minutes_away>0) lc->minutes_away=minutes_away;

	switch (os) {
		case LinphoneStatusOffline:
			acttype = LinphonePresenceActivityOffline;
			break;
		case LinphoneStatusOnline:
			acttype = LinphonePresenceActivityOnline;
			break;
		case LinphoneStatusBusy:
			acttype = LinphonePresenceActivityBusy;
			break;
		case LinphoneStatusBeRightBack:
			acttype = LinphonePresenceActivityInTransit;
			break;
		case LinphoneStatusAway:
			acttype = LinphonePresenceActivityAway;
			break;
		case LinphoneStatusOnThePhone:
			acttype = LinphonePresenceActivityOnThePhone;
			break;
		case LinphoneStatusOutToLunch:
			acttype = LinphonePresenceActivityLunch;
			break;
		case LinphoneStatusDoNotDisturb:
			acttype = LinphonePresenceActivityBusy;
			description = "Do not disturb";
			break;
		case LinphoneStatusMoved:
			acttype = LinphonePresenceActivityPermanentAbsence;
			break;
		case LinphoneStatusAltService:
			acttype = LinphonePresenceActivityBusy;
			description = "Using another messaging service";
			break;
		case LinphoneStatusPending:
			acttype = LinphonePresenceActivityOther;
			description = "Waiting for user acceptance";
			break;
		case LinphoneStatusVacation:
			acttype = LinphonePresenceActivityVacation;
			break;
		case LinphoneStatusEnd:
			ms_warning("Invalid status LinphoneStatusEnd");
			return;
	}
	presence = linphone_presence_model_new_with_activity(acttype, description);
	linphone_presence_model_set_contact(presence, contact);
	linphone_core_set_presence_model(lc, presence);
}

void linphone_core_send_presence(LinphoneCore *lc, LinphonePresenceModel *presence){
	linphone_core_notify_all_friends(lc,presence);
	linphone_core_send_publish(lc,presence);
}

void linphone_core_set_presence_model(LinphoneCore *lc, LinphonePresenceModel *presence) {
	linphone_core_send_presence(lc,presence);

	if ((lc->presence_model != NULL) && (lc->presence_model != presence)) {
		linphone_presence_model_unref(lc->presence_model);
		lc->presence_model = presence;
	}
}

LinphoneOnlineStatus linphone_core_get_presence_info(const LinphoneCore *lc){
	LinphonePresenceActivity *activity = NULL;
	const char *description = NULL;

	activity = linphone_presence_model_get_activity(lc->presence_model);
	description = linphone_presence_activity_get_description(activity);
	switch (linphone_presence_activity_get_type(activity)) {
		case LinphonePresenceActivityOffline:
			return LinphoneStatusOffline;
		case LinphonePresenceActivityOnline:
			return LinphoneStatusOnline;
		case LinphonePresenceActivityBusy:
			if (description != NULL) {
				if (strcmp(description, "Do not disturb") == 0)
					return LinphoneStatusDoNotDisturb;
				else if (strcmp(description, "Using another messaging service") == 0)
					return LinphoneStatusAltService;
			}
			return LinphoneStatusBusy;
		case LinphonePresenceActivityInTransit:
		case LinphonePresenceActivitySteering:
			return LinphoneStatusBeRightBack;
		case LinphonePresenceActivityAway:
			return LinphoneStatusAway;
		case LinphonePresenceActivityOnThePhone:
			return LinphoneStatusOnThePhone;
		case LinphonePresenceActivityBreakfast:
		case LinphonePresenceActivityDinner:
		case LinphonePresenceActivityLunch:
		case LinphonePresenceActivityMeal:
			return LinphoneStatusOutToLunch;
		case LinphonePresenceActivityPermanentAbsence:
			return LinphoneStatusMoved;
		case LinphonePresenceActivityOther:
			if (description != NULL) {
				if (strcmp(description, "Waiting for user acceptance") == 0)
					return LinphoneStatusPending;
			}
			return LinphoneStatusBusy;
		case LinphonePresenceActivityVacation:
			return LinphoneStatusVacation;
		case LinphonePresenceActivityAppointment:
		case LinphonePresenceActivityMeeting:
		case LinphonePresenceActivityWorship:
			return LinphoneStatusDoNotDisturb;
		default:
			return LinphoneStatusBusy;
	}
}

LinphonePresenceModel * linphone_core_get_presence_model(const LinphoneCore *lc) {
	return lc->presence_model;
}

/**
 * Get playback sound level in 0-100 scale.
 *
 * @ingroup media_parameters
**/
int linphone_core_get_play_level(LinphoneCore *lc)
{
	return lc->sound_conf.play_lev;
}

/**
 * Get ring sound level in 0-100 scale
 *
 * @ingroup media_parameters
**/
int linphone_core_get_ring_level(LinphoneCore *lc)
{
	return lc->sound_conf.ring_lev;
}

/**
 * Get sound capture level in 0-100 scale
 *
 * @ingroup media_parameters
**/
int linphone_core_get_rec_level(LinphoneCore *lc){
	return lc->sound_conf.rec_lev;
}

/**
 * Set sound ring level in 0-100 scale
 *
 * @ingroup media_parameters
**/
void linphone_core_set_ring_level(LinphoneCore *lc, int level){
	MSSndCard *sndcard;
	lc->sound_conf.ring_lev=level;
	sndcard=lc->sound_conf.ring_sndcard;
	if (sndcard) ms_snd_card_set_level(sndcard,MS_SND_CARD_PLAYBACK,level);
}

/**
 * Allow to control microphone level:  gain in db
 *
 * @ingroup media_parameters
**/
void linphone_core_set_mic_gain_db (LinphoneCore *lc, float gaindb){
	float gain=gaindb;
	LinphoneCall *call=linphone_core_get_current_call (lc);
	AudioStream *st;

	lc->sound_conf.soft_mic_lev=gaindb;

	if (linphone_core_ready(lc)){
		lp_config_set_float(lc->config,"sound","mic_gain_db",lc->sound_conf.soft_mic_lev);
	}

	if (call==NULL || (st=call->audiostream)==NULL){
		ms_message("linphone_core_set_mic_gain_db(): no active call.");
		return;
	}
	set_mic_gain_db(st,gain);
}

/**
 * Get microphone gain in db.
 *
 * @ingroup media_parameters
**/
float linphone_core_get_mic_gain_db(LinphoneCore *lc) {
	return lc->sound_conf.soft_mic_lev;
}

/**
 * Allow to control play level before entering sound card:  gain in db
 *
 * @ingroup media_parameters
**/
void linphone_core_set_playback_gain_db (LinphoneCore *lc, float gaindb){
	float gain=gaindb;
	LinphoneCall *call=linphone_core_get_current_call (lc);
	AudioStream *st;

	lc->sound_conf.soft_play_lev=gaindb;
	if (linphone_core_ready(lc)){
		lp_config_set_float(lc->config,"sound","playback_gain_db",lc->sound_conf.soft_play_lev);
	}

	if (call==NULL || (st=call->audiostream)==NULL){
		ms_message("linphone_core_set_playback_gain_db(): no active call.");
		return;
	}
	set_playback_gain_db(st,gain);
}

/**
 * Get playback gain in db before entering  sound card.
 *
 * @ingroup media_parameters
**/
float linphone_core_get_playback_gain_db(LinphoneCore *lc) {
	return lc->sound_conf.soft_play_lev;
}

/**
 * Set sound playback level in 0-100 scale
 *
 * @ingroup media_parameters
**/
void linphone_core_set_play_level(LinphoneCore *lc, int level){
	MSSndCard *sndcard;
	lc->sound_conf.play_lev=level;
	sndcard=lc->sound_conf.play_sndcard;
	if (sndcard) ms_snd_card_set_level(sndcard,MS_SND_CARD_PLAYBACK,level);
}

/**
 * Set sound capture level in 0-100 scale
 *
 * @ingroup media_parameters
**/
void linphone_core_set_rec_level(LinphoneCore *lc, int level)
{
	MSSndCard *sndcard;
	lc->sound_conf.rec_lev=level;
	sndcard=lc->sound_conf.capt_sndcard;
	if (sndcard) ms_snd_card_set_level(sndcard,MS_SND_CARD_CAPTURE,level);
}

static MSSndCard *get_card_from_string_id(const char *devid, unsigned int cap){
	MSSndCard *sndcard=NULL;
	if (devid!=NULL){
		sndcard=ms_snd_card_manager_get_card(ms_snd_card_manager_get(),devid);
		if (sndcard!=NULL &&
			(ms_snd_card_get_capabilities(sndcard) & cap)==0 ){
			ms_warning("%s card does not have the %s capability, ignoring.",
				devid,
				cap==MS_SND_CARD_CAP_CAPTURE ? "capture" : "playback");
			sndcard=NULL;
		}
	}
	if (sndcard==NULL) {
		if ((cap & MS_SND_CARD_CAP_CAPTURE) && (cap & MS_SND_CARD_CAP_PLAYBACK)){
			sndcard=ms_snd_card_manager_get_default_card(ms_snd_card_manager_get());
		}else if (cap & MS_SND_CARD_CAP_CAPTURE){
			sndcard=ms_snd_card_manager_get_default_capture_card(ms_snd_card_manager_get());
		}
		else if (cap & MS_SND_CARD_CAP_PLAYBACK){
			sndcard=ms_snd_card_manager_get_default_playback_card(ms_snd_card_manager_get());
		}
		if (sndcard==NULL){/*looks like a bug! take the first one !*/
			const MSList *elem=ms_snd_card_manager_get_list(ms_snd_card_manager_get());
			if (elem) sndcard=(MSSndCard*)elem->data;
		}
	}
	if (sndcard==NULL) ms_error("Could not find a suitable soundcard !");
	return sndcard;
}

/**
 * Returns true if the specified sound device can capture sound.
 *
 * @ingroup media_parameters
 * @param lc The LinphoneCore object
 * @param devid the device name as returned by linphone_core_get_sound_devices()
**/
bool_t linphone_core_sound_device_can_capture(LinphoneCore *lc, const char *devid){
	MSSndCard *sndcard;
	sndcard=ms_snd_card_manager_get_card(ms_snd_card_manager_get(),devid);
	if (sndcard!=NULL && (ms_snd_card_get_capabilities(sndcard) & MS_SND_CARD_CAP_CAPTURE)) return TRUE;
	return FALSE;
}

/**
 * Returns true if the specified sound device can play sound.
 *
 * @ingroup media_parameters
 * @param lc The LinphoneCore object
 * @param devid the device name as returned by linphone_core_get_sound_devices()
**/
bool_t linphone_core_sound_device_can_playback(LinphoneCore *lc, const char *devid){
	MSSndCard *sndcard;
	sndcard=ms_snd_card_manager_get_card(ms_snd_card_manager_get(),devid);
	if (sndcard!=NULL && (ms_snd_card_get_capabilities(sndcard) & MS_SND_CARD_CAP_PLAYBACK)) return TRUE;
	return FALSE;
}

/**
 * Sets the sound device used for ringing.
 *
 * @ingroup media_parameters
 * @param lc The LinphoneCore object
 * @param devid the device name as returned by linphone_core_get_sound_devices()
**/
int linphone_core_set_ringer_device(LinphoneCore *lc, const char * devid){
	MSSndCard *card=get_card_from_string_id(devid,MS_SND_CARD_CAP_PLAYBACK);
	lc->sound_conf.ring_sndcard=card;
	if (card && linphone_core_ready(lc))
		lp_config_set_string(lc->config,"sound","ringer_dev_id",ms_snd_card_get_string_id(card));
	return 0;
}

/**
 * Sets the sound device used for playback.
 *
 * @ingroup media_parameters
 * @param lc The LinphoneCore object
 * @param devid the device name as returned by linphone_core_get_sound_devices()
**/
int linphone_core_set_playback_device(LinphoneCore *lc, const char * devid){
	MSSndCard *card=get_card_from_string_id(devid,MS_SND_CARD_CAP_PLAYBACK);
	lc->sound_conf.play_sndcard=card;
	if (card &&  linphone_core_ready(lc))
		lp_config_set_string(lc->config,"sound","playback_dev_id",ms_snd_card_get_string_id(card));
	return 0;
}

/**
 * Sets the sound device used for capture.
 *
 * @ingroup media_parameters
 * @param lc The LinphoneCore object
 * @param devid the device name as returned by linphone_core_get_sound_devices()
**/
int linphone_core_set_capture_device(LinphoneCore *lc, const char * devid){
	MSSndCard *card=get_card_from_string_id(devid,MS_SND_CARD_CAP_CAPTURE);
	lc->sound_conf.capt_sndcard=card;
	if (card &&  linphone_core_ready(lc))
		lp_config_set_string(lc->config,"sound","capture_dev_id",ms_snd_card_get_string_id(card));
	return 0;
}

/**
 * Returns the name of the currently assigned sound device for ringing.
 *
 * @ingroup media_parameters
 * @param lc The LinphoneCore object
**/
const char * linphone_core_get_ringer_device(LinphoneCore *lc)
{
	if (lc->sound_conf.ring_sndcard) return ms_snd_card_get_string_id(lc->sound_conf.ring_sndcard);
	return NULL;
}

/**
 * Returns the name of the currently assigned sound device for playback.
 *
 * @ingroup media_parameters
 * @param lc The LinphoneCore object
**/
const char * linphone_core_get_playback_device(LinphoneCore *lc)
{
	return lc->sound_conf.play_sndcard ? ms_snd_card_get_string_id(lc->sound_conf.play_sndcard) : NULL;
}

/**
 * Returns the name of the currently assigned sound device for capture.
 *
 * @ingroup media_parameters
 * @param lc The LinphoneCore object
**/
const char * linphone_core_get_capture_device(LinphoneCore *lc)
{
	return lc->sound_conf.capt_sndcard ? ms_snd_card_get_string_id(lc->sound_conf.capt_sndcard) : NULL;
}

/**
 * Returns an unmodifiable array of available sound devices.
 *
 * The array is NULL terminated.
 *
 * @ingroup media_parameters
 * @param lc The LinphoneCore object
**/
const char**  linphone_core_get_sound_devices(LinphoneCore *lc){
	return lc->sound_conf.cards;
}

/**
 * Returns an unmodifiable array of available video capture devices.
 *
 * @ingroup media_parameters
 * The array is NULL terminated.
**/
const char**  linphone_core_get_video_devices(const LinphoneCore *lc){
	return lc->video_conf.cams;
}

void linphone_core_reload_sound_devices(LinphoneCore *lc){
	const char *ringer;
	const char *playback;
	const char *capture;
	char *ringer_copy = NULL;
	char *playback_copy = NULL;
	char *capture_copy = NULL;

	ringer = linphone_core_get_ringer_device(lc);
	if (ringer != NULL) {
		ringer_copy = ms_strdup(ringer);
	}
	playback = linphone_core_get_playback_device(lc);
	if (playback != NULL) {
		playback_copy = ms_strdup(playback);
	}
	capture = linphone_core_get_capture_device(lc);
	if (capture != NULL) {
		capture_copy = ms_strdup(capture);
	}
	ms_snd_card_manager_reload(ms_snd_card_manager_get());
	build_sound_devices_table(lc);
	if (ringer_copy != NULL) {
		linphone_core_set_ringer_device(lc, ringer_copy);
		ms_free(ringer_copy);
	}
	if (playback_copy != NULL) {
		linphone_core_set_playback_device(lc, playback_copy);
		ms_free(playback_copy);
	}
	if (capture_copy != NULL) {
		linphone_core_set_capture_device(lc, capture_copy);
		ms_free(capture_copy);
	}
}

void linphone_core_reload_video_devices(LinphoneCore *lc){
	char *devid_copy = NULL;
	const char *devid = linphone_core_get_video_device(lc);
	if (devid != NULL) {
		devid_copy = ms_strdup(devid);
	}
	ms_web_cam_manager_reload(ms_web_cam_manager_get());
	build_video_devices_table(lc);
	if (devid_copy != NULL) {
		linphone_core_set_video_device(lc, devid_copy);
		ms_free(devid_copy);
	}
}

char linphone_core_get_sound_source(LinphoneCore *lc)
{
	return lc->sound_conf.source;
}

void linphone_core_set_sound_source(LinphoneCore *lc, char source)
{
	MSSndCard *sndcard=lc->sound_conf.capt_sndcard;
	lc->sound_conf.source=source;
	if (!sndcard) return;
	switch(source){
		case 'm':
			ms_snd_card_set_capture(sndcard,MS_SND_CARD_MIC);
			break;
		case 'l':
			ms_snd_card_set_capture(sndcard,MS_SND_CARD_LINE);
			break;
	}

}


/**
 * Sets the path to a wav file used for ringing.
 *
 * @param path The file must be a wav 16bit linear. Local ring is disabled if null
 * @param lc The LinphoneCore object
 *
 * @ingroup media_parameters
**/
void linphone_core_set_ring(LinphoneCore *lc,const char *path){
	if (lc->sound_conf.local_ring!=0){
		ms_free(lc->sound_conf.local_ring);
		lc->sound_conf.local_ring=NULL;
	}
	if (path)
		lc->sound_conf.local_ring=ms_strdup(path);
	if ( linphone_core_ready(lc) && lc->sound_conf.local_ring)
		lp_config_set_string(lc->config,"sound","local_ring",lc->sound_conf.local_ring);
}

/**
 * Returns the path to the wav file used for ringing.
 *
 * @param lc The LinphoneCore object
 * @ingroup media_parameters
**/
const char *linphone_core_get_ring(const LinphoneCore *lc){
	return lc->sound_conf.local_ring;
}

/**
 * Sets the path to a file or folder containing trusted root CAs (PEM format)
 *
 * @param path
 * @param lc The LinphoneCore object
 *
 * @ingroup initializing
**/
void linphone_core_set_root_ca(LinphoneCore *lc,const char *path){
	sal_set_root_ca(lc->sal, path);
	if (lc->http_verify_policy){
		belle_tls_verify_policy_set_root_ca(lc->http_verify_policy,path);
	}
	lp_config_set_string(lc->config,"sip","root_ca",path);
}

/**
 * Gets the path to a file or folder containing the trusted root CAs (PEM format)
 *
 * @param lc The LinphoneCore object
 *
 * @ingroup initializing
**/
const char *linphone_core_get_root_ca(LinphoneCore *lc){
	return lp_config_get_string(lc->config,"sip","root_ca",NULL);
}

/**
 * Specify whether the tls server certificate must be verified when connecting to a SIP/TLS server.
 *
 * @ingroup initializing
**/
void linphone_core_verify_server_certificates(LinphoneCore *lc, bool_t yesno){
	sal_verify_server_certificates(lc->sal,yesno);
	if (lc->http_verify_policy){
		belle_tls_verify_policy_set_exceptions(lc->http_verify_policy, yesno ? 0 : BELLE_TLS_VERIFY_ANY_REASON);
	}
	lp_config_set_int(lc->config,"sip","verify_server_certs",yesno);
}

/**
 * Specify whether the tls server certificate common name must be verified when connecting to a SIP/TLS server.
 * @ingroup initializing
**/
void linphone_core_verify_server_cn(LinphoneCore *lc, bool_t yesno){
	sal_verify_server_cn(lc->sal,yesno);
	if (lc->http_verify_policy){
		belle_tls_verify_policy_set_exceptions(lc->http_verify_policy, yesno ? 0 : BELLE_TLS_VERIFY_CN_MISMATCH);
	}
	lp_config_set_int(lc->config,"sip","verify_server_cn",yesno);
}

static void notify_end_of_ringtone( LinphoneRingtonePlayer* rp, void* user_data, int status) {
	LinphoneCore *lc=(LinphoneCore*)user_data;
	lc->preview_finished=1;
}

int linphone_core_preview_ring(LinphoneCore *lc, const char *ring,LinphoneCoreCbFunc end_of_ringtone,void * userdata)
{
	int err;
	MSSndCard *ringcard=lc->sound_conf.lsd_card ? lc->sound_conf.lsd_card : lc->sound_conf.ring_sndcard;
	if (linphone_ringtoneplayer_is_started(lc->ringtoneplayer)){
		ms_warning("Cannot start ring now,there's already a ring being played");
		return -1;
	}
	lc_callback_obj_init(&lc->preview_finished_cb,end_of_ringtone,userdata);
	lc->preview_finished=0;
	err = linphone_ringtoneplayer_start_with_cb(lc->ringtoneplayer, ringcard, ring, -1, notify_end_of_ringtone,(void *)lc);
	if (err) {
		lc->preview_finished=1;
	}
	return err;
}

/**
 * Sets the path to a wav file used for ringing back.
 *
 * Ringback means the ring that is heard when it's ringing at the remote party.
 * The file must be a wav 16bit linear.
 *
 * @ingroup media_parameters
**/
void linphone_core_set_ringback(LinphoneCore *lc, const char *path){
	if (lc->sound_conf.remote_ring!=0){
		ms_free(lc->sound_conf.remote_ring);
	}
	lc->sound_conf.remote_ring=path?ms_strdup(path):NULL;
}

/**
 * Returns the path to the wav file used for ringing back.
 *
 * @ingroup media_parameters
**/
const char * linphone_core_get_ringback(const LinphoneCore *lc){
	return lc->sound_conf.remote_ring;
}

/**
 * Enables or disable echo cancellation. Value is saved and used for subsequent calls.
 * This actually controls software echo cancellation. If hardware echo cancellation is available, it will be always used and activated for calls, regardless
 * of the value passed to this function.
 * When hardware echo cancellation is available, the software one is of course not activated.
 *
 * @ingroup media_parameters
**/
void linphone_core_enable_echo_cancellation(LinphoneCore *lc, bool_t val){
	lc->sound_conf.ec=val;
	if ( linphone_core_ready(lc))
		lp_config_set_int(lc->config,"sound","echocancellation",val);
}


/**
 * Returns TRUE if echo cancellation is enabled.
 *
 * @ingroup media_parameters
**/
bool_t linphone_core_echo_cancellation_enabled(LinphoneCore *lc){
	return lc->sound_conf.ec;
}

void linphone_core_enable_echo_limiter(LinphoneCore *lc, bool_t val){
	lc->sound_conf.ea=val;
}

bool_t linphone_core_echo_limiter_enabled(const LinphoneCore *lc){
	return lc->sound_conf.ea;
}

static void linphone_core_mute_audio_stream(LinphoneCore *lc, AudioStream *st, bool_t val) {
	if (val) {
		audio_stream_set_mic_gain(st, 0);
	} else {
		audio_stream_set_mic_gain_db(st, lc->sound_conf.soft_mic_lev);
	}

	if ( linphone_core_get_rtp_no_xmit_on_audio_mute(lc) ){
		audio_stream_mute_rtp(st,val);
	}
}

void linphone_core_mute_mic(LinphoneCore *lc, bool_t val){
	linphone_core_enable_mic(lc, !val);
}

bool_t linphone_core_is_mic_muted(LinphoneCore *lc) {
	return !linphone_core_mic_enabled(lc);
}

void linphone_core_enable_mic(LinphoneCore *lc, bool_t enable) {
	LinphoneCall *call;
	const MSList *list;
	const MSList *elem;

	if (linphone_core_is_in_conference(lc)){
		linphone_conference_mute_microphone(lc->conf_ctx, !enable);
	}
	list = linphone_core_get_calls(lc);
	for (elem = list; elem != NULL; elem = elem->next) {
		call = (LinphoneCall *)elem->data;
		call->audio_muted = !enable;
		linphone_core_mute_audio_stream(lc, call->audiostream, !enable);
	}
}

bool_t linphone_core_mic_enabled(LinphoneCore *lc) {
	LinphoneCall *call=linphone_core_get_current_call(lc);
	if (linphone_core_is_in_conference(lc)){
		return linphone_conference_microphone_is_muted(lc->conf_ctx);
	}else if (call==NULL){
		ms_warning("%s(): No current call!", __FUNCTION__);
		return TRUE;
	}
	return !call->audio_muted;
}

// returns rtp transmission status for an active stream
// if audio is muted and config parameter rtp_no_xmit_on_audio_mute
// was set on then rtp transmission is also muted
bool_t linphone_core_is_rtp_muted(LinphoneCore *lc){
	LinphoneCall *call=linphone_core_get_current_call(lc);
	if (call==NULL){
		ms_warning("linphone_core_is_rtp_muted(): No current call !");
		return FALSE;
	}
	if( linphone_core_get_rtp_no_xmit_on_audio_mute(lc)){
		return call->audio_muted;
	}
	return FALSE;
}

void linphone_core_enable_agc(LinphoneCore *lc, bool_t val){
	lc->sound_conf.agc=val;
}

bool_t linphone_core_agc_enabled(const LinphoneCore *lc){
	return lc->sound_conf.agc;
}

void linphone_core_send_dtmf(LinphoneCore *lc, char dtmf)
{
	LinphoneCall *call=linphone_core_get_current_call(lc);
	linphone_call_send_dtmf(call, dtmf);
}

void linphone_core_set_stun_server(LinphoneCore *lc, const char *server){
	if (lc->net_conf.stun_server!=NULL)
		ms_free(lc->net_conf.stun_server);
	if (server)
		lc->net_conf.stun_server=ms_strdup(server);
	else lc->net_conf.stun_server=NULL;

	/* each time the stun server is changed, we must clean the resolved cached addrinfo*/
	if (lc->net_conf.stun_addrinfo){
		freeaddrinfo(lc->net_conf.stun_addrinfo);
		lc->net_conf.stun_addrinfo=NULL;
	}
	/*if a stun server is set, we must request asynchronous resolution immediately to be ready for call*/
	if (lc->net_conf.stun_server){
		linphone_core_resolve_stun_server(lc);
	}

	if (linphone_core_ready(lc))
		lp_config_set_string(lc->config,"net","stun_server",lc->net_conf.stun_server);
}

const char * linphone_core_get_stun_server(const LinphoneCore *lc){
	return lc->net_conf.stun_server;
}


bool_t linphone_core_upnp_available(){
#ifdef BUILD_UPNP
	return TRUE;
#else
	return FALSE;
#endif //BUILD_UPNP
}

LinphoneUpnpState linphone_core_get_upnp_state(const LinphoneCore *lc){
#ifdef BUILD_UPNP
	return linphone_upnp_context_get_state(lc->upnp);
#else
	return LinphoneUpnpStateNotAvailable;
#endif //BUILD_UPNP
}

const char * linphone_core_get_upnp_external_ipaddress(const LinphoneCore *lc){
#ifdef BUILD_UPNP
	return linphone_upnp_context_get_external_ipaddress(lc->upnp);
#else
	return NULL;
#endif //BUILD_UPNP
}


void linphone_core_set_nat_address(LinphoneCore *lc, const char *addr)
{
	if (lc->net_conf.nat_address!=NULL){
		ms_free(lc->net_conf.nat_address);
	}
	if (addr!=NULL) lc->net_conf.nat_address=ms_strdup(addr);
	else lc->net_conf.nat_address=NULL;
	if (lc->sip_conf.contact) update_primary_contact(lc);
}

const char *linphone_core_get_nat_address(const LinphoneCore *lc) {
	return lc->net_conf.nat_address;
}

const char *linphone_core_get_nat_address_resolved(LinphoneCore *lc)
{
	struct sockaddr_storage ss;
	socklen_t ss_len;
	int error;
	char ipstring [INET6_ADDRSTRLEN];

	if (lc->net_conf.nat_address==NULL) return NULL;

	if (parse_hostname_to_addr (lc->net_conf.nat_address, &ss, &ss_len, 5060)<0) {
		return lc->net_conf.nat_address;
	}

	error = getnameinfo((struct sockaddr *)&ss, ss_len,
		ipstring, sizeof(ipstring), NULL, 0, NI_NUMERICHOST);
	if (error) {
		return lc->net_conf.nat_address;
	}

	if (lc->net_conf.nat_address_ip!=NULL){
		ms_free(lc->net_conf.nat_address_ip);
	}
	lc->net_conf.nat_address_ip = ms_strdup (ipstring);
	return lc->net_conf.nat_address_ip;
}

void linphone_core_set_firewall_policy(LinphoneCore *lc, LinphoneFirewallPolicy pol){
	const char *policy = "none";

	switch (pol) {
		default:
		case LinphonePolicyNoFirewall:
			policy = "none";
			break;
		case LinphonePolicyUseNatAddress:
			policy = "nat_address";
			break;
		case LinphonePolicyUseStun:
			policy = "stun";
			break;
		case LinphonePolicyUseIce:
			policy = "ice";
			break;
		case LinphonePolicyUseUpnp:
#ifdef BUILD_UPNP
			policy = "upnp";
#else
			ms_warning("UPNP is not available, reset firewall policy to no firewall");
			pol = LinphonePolicyNoFirewall;
			policy = "none";
#endif //BUILD_UPNP
			break;
	}
#ifdef BUILD_UPNP
	if(pol == LinphonePolicyUseUpnp) {
		if(lc->upnp == NULL) {
			lc->upnp = linphone_upnp_context_new(lc);
		}
	} else {
		if(lc->upnp != NULL) {
			linphone_upnp_context_destroy(lc->upnp);
			lc->upnp = NULL;
		}
	}
	linphone_core_enable_keep_alive(lc, (lc->sip_conf.keepalive_period > 0));
#endif //BUILD_UPNP
	switch(pol) {
	case LinphonePolicyUseUpnp:
		sal_nat_helper_enable(lc->sal, FALSE);
		sal_enable_auto_contacts(lc->sal,FALSE);
		sal_use_rport(lc->sal, FALSE);
		break;
	default:
		sal_nat_helper_enable(lc->sal, lp_config_get_int(lc->config,"net","enable_nat_helper",1));
		sal_enable_auto_contacts(lc->sal,TRUE);
		sal_use_rport(lc->sal, lp_config_get_int(lc->config,"sip","use_rport",1));
		break;
	}
	if (lc->sip_conf.contact) update_primary_contact(lc);
	if (linphone_core_ready(lc))
		lp_config_set_string(lc->config,"net","firewall_policy",policy);
}
LinphoneFirewallPolicy linphone_core_get_firewall_policy(const LinphoneCore *lc){
	const char *policy;
	policy = lp_config_get_string(lc->config, "net", "firewall_policy", NULL);
	if ((policy == NULL) || (strcmp(policy, "0") == 0))
		return LinphonePolicyNoFirewall;
	else if ((strcmp(policy, "nat_address") == 0) || (strcmp(policy, "1") == 0))
		return LinphonePolicyUseNatAddress;
	else if ((strcmp(policy, "stun") == 0) || (strcmp(policy, "2") == 0))
		return LinphonePolicyUseStun;
	else if ((strcmp(policy, "ice") == 0) || (strcmp(policy, "3") == 0))
		return LinphonePolicyUseIce;
	else if ((strcmp(policy, "upnp") == 0) || (strcmp(policy, "4") == 0))
		return LinphonePolicyUseUpnp;
	else
		return LinphonePolicyNoFirewall;
}



/*******************************************************************************
 * Call log related functions                                                  *
 ******************************************************************************/

void linphone_core_set_call_logs_database_path(LinphoneCore *lc, const char *path) {
	if (lc->logs_db_file){
		ms_free(lc->logs_db_file);
		lc->logs_db_file = NULL;
	}
	if (path) {
		lc->logs_db_file = ms_strdup(path);
		linphone_core_call_log_storage_init(lc);

		linphone_core_migrate_logs_from_rc_to_db(lc);
	}
}

const MSList* linphone_core_get_call_logs(LinphoneCore *lc) {
#ifdef CALL_LOGS_STORAGE_ENABLED
	if (lc->logs_db) {
		linphone_core_get_call_history(lc);
	}
#endif
	return lc->call_logs;
}

void linphone_core_clear_call_logs(LinphoneCore *lc) {
	bool_t call_logs_sqlite_db_found = FALSE;
	lc->missed_calls=0;
#ifdef CALL_LOGS_STORAGE_ENABLED
	if (lc->logs_db) {
		call_logs_sqlite_db_found = TRUE;
		linphone_core_delete_call_history(lc);
	}
#endif
	if (!call_logs_sqlite_db_found) {
		ms_list_for_each(lc->call_logs, (void (*)(void*))linphone_call_log_unref);
		lc->call_logs = ms_list_free(lc->call_logs);
		call_logs_write_to_config_file(lc);
	}
}

int linphone_core_get_missed_calls_count(LinphoneCore *lc) {
	return lc->missed_calls;
}

void linphone_core_reset_missed_calls_count(LinphoneCore *lc) {
	lc->missed_calls=0;
}

void linphone_core_remove_call_log(LinphoneCore *lc, LinphoneCallLog *cl) {
	bool_t call_logs_sqlite_db_found = FALSE;
#ifdef CALL_LOGS_STORAGE_ENABLED
	if (lc->logs_db) {
		call_logs_sqlite_db_found = TRUE;
		linphone_core_delete_call_log(lc, cl);
	}
#endif
	if (!call_logs_sqlite_db_found) {
		lc->call_logs = ms_list_remove(lc->call_logs, cl);
		call_logs_write_to_config_file(lc);
		linphone_call_log_unref(cl);
	}
}

void linphone_core_migrate_logs_from_rc_to_db(LinphoneCore *lc) {
	MSList *logs_to_migrate = NULL;
	LpConfig *lpc = NULL;
	int original_logs_count, migrated_logs_count;
	int i;

#ifndef CALL_LOGS_STORAGE_ENABLED
	ms_warning("linphone has been compiled without sqlite, can't migrate call logs");
	return;
#endif
	if (!lc) {
		return;
	}

	lpc = linphone_core_get_config(lc);
	if (!lpc) {
		ms_warning("this core has been started without a rc file, nothing to migrate");
		return;
	}
	if (lp_config_get_int(lpc, "misc", "call_logs_migration_done", 0) == 1) {
		ms_warning("the call logs migration has already been done, skipping...");
		return;
	}

	// This is because there must have been a call previously to linphone_core_call_log_storage_init
	lc->call_logs = ms_list_free_with_data(lc->call_logs, (void (*)(void*))linphone_call_log_unref);

	call_logs_read_from_config_file(lc);
	if (!lc->call_logs) {
		ms_warning("nothing to migrate, skipping...");
		return;
	}

	logs_to_migrate = lc->call_logs;
	lc->call_logs = NULL;
	// We can't use ms_list_for_each because logs_to_migrate are listed in the wrong order (latest first), and we want to store the logs latest last
	for (i = ms_list_size(logs_to_migrate) - 1; i >= 0; i--) {
		LinphoneCallLog *log = (LinphoneCallLog *) ms_list_nth_data(logs_to_migrate, i);
		linphone_core_store_call_log(lc, log);
	}

	original_logs_count = ms_list_size(logs_to_migrate);
	migrated_logs_count = ms_list_size(lc->call_logs);
	if (original_logs_count == migrated_logs_count) {
		int i = 0;
		ms_debug("call logs migration successful: %i logs migrated", ms_list_size(lc->call_logs));
		lp_config_set_int(lpc, "misc", "call_logs_migration_done", 1);

		for (; i < original_logs_count; i++) {
			char logsection[32];
			snprintf(logsection, sizeof(logsection), "call_log_%i", i);
			lp_config_clean_section(lpc, logsection);
		}
	} else {
		ms_error("not as many logs saved in db has logs read from rc (%i in rc against %i in db)!", original_logs_count, migrated_logs_count);
	}

	ms_list_free_with_data(logs_to_migrate, (void (*)(void*))linphone_call_log_unref);
}


/*******************************************************************************
 * Video related functions                                                  *
 ******************************************************************************/


static void toggle_video_preview(LinphoneCore *lc, bool_t val){
#ifdef VIDEO_ENABLED
	if (val){
		if (lc->previewstream==NULL){
			const char *display_filter=linphone_core_get_video_display_filter(lc);
			MSVideoSize vsize=lc->video_conf.preview_vsize.width!=0 ? lc->video_conf.preview_vsize : lc->video_conf.vsize;
			lc->previewstream=video_preview_new();
			video_preview_set_size(lc->previewstream,vsize);
			if (display_filter)
				video_preview_set_display_filter_name(lc->previewstream,display_filter);
			if (lc->preview_window_id != NULL)
				video_preview_set_native_window_id(lc->previewstream,lc->preview_window_id);
			video_preview_set_fps(lc->previewstream,linphone_core_get_preferred_framerate(lc));
			video_preview_start(lc->previewstream,lc->video_conf.device);
		}
	}else{
		if (lc->previewstream!=NULL){
			video_preview_stop(lc->previewstream);
			lc->previewstream=NULL;
		}
	}
#endif
}

bool_t linphone_core_video_supported(LinphoneCore *lc){
#ifdef VIDEO_ENABLED
	return TRUE;
#else
	return FALSE;
#endif
}

void linphone_core_enable_video(LinphoneCore *lc, bool_t vcap_enabled, bool_t display_enabled) {
	linphone_core_enable_video_capture(lc, vcap_enabled);
	linphone_core_enable_video_display(lc, display_enabled);
}

bool_t linphone_core_video_enabled(LinphoneCore *lc){
	return (lc->video_conf.display || lc->video_conf.capture);
}

static void reapply_network_bandwidth_settings(LinphoneCore *lc) {
	linphone_core_set_download_bandwidth(lc, linphone_core_get_download_bandwidth(lc));
	linphone_core_set_upload_bandwidth(lc, linphone_core_get_upload_bandwidth(lc));
}

void linphone_core_enable_video_capture(LinphoneCore *lc, bool_t enable) {
#ifndef VIDEO_ENABLED
	if (enable == TRUE) {
		ms_warning("Cannot enable video capture, this version of linphone was built without video support.");
	}
#endif
	lc->video_conf.capture = enable;
	if (linphone_core_ready(lc)) {
		lp_config_set_int(lc->config, "video", "capture", lc->video_conf.capture);
	}
	/* Need to re-apply network bandwidth settings. */
	reapply_network_bandwidth_settings(lc);
}

void linphone_core_enable_video_display(LinphoneCore *lc, bool_t enable) {
#ifndef VIDEO_ENABLED
	if (enable == TRUE) {
		ms_warning("Cannot enable video display, this version of linphone was built without video support.");
	}
#endif
	lc->video_conf.display = enable;
	if (linphone_core_ready(lc)) {
		lp_config_set_int(lc->config, "video", "display", lc->video_conf.display);
	}
	/* Need to re-apply network bandwidth settings. */
	reapply_network_bandwidth_settings(lc);
}

void linphone_core_enable_video_source_reuse(LinphoneCore* lc, bool_t enable){
#ifndef VIDEO_ENABLED
	if (enable == TRUE) {
		ms_warning("Cannot enable video display, this version of linphone was built without video support.");
	}
#endif
	lc->video_conf.reuse_preview_source = enable;
	if( linphone_core_ready(lc) ){
		lp_config_set_int(lc->config, "video", "reuse_source", lc->video_conf.reuse_preview_source);
	}
}

bool_t linphone_core_video_capture_enabled(LinphoneCore *lc) {
	return lc->video_conf.capture;
}

bool_t linphone_core_video_display_enabled(LinphoneCore *lc) {
	return lc->video_conf.display;
}

/**
 * Sets the default policy for video.
 * This policy defines whether:
 * - video shall be initiated by default for outgoing calls
 * - video shall be accepter by default for incoming calls
 * @ingroup media_parameters
**/
void linphone_core_set_video_policy(LinphoneCore *lc, const LinphoneVideoPolicy *policy){
	lc->video_policy=*policy;
	if (linphone_core_ready(lc)){
		lp_config_set_int(lc->config,"video","automatically_initiate",policy->automatically_initiate);
		lp_config_set_int(lc->config,"video","automatically_accept",policy->automatically_accept);
	}
}

/**
 * Get the default policy for video.
 * See linphone_core_set_video_policy() for more details.
 * @ingroup media_parameters
**/
const LinphoneVideoPolicy *linphone_core_get_video_policy(LinphoneCore *lc){
	return &lc->video_policy;
}

/**
 * Controls video preview enablement.
 *
 * @ingroup media_parameters
 * Video preview refers to the action of displaying the local webcam image
 * to the user while not in call.
**/
void linphone_core_enable_video_preview(LinphoneCore *lc, bool_t val){
	lc->video_conf.show_local=val;
	if (linphone_core_ready(lc))
		lp_config_set_int(lc->config,"video","show_local",val);
}

/**
 * Returns TRUE if video previewing is enabled.
 * @ingroup media_parameters
**/
bool_t linphone_core_video_preview_enabled(const LinphoneCore *lc){
	return lc->video_conf.show_local;
}

/**
 * Enables or disable self view during calls.
 *
 * @ingroup media_parameters
 * Self-view refers to having local webcam image inserted in corner
 * of the video window during calls.
 * This function works at any time, including during calls.
**/
void linphone_core_enable_self_view(LinphoneCore *lc, bool_t val){
#ifdef VIDEO_ENABLED
	LinphoneCall *call=linphone_core_get_current_call (lc);
	lc->video_conf.selfview=val;
	if (linphone_core_ready(lc)) {
		lp_config_set_int(lc->config,"video","self_view",linphone_core_self_view_enabled(lc));
	}
	if (call && call->videostream){
		video_stream_enable_self_view(call->videostream,val);
	}
	if (linphone_core_ready(lc)){
		lp_config_set_int(lc->config,"video","self_view",val);
	}
#endif
}

/**
 * Returns TRUE if self-view is enabled, FALSE otherwise.
 *
 * @ingroup media_parameters
 *
 * Refer to linphone_core_enable_self_view() for details.
**/
bool_t linphone_core_self_view_enabled(const LinphoneCore *lc){
	return lc->video_conf.selfview;
}

/**
 * Sets the active video device.
 *
 * @ingroup media_parameters
 * @param lc The LinphoneCore object
 * @param id the name of the video device as returned by linphone_core_get_video_devices()
**/
int linphone_core_set_video_device(LinphoneCore *lc, const char *id){
	MSWebCam *olddev=lc->video_conf.device;
	const char *vd;
	if (id!=NULL){
		lc->video_conf.device=ms_web_cam_manager_get_cam(ms_web_cam_manager_get(),id);
		if (lc->video_conf.device==NULL){
			ms_warning("Could not find video device %s",id);
		}
	}
	if (lc->video_conf.device==NULL)
		lc->video_conf.device=ms_web_cam_manager_get_default_cam(ms_web_cam_manager_get());
	if (olddev!=NULL && olddev!=lc->video_conf.device){
		toggle_video_preview(lc,FALSE);/*restart the video local preview*/
	}
	if ( linphone_core_ready(lc) && lc->video_conf.device){
		vd=ms_web_cam_get_string_id(lc->video_conf.device);
		if (vd && strstr(vd,"Static picture")!=NULL){
			vd=NULL;
		}
		lp_config_set_string(lc->config,"video","device",vd);
	}
	return 0;
}

/**
 * Returns the name of the currently active video device.
 *
 * @param lc The LinphoneCore object
 * @ingroup media_parameters
**/
const char *linphone_core_get_video_device(const LinphoneCore *lc){
	if (lc->video_conf.device) return ms_web_cam_get_string_id(lc->video_conf.device);
	return NULL;
}

#ifdef VIDEO_ENABLED
static VideoStream * get_active_video_stream(LinphoneCore *lc){
	VideoStream *vs = NULL;
	LinphoneCall *call=linphone_core_get_current_call (lc);
	/* Select the video stream from the call in the first place */
	if (call && call->videostream) {
		vs = call->videostream;
	}
	/* If not in call, select the video stream from the preview */
	if (vs == NULL && lc->previewstream) {
		vs = lc->previewstream;
	}
	return vs;
}
#endif

int linphone_core_set_static_picture(LinphoneCore *lc, const char *path) {
#ifdef VIDEO_ENABLED
	VideoStream *vs=get_active_video_stream(lc);
	/* If we have a video stream (either preview, either from call), we
		 have a source and it is using the static picture filter, then
		 force the filter to use that picture. */
	if (vs && vs->source) {
		if (ms_filter_get_id(vs->source) == MS_STATIC_IMAGE_ID) {
			ms_filter_call_method(vs->source, MS_STATIC_IMAGE_SET_IMAGE,
														(void *)path);
		}
	}
	/* Tell the static image filter to use that image from now on so
		 that the image will be used next time it has to be read */
	ms_static_image_set_default_image(path);
#else
	ms_warning("Video support not compiled.");
#endif
	return 0;
}

const char *linphone_core_get_static_picture(LinphoneCore *lc) {
	const char *path=NULL;
#ifdef VIDEO_ENABLED
	path=ms_static_image_get_default_image();
#else
	ms_warning("Video support not compiled.");
#endif
	return path;
}

int linphone_core_set_static_picture_fps(LinphoneCore *lc, float fps) {
#ifdef VIDEO_ENABLED
	VideoStream *vs = NULL;

	vs=get_active_video_stream(lc);

	/* If we have a video stream (either preview, either from call), we
		 have a source and it is using the static picture filter, then
		 force the filter to use that picture. */
	if (vs && vs->source) {
		if (ms_filter_get_id(vs->source) == MS_STATIC_IMAGE_ID) {
			ms_filter_call_method(vs->source, MS_FILTER_SET_FPS,(void *)&fps);
		}
	}
#else
	ms_warning("Video support not compiled.");
#endif
	return 0;
}

float linphone_core_get_static_picture_fps(LinphoneCore *lc) {
#ifdef VIDEO_ENABLED
	VideoStream *vs = NULL;
	vs=get_active_video_stream(lc);
	/* If we have a video stream (either preview, either from call), we
		 have a source and it is using the static picture filter, then
		 force the filter to use that picture. */
	if (vs && vs->source) {
		if (ms_filter_get_id(vs->source) == MS_STATIC_IMAGE_ID) {

				float fps;

			ms_filter_call_method(vs->source, MS_FILTER_GET_FPS,(void *)&fps);
			return fps;
		}
	}
#else
	ms_warning("Video support not compiled.");
#endif
	return 0;
}

/**
 * Returns the native window handle of the video window, casted as an unsigned long.
 *
 * @ingroup media_parameters
**/
void * linphone_core_get_native_video_window_id(const LinphoneCore *lc){
	if (lc->video_window_id) {
		/* case where the video id was previously set by the app*/
		return lc->video_window_id;
	}else{
#ifdef VIDEO_ENABLED
		/*case where it was not set but we want to get the one automatically created by mediastreamer2 (desktop versions only)*/
		LinphoneCall *call=linphone_core_get_current_call (lc);
		if (call && call->videostream)
			return video_stream_get_native_window_id(call->videostream);
#endif
	}
	return 0;
}

/* unsets the video id for all calls (indeed it may be kept by filters or videostream object itself by paused calls)*/
static void unset_video_window_id(LinphoneCore *lc, bool_t preview, void *id){
#ifdef VIDEO_ENABLED
	LinphoneCall *call;
	MSList *elem;
#endif

	if ((id != NULL)
#ifndef _WIN32
		&& ((unsigned long)id != (unsigned long)-1)
#endif
	){
		ms_error("Invalid use of unset_video_window_id()");
		return;
	}
#ifdef VIDEO_ENABLED
	for(elem=lc->calls;elem!=NULL;elem=elem->next){
		call=(LinphoneCall *) elem->data;
		if (call->videostream){
			if (preview)
				video_stream_set_native_preview_window_id(call->videostream,id);
			else
				video_stream_set_native_window_id(call->videostream,id);
		}
	}
#endif
}

void linphone_core_set_native_video_window_id(LinphoneCore *lc, void *id){
	if ((id == NULL)
#ifndef _WIN32
		|| ((unsigned long)id == (unsigned long)-1)
#endif
	){
		unset_video_window_id(lc,FALSE,id);
	}
	lc->video_window_id=id;
#ifdef VIDEO_ENABLED
	{
		LinphoneCall *call=linphone_core_get_current_call(lc);
		if (call!=NULL && call->videostream){
			video_stream_set_native_window_id(call->videostream,id);
		}
	}
#endif
}

/**
 * Returns the native window handle of the video preview window, casted as an unsigned long.
 *
 * @ingroup media_parameters
**/
void * linphone_core_get_native_preview_window_id(const LinphoneCore *lc){
	if (lc->preview_window_id){
		/*case where the id was set by the app previously*/
		return lc->preview_window_id;
	}else{
		/*case where we want the id automatically created by mediastreamer2 (desktop versions only)*/
#ifdef VIDEO_ENABLED
		LinphoneCall *call=linphone_core_get_current_call(lc);
		if (call && call->videostream)
			return video_stream_get_native_preview_window_id(call->videostream);
		if (lc->previewstream)
			return video_preview_get_native_window_id(lc->previewstream);
#endif
	}
	return 0;
}

/**
 * @ingroup media_parameters
 * Set the native window id where the preview video (local camera) is to be displayed.
 * This has to be used in conjonction with linphone_core_use_preview_window().
 * MacOS, Linux, Windows: if not set or zero the core will create its own window, unless the special id -1 is given.
**/
void linphone_core_set_native_preview_window_id(LinphoneCore *lc, void *id){
	if ((id == NULL)
#ifndef _WIN32
		|| ((unsigned long)id == (unsigned long)-1)
#endif
	) {
		unset_video_window_id(lc,TRUE,id);
	}
	lc->preview_window_id=id;
#ifdef VIDEO_ENABLED
	{
		LinphoneCall *call=linphone_core_get_current_call(lc);
		if (call!=NULL && call->videostream){
			video_stream_set_native_preview_window_id(call->videostream,id);
		}else if (lc->previewstream){
			video_preview_set_native_window_id(lc->previewstream,id);
		}
	}
#endif
}

/**
 * Can be used to disable video showing to free XV port
**/
void linphone_core_show_video(LinphoneCore *lc, bool_t show){
#ifdef VIDEO_ENABLED
	LinphoneCall *call=linphone_core_get_current_call(lc);
	ms_error("linphone_core_show_video %d", show);
	if (call!=NULL && call->videostream){
		video_stream_show_video(call->videostream,show);
	}
#endif
}

void linphone_core_use_preview_window(LinphoneCore *lc, bool_t yesno){
	lc->use_preview_window=yesno;
}
/**
 * @ingroup media_parameters
 *returns current device orientation
 */
int linphone_core_get_device_rotation(LinphoneCore *lc ) {
	return lc->device_rotation;
}
/**
 * @ingroup media_parameters
 * Tells the core the device current orientation. This can be used by capture filters
 * on mobile devices to select between portrait/landscape mode and to produce properly
 * oriented images. The exact meaning of the value in rotation if left to each device
 * specific implementations.
 *@param lc  object.
 *@param rotation . IOS supported values are 0 for UIInterfaceOrientationPortrait and 270 for UIInterfaceOrientationLandscapeRight.
 *
**/
void linphone_core_set_device_rotation(LinphoneCore *lc, int rotation) {
	if (rotation!=lc->device_rotation) ms_message("%s : rotation=%d\n", __FUNCTION__, rotation);
	lc->device_rotation = rotation;
#ifdef VIDEO_ENABLED
	{
		LinphoneCall *call=linphone_core_get_current_call(lc);
		if (call!=NULL && call->videostream){
			video_stream_set_device_rotation(call->videostream,rotation);
		}
	}
#endif
}

int linphone_core_get_camera_sensor_rotation(LinphoneCore *lc) {
#ifdef VIDEO_ENABLED
	LinphoneCall *call = linphone_core_get_current_call(lc);
	if ((call != NULL) && (call->videostream != NULL)) {
		return video_stream_get_camera_sensor_rotation(call->videostream);
	}
#endif
	return -1;
}

static MSVideoSizeDef supported_resolutions[]={
#if !ANDROID && !TARGET_OS_IPHONE
	{	{ MS_VIDEO_SIZE_1080P_W, MS_VIDEO_SIZE_1080P_H }	,	"1080p"	},
#endif
#if !ANDROID && !TARGET_OS_MAC /*limit to most common sizes because mac video API cannot list supported resolutions*/
	{	{ MS_VIDEO_SIZE_UXGA_W, MS_VIDEO_SIZE_UXGA_H }	,	"uxga"	},
	{	{ MS_VIDEO_SIZE_SXGA_MINUS_W, MS_VIDEO_SIZE_SXGA_MINUS_H }	,	"sxga-"	},
#endif
	{	{ MS_VIDEO_SIZE_720P_W, MS_VIDEO_SIZE_720P_H }	,	"720p"	},
#if !ANDROID && !TARGET_OS_MAC
	{	{ MS_VIDEO_SIZE_XGA_W, MS_VIDEO_SIZE_XGA_H }	,	"xga"	},
#endif
#if !ANDROID && !TARGET_OS_IPHONE
	{	{ MS_VIDEO_SIZE_SVGA_W, MS_VIDEO_SIZE_SVGA_H }	,	"svga"	},
	{	{ MS_VIDEO_SIZE_4CIF_W, MS_VIDEO_SIZE_4CIF_H }	,	"4cif"	},
#endif

	{	{ MS_VIDEO_SIZE_VGA_W, MS_VIDEO_SIZE_VGA_H }	,	"vga"	},
#if TARGET_OS_IPHONE
	{	{ MS_VIDEO_SIZE_IOS_MEDIUM_H, MS_VIDEO_SIZE_IOS_MEDIUM_W }	,	"ios-medium"	},
#endif
	{	{ MS_VIDEO_SIZE_CIF_W, MS_VIDEO_SIZE_CIF_H }	,	"cif"	},
#if !TARGET_OS_MAC || TARGET_OS_IPHONE /* OS_MAC is 1 for iPhone, but we need QVGA */
	{	{ MS_VIDEO_SIZE_QVGA_W, MS_VIDEO_SIZE_QVGA_H }	,	"qvga"	},
#endif
	{	{ MS_VIDEO_SIZE_QCIF_W, MS_VIDEO_SIZE_QCIF_H }	,	"qcif"	},
	{	{ 0,0 }			,	NULL	}
};

const MSVideoSizeDef *linphone_core_get_supported_video_sizes(LinphoneCore *lc){
	return supported_resolutions;
}

static MSVideoSize video_size_get_by_name(const char *name){
	MSVideoSizeDef *pdef=supported_resolutions;
	MSVideoSize null_vsize={0,0};
	MSVideoSize parsed;
	if (!name) return null_vsize;
	for(;pdef->name!=NULL;pdef++){
		if (strcasecmp(name,pdef->name)==0){
			return pdef->vsize;
		}
	}
	if (sscanf(name,"%ix%i",&parsed.width,&parsed.height)==2){
		return parsed;
	}
	ms_warning("Video resolution %s is not supported in linphone.",name);
	return null_vsize;
}

/* warning: function not reentrant*/
static const char *video_size_get_name(MSVideoSize vsize){
	MSVideoSizeDef *pdef=supported_resolutions;
	static char customsize[64]={0};
	for(;pdef->name!=NULL;pdef++){
		if (pdef->vsize.width==vsize.width && pdef->vsize.height==vsize.height){
			return pdef->name;
		}
	}
	if (vsize.width && vsize.height){
		snprintf(customsize,sizeof(customsize)-1,"%ix%i",vsize.width,vsize.height);
		return customsize;
	}
	return NULL;
}

static bool_t video_size_supported(MSVideoSize vsize){
	if (video_size_get_name(vsize)) return TRUE;
	ms_warning("Video resolution %ix%i is not supported in linphone.",vsize.width,vsize.height);
	return FALSE;
}

static void update_preview_size(LinphoneCore *lc, MSVideoSize oldvsize, MSVideoSize vsize){
	if (!ms_video_size_equal(oldvsize,vsize) && lc->previewstream!=NULL){
		toggle_video_preview(lc,FALSE);
		toggle_video_preview(lc,TRUE);
	}
}

void linphone_core_set_preferred_video_size(LinphoneCore *lc, MSVideoSize vsize){
	if (video_size_supported(vsize)){
		MSVideoSize oldvsize=lc->video_conf.preview_vsize;

		if (oldvsize.width==0){
			oldvsize=lc->video_conf.vsize;
		}
		lc->video_conf.vsize=vsize;
		update_preview_size(lc,oldvsize,vsize);

		if (linphone_core_ready(lc))
			lp_config_set_string(lc->config,"video","size",video_size_get_name(vsize));
	}
}

void linphone_core_set_preview_video_size(LinphoneCore *lc, MSVideoSize vsize){
	MSVideoSize oldvsize;
	if (vsize.width==0 && vsize.height==0){
		/*special case to reset the forced preview size mode*/
		lc->video_conf.preview_vsize=vsize;
		if (linphone_core_ready(lc))
			lp_config_set_string(lc->config,"video","preview_size",NULL);
		return;
	}
	oldvsize=lc->video_conf.preview_vsize;
	lc->video_conf.preview_vsize=vsize;
	if (!ms_video_size_equal(oldvsize,vsize) && lc->previewstream!=NULL){
		toggle_video_preview(lc,FALSE);
		toggle_video_preview(lc,TRUE);
	}
	if (linphone_core_ready(lc))
		lp_config_set_string(lc->config,"video","preview_size",video_size_get_name(vsize));
}

MSVideoSize linphone_core_get_preview_video_size(const LinphoneCore *lc){
	return lc->video_conf.preview_vsize;
}

MSVideoSize linphone_core_get_current_preview_video_size(const LinphoneCore *lc){
	MSVideoSize ret={0};
#ifndef VIDEO_ENABLED
	ms_error("linphone_core_get_current_preview_video_size() fail. Support for video is disabled");
#else
	if (lc->previewstream){
		ret=video_preview_get_current_size(lc->previewstream);
	}
#endif
	return ret;
}

void linphone_core_set_preview_video_size_by_name(LinphoneCore *lc, const char *name){
	MSVideoSize vsize=video_size_get_by_name(name);
	linphone_core_set_preview_video_size(lc,vsize);
}

void linphone_core_set_preferred_video_size_by_name(LinphoneCore *lc, const char *name){
	MSVideoSize vsize=video_size_get_by_name(name);
	MSVideoSize default_vsize={MS_VIDEO_SIZE_CIF_W,MS_VIDEO_SIZE_CIF_H};
	if (vsize.width!=0)	linphone_core_set_preferred_video_size(lc,vsize);
	else linphone_core_set_preferred_video_size(lc,default_vsize);
}

MSVideoSize linphone_core_get_preferred_video_size(const LinphoneCore *lc){
	return lc->video_conf.vsize;
}

char * linphone_core_get_preferred_video_size_name(const LinphoneCore *lc) {
	return ms_strdup(video_size_get_name(lc->video_conf.vsize));
}

void linphone_core_set_preferred_framerate(LinphoneCore *lc, float fps){
	lc->video_conf.fps=fps;
	if (linphone_core_ready(lc))
		lp_config_set_float(lc->config,"video","framerate",fps);
}

float linphone_core_get_preferred_framerate(LinphoneCore *lc){
	return lc->video_conf.fps;
}


void linphone_core_set_use_files(LinphoneCore *lc, bool_t yesno){
	lc->use_files=yesno;
}

const char * linphone_core_get_play_file(const LinphoneCore *lc) {
	return lc->play_file;
}

void linphone_core_set_play_file(LinphoneCore *lc, const char *file){
	LinphoneCall *call=linphone_core_get_current_call(lc);
	if (lc->play_file!=NULL){
		ms_free(lc->play_file);
		lc->play_file=NULL;
	}
	if (file!=NULL) {
		lc->play_file=ms_strdup(file);
		if (call && call->audiostream && call->audiostream->ms.state==MSStreamStarted)
			audio_stream_play(call->audiostream,file);
	}
}

const char * linphone_core_get_record_file(const LinphoneCore *lc) {
	return lc->rec_file;
}

void linphone_core_set_record_file(LinphoneCore *lc, const char *file){
	LinphoneCall *call=linphone_core_get_current_call(lc);
	if (lc->rec_file!=NULL){
		ms_free(lc->rec_file);
		lc->rec_file=NULL;
	}
	if (file!=NULL) {
		lc->rec_file=ms_strdup(file);
		if (call && call->audiostream)
			audio_stream_record(call->audiostream,file);
	}
}

typedef enum{
	LinphoneToneGenerator,
	LinphoneLocalPlayer
}LinphoneAudioResourceType;

static MSFilter *get_audio_resource(LinphoneCore *lc, LinphoneAudioResourceType rtype){
	LinphoneCall *call=linphone_core_get_current_call(lc);
	AudioStream *stream=NULL;
	RingStream *ringstream;
	if (call){
		stream=call->audiostream;
	}else if (linphone_core_is_in_conference(lc)){
		stream=linphone_conference_get_audio_stream(lc->conf_ctx);
	}
	if (stream){
		if (rtype==LinphoneToneGenerator) return stream->dtmfgen;
		if (rtype==LinphoneLocalPlayer) return stream->local_player;
		return NULL;
	}
	if (lc->ringstream==NULL){
		float amp=lp_config_get_float(lc->config,"sound","dtmf_player_amp",0.1f);
		MSSndCard *ringcard=lc->sound_conf.lsd_card ?lc->sound_conf.lsd_card : lc->sound_conf.ring_sndcard;
		if (ringcard == NULL)
			return NULL;

		ringstream=lc->ringstream=ring_start(NULL,0,ringcard);
		ms_filter_call_method(lc->ringstream->gendtmf,MS_DTMF_GEN_SET_DEFAULT_AMPLITUDE,&amp);
		lc->dmfs_playing_start_time = ms_get_cur_time_ms()/1000;
	}else{
		ringstream=lc->ringstream;
		if (lc->dmfs_playing_start_time!=0)
			lc->dmfs_playing_start_time = ms_get_cur_time_ms()/1000;
	}
	if (rtype==LinphoneToneGenerator) return ringstream->gendtmf;
	if (rtype==LinphoneLocalPlayer) return ringstream->source;
	return NULL;
}

static MSFilter *get_dtmf_gen(LinphoneCore *lc){
	return get_audio_resource(lc,LinphoneToneGenerator);
}

/**
 * @ingroup media_parameters
 * Plays a dtmf sound to the local user.
 * @param lc #LinphoneCore
 * @param dtmf DTMF to play ['0'..'16'] | '#' | '#'
 * @param duration_ms duration in ms, -1 means play until next further call to #linphone_core_stop_dtmf()
**/
void linphone_core_play_dtmf(LinphoneCore *lc, char dtmf, int duration_ms){
	MSFilter *f=get_dtmf_gen(lc);
	if (f==NULL){
		ms_error("No dtmf generator at this time !");
		return;
	}

	if (duration_ms > 0)
		ms_filter_call_method(f, MS_DTMF_GEN_PLAY, &dtmf);
	else ms_filter_call_method(f, MS_DTMF_GEN_START, &dtmf);
}

/**
 * Plays an audio file to the local user.
 * This function works at any time, during calls, or when no calls are running.
 * It doesn't request the underlying audio system to support multiple playback streams.
 * @param lc the linphone core
 * @param audiofile path to audio file in wav PCM 16 bit format.
 * @ingroup misc
**/
int linphone_core_play_local(LinphoneCore *lc, const char *audiofile){
	MSFilter *f=get_audio_resource(lc,LinphoneLocalPlayer);
	int loopms=-1;
	if (!f) return -1;
	ms_filter_call_method(f,MS_PLAYER_SET_LOOP,&loopms);
	if (ms_filter_call_method(f,MS_PLAYER_OPEN,(void*)audiofile)!=0){
		return -1;
	}
	ms_filter_call_method_noarg(f,MS_PLAYER_START);
	return 0;
}

void linphone_core_play_named_tone(LinphoneCore *lc, LinphoneToneID toneid){
	if (linphone_core_tone_indications_enabled(lc)){
		const char *audiofile=linphone_core_get_tone_file(lc,toneid);
		if (!audiofile){
			MSFilter *f=get_dtmf_gen(lc);
			MSDtmfGenCustomTone def;
			if (f==NULL){
				ms_error("No dtmf generator at this time !");
				return;
			}
			memset(&def,0,sizeof(def));
			def.amplitude=1;
			/*these are french tones, excepted the failed one, which is USA congestion tone (does not exist in France)*/
			switch(toneid){
				case LinphoneToneCallOnHold:
				case LinphoneToneCallWaiting:
					def.duration=300;
					def.frequencies[0]=440;
					def.interval=2000;
				break;
				case LinphoneToneBusy:
					def.duration=500;
					def.frequencies[0]=440;
					def.interval=500;
					def.repeat_count=3;
				break;
				case LinphoneToneCallLost:
					def.duration=250;
					def.frequencies[0]=480;
					def.frequencies[0]=620;
					def.interval=250;
					def.repeat_count=3;

				break;
				default:
					ms_warning("Unhandled tone id.");
			}
			if (def.duration>0)
				ms_filter_call_method(f, MS_DTMF_GEN_PLAY_CUSTOM,&def);
		}else{
			linphone_core_play_local(lc,audiofile);
		}
	}
}

void linphone_core_play_call_error_tone(LinphoneCore *lc, LinphoneReason reason){
	if (linphone_core_tone_indications_enabled(lc)){
		LinphoneToneDescription *tone=linphone_core_get_call_error_tone(lc,reason);
		if (tone){
			if (tone->audiofile){
				linphone_core_play_local(lc,tone->audiofile);
			}else if (tone->toneid!=LinphoneToneUndefined){
				linphone_core_play_named_tone(lc,tone->toneid);
			}
		}
	}
}

/**
 * @ingroup media_parameters
 *
 * Stops playing a dtmf started by linphone_core_play_dtmf().
**/
void linphone_core_stop_dtmf(LinphoneCore *lc){
	MSFilter *f=get_dtmf_gen(lc);
	if (f!=NULL)
		ms_filter_call_method_noarg (f, MS_DTMF_GEN_STOP);
}



/**
 * Retrieves the user pointer that was given to linphone_core_new()
 *
 * @ingroup initializing
**/
void *linphone_core_get_user_data(const LinphoneCore *lc){
	return lc->data;
}


/**
 * Associate a user pointer to the linphone core.
 *
 * @ingroup initializing
**/
void linphone_core_set_user_data(LinphoneCore *lc, void *userdata){
	lc->data=userdata;
}

int linphone_core_get_mtu(const LinphoneCore *lc){
	return lc->net_conf.mtu;
}

/**
 * Sets the maximum transmission unit size in bytes.
 * This information is useful for sending RTP packets.
 * Default value is 1500.
 *
 * @ingroup media_parameters
**/
void linphone_core_set_mtu(LinphoneCore *lc, int mtu){
	lc->net_conf.mtu=mtu;
	if (mtu>0){
		if (mtu<500){
			ms_error("MTU too small !");
			mtu=500;
		}
		ms_set_mtu(mtu);
		ms_message("MTU is supposed to be %i, rtp payload max size will be %i",mtu, ms_get_payload_max_size());
	}else ms_set_mtu(0);//use mediastreamer2 default value
}

void linphone_core_set_waiting_callback(LinphoneCore *lc, LinphoneCoreWaitingCallback cb, void *user_context){
	lc->wait_cb=cb;
	lc->wait_ctx=user_context;
}

void linphone_core_start_waiting(LinphoneCore *lc, const char *purpose){
	if (lc->wait_cb){
		lc->wait_ctx=lc->wait_cb(lc,lc->wait_ctx,LinphoneWaitingStart,purpose,0);
	}
}

void linphone_core_update_progress(LinphoneCore *lc, const char *purpose, float progress){
	if (lc->wait_cb){
		lc->wait_ctx=lc->wait_cb(lc,lc->wait_ctx,LinphoneWaitingProgress,purpose,progress);
	}else{
		ms_usleep(50000);
	}
}

void linphone_core_stop_waiting(LinphoneCore *lc){
	if (lc->wait_cb){
		lc->wait_ctx=lc->wait_cb(lc,lc->wait_ctx,LinphoneWaitingFinished,NULL,0);
	}
}

void linphone_core_set_rtp_transport_factories(LinphoneCore* lc, LinphoneRtpTransportFactories *factories){
	lc->rtptf=factories;
}

/**
 * Retrieve RTP statistics regarding current call.
 * @param lc the LinphoneCore
 * @param local RTP statistics computed locally.
 * @param remote RTP statistics computed by far end (obtained via RTCP feedback).
 *
 * @note Remote RTP statistics is not implemented yet.
 *
 * @return 0 or -1 if no call is running.
**/

int linphone_core_get_current_call_stats(LinphoneCore *lc, rtp_stats_t *local, rtp_stats_t *remote){
	LinphoneCall *call=linphone_core_get_current_call (lc);
	if (call!=NULL){
		if (call->audiostream!=NULL){
			memset(remote,0,sizeof(*remote));
			audio_stream_get_local_rtp_stats (call->audiostream,local);
			return 0;
		}
	}
	return -1;
}

void net_config_uninit(LinphoneCore *lc)
{
	net_config_t *config=&lc->net_conf;

	if (config->stun_server!=NULL){
		ms_free(config->stun_server);
	}
	if (config->stun_addrinfo){
		freeaddrinfo(config->stun_addrinfo);
		config->stun_addrinfo=NULL;
	}
	if (config->nat_address!=NULL){
		lp_config_set_string(lc->config,"net","nat_address",config->nat_address);
		ms_free(lc->net_conf.nat_address);
	}
	if (lc->net_conf.nat_address_ip !=NULL){
		ms_free(lc->net_conf.nat_address_ip);
	}
	lp_config_set_int(lc->config,"net","mtu",config->mtu);
}


void sip_config_uninit(LinphoneCore *lc)
{
	MSList *elem;
	int i;
	sip_config_t *config=&lc->sip_conf;
	bool_t still_registered=TRUE;

	lp_config_set_int(lc->config,"sip","guess_hostname",config->guess_hostname);
	lp_config_set_string(lc->config,"sip","contact",config->contact);
	lp_config_set_int(lc->config,"sip","inc_timeout",config->inc_timeout);
	lp_config_set_int(lc->config,"sip","in_call_timeout",config->in_call_timeout);
	lp_config_set_int(lc->config,"sip","delayed_timeout",config->delayed_timeout);
	lp_config_set_int(lc->config,"sip","use_ipv6",config->ipv6_enabled);
	lp_config_set_int(lc->config,"sip","register_only_when_network_is_up",config->register_only_when_network_is_up);
	lp_config_set_int(lc->config,"sip","register_only_when_upnp_is_ok",config->register_only_when_upnp_is_ok);

	if (lc->network_reachable) {
		for(elem=config->proxies;elem!=NULL;elem=ms_list_next(elem)){
			LinphoneProxyConfig *cfg=(LinphoneProxyConfig*)(elem->data);
			_linphone_proxy_config_unregister(cfg);	/* to unregister without changing the stored flag enable_register */
		}

		ms_message("Unregistration started.");

		for (i=0;i<20&&still_registered;i++){
			still_registered=FALSE;
			sal_iterate(lc->sal);
			for(elem=config->proxies;elem!=NULL;elem=ms_list_next(elem)){
				LinphoneProxyConfig *cfg=(LinphoneProxyConfig*)(elem->data);
				LinphoneRegistrationState state = linphone_proxy_config_get_state(cfg);
				still_registered|=(state==LinphoneRegistrationOk||state==LinphoneRegistrationProgress);
			}
			ms_usleep(100000);
		}
		if (i>=20) ms_warning("Cannot complete unregistration, giving up");
	}
	config->proxies=ms_list_free_with_data(config->proxies,(void (*)(void*)) _linphone_proxy_config_release);

	config->deleted_proxies=ms_list_free_with_data(config->deleted_proxies,(void (*)(void*)) _linphone_proxy_config_release);

	/*no longuer need to write proxy config if not changedlinphone_proxy_config_write_to_config_file(lc->config,NULL,i);*/	/*mark the end */

	lc->auth_info=ms_list_free_with_data(lc->auth_info,(void (*)(void*))linphone_auth_info_destroy);

	/*now that we are unregisted, we no longer need the tunnel.*/
#ifdef TUNNEL_ENABLED
	if (lc->tunnel) {
		linphone_tunnel_destroy(lc->tunnel);
		lc->tunnel=NULL;
		ms_message("Tunnel destroyed.");
	}
#endif

	sal_reset_transports(lc->sal);
	sal_unlisten_ports(lc->sal); /*to make sure no new messages are received*/
	if (lc->http_provider) {
		belle_sip_object_unref(lc->http_provider);
		lc->http_provider=NULL;
	}
	if (lc->http_verify_policy){
		belle_sip_object_unref(lc->http_verify_policy);
		lc->http_verify_policy=NULL;
	}
	sal_iterate(lc->sal); /*make sure event are purged*/
	sal_uninit(lc->sal);
	lc->sal=NULL;

	if (lc->sip_conf.guessed_contact)
		ms_free(lc->sip_conf.guessed_contact);
	if (config->contact)
		ms_free(config->contact);

}

void rtp_config_uninit(LinphoneCore *lc)
{
	rtp_config_t *config=&lc->rtp_conf;
	if (config->audio_rtp_min_port == config->audio_rtp_max_port) {
		lp_config_set_int(lc->config, "rtp", "audio_rtp_port", config->audio_rtp_min_port);
	} else {
		lp_config_set_range(lc->config, "rtp", "audio_rtp_port", config->audio_rtp_min_port, config->audio_rtp_max_port);
	}
	if (config->video_rtp_min_port == config->video_rtp_max_port) {
		lp_config_set_int(lc->config, "rtp", "video_rtp_port", config->video_rtp_min_port);
	} else {
		lp_config_set_range(lc->config, "rtp", "video_rtp_port", config->video_rtp_min_port, config->video_rtp_max_port);
	}
	if (config->text_rtp_min_port == config->text_rtp_max_port) {
		lp_config_set_int(lc->config, "rtp", "text_rtp_port", config->text_rtp_min_port);
	} else {
		lp_config_set_range(lc->config, "rtp", "text_rtp_port", config->text_rtp_min_port, config->text_rtp_max_port);
	}
	lp_config_set_int(lc->config,"rtp","audio_jitt_comp",config->audio_jitt_comp);
	lp_config_set_int(lc->config,"rtp","video_jitt_comp",config->video_jitt_comp);
	lp_config_set_int(lc->config,"rtp","nortp_timeout",config->nortp_timeout);
	lp_config_set_int(lc->config,"rtp","audio_adaptive_jitt_comp_enabled",config->audio_adaptive_jitt_comp_enabled);
	lp_config_set_int(lc->config,"rtp","video_adaptive_jitt_comp_enabled",config->video_adaptive_jitt_comp_enabled);
	ms_free(lc->rtp_conf.audio_multicast_addr);
	ms_free(lc->rtp_conf.video_multicast_addr);
	ms_free(config->srtp_suites);
}

static void sound_config_uninit(LinphoneCore *lc)
{
	sound_config_t *config=&lc->sound_conf;
	ms_free(config->cards);

	lp_config_set_string(lc->config,"sound","remote_ring",config->remote_ring);
	lp_config_set_float(lc->config,"sound","playback_gain_db",config->soft_play_lev);
	lp_config_set_float(lc->config,"sound","mic_gain_db",config->soft_mic_lev);

	if (config->local_ring) ms_free(config->local_ring);
	if (config->remote_ring) ms_free(config->remote_ring);
	lc->tones=ms_list_free_with_data(lc->tones, (void (*)(void*))linphone_tone_description_destroy);
}

static void video_config_uninit(LinphoneCore *lc)
{
	lp_config_set_string(lc->config,"video","size",video_size_get_name(linphone_core_get_preferred_video_size(lc)));
	lp_config_set_int(lc->config,"video","display",lc->video_conf.display);
	lp_config_set_int(lc->config,"video","capture",lc->video_conf.capture);
	if (lc->video_conf.cams)
		ms_free(lc->video_conf.cams);
}

void _linphone_core_codec_config_write(LinphoneCore *lc){
	if (linphone_core_ready(lc)){
		PayloadType *pt;
		codecs_config_t *config=&lc->codecs_conf;
		MSList *node;
		char key[50];
		int index;
		index=0;
		for(node=config->audio_codecs;node!=NULL;node=ms_list_next(node)){
			pt=(PayloadType*)(node->data);
			sprintf(key,"audio_codec_%i",index);
			lp_config_set_string(lc->config,key,"mime",pt->mime_type);
			lp_config_set_int(lc->config,key,"rate",pt->clock_rate);
			lp_config_set_int(lc->config,key,"channels",pt->channels);
			lp_config_set_int(lc->config,key,"enabled",linphone_core_payload_type_enabled(lc,pt));
			index++;
		}
		sprintf(key,"audio_codec_%i",index);
		lp_config_clean_section (lc->config,key);

		index=0;
		for(node=config->video_codecs;node!=NULL;node=ms_list_next(node)){
			pt=(PayloadType*)(node->data);
			sprintf(key,"video_codec_%i",index);
			lp_config_set_string(lc->config,key,"mime",pt->mime_type);
			lp_config_set_int(lc->config,key,"rate",pt->clock_rate);
			lp_config_set_int(lc->config,key,"enabled",linphone_core_payload_type_enabled(lc,pt));
			lp_config_set_string(lc->config,key,"recv_fmtp",pt->recv_fmtp);
			index++;
		}
		sprintf(key,"video_codec_%i",index);
		lp_config_clean_section (lc->config,key);
	}
}

static void codecs_config_uninit(LinphoneCore *lc)
{
	_linphone_core_codec_config_write(lc);
	ms_list_free_with_data(lc->codecs_conf.audio_codecs, (void (*)(void*))payload_type_destroy);
	ms_list_free_with_data(lc->codecs_conf.video_codecs, (void (*)(void*))payload_type_destroy);
	ms_list_free_with_data(lc->codecs_conf.text_codecs, (void (*)(void*))payload_type_destroy);
}

void ui_config_uninit(LinphoneCore* lc)
{
	ms_message("Destroying friends.");
	_linphone_friend_list_release(lc->friendlist);
	lc->friendlist = NULL;
	if (lc->subscribers){
		lc->subscribers = ms_list_free_with_data(lc->subscribers, (void (*)(void *))_linphone_friend_release);
	}
	if (lc->presence_model) {
		linphone_presence_model_unref(lc->presence_model);
		lc->presence_model = NULL;
	}
	ms_message("Destroying friends done.");
}

/**
 * Returns the LpConfig object used to manage the storage (config) file.
 *
 * @ingroup misc
 * The application can use the LpConfig object to insert its own private
 * sections and pairs of key=value in the configuration file.
 *
**/
LpConfig * linphone_core_get_config(LinphoneCore *lc){
	return lc->config;
}

LpConfig * linphone_core_create_lp_config(LinphoneCore *lc, const char *filename) {
	return lp_config_new(filename);
}

static void linphone_core_uninit(LinphoneCore *lc)
{
	linphone_task_list_free(&lc->hooks);
	lc->video_conf.show_local = FALSE;

	while(lc->calls)
	{
		LinphoneCall *the_call = lc->calls->data;
		linphone_core_terminate_call(lc,the_call);
		linphone_core_iterate(lc);
		ms_usleep(50000);
	}

	linphone_friend_list_close_subscriptions(lc->friendlist);
	lc->chatrooms = ms_list_free_with_data(lc->chatrooms, (MSIterateFunc)linphone_chat_room_release);

	linphone_core_set_state(lc,LinphoneGlobalShutdown,"Shutting down");
#ifdef VIDEO_ENABLED
	if (lc->previewstream!=NULL){
		video_preview_stop(lc->previewstream);
		lc->previewstream=NULL;
	}
#endif

	lc->msevq=NULL;
	/* save all config */
	ui_config_uninit(lc);
	sip_config_uninit(lc);
	net_config_uninit(lc);
	rtp_config_uninit(lc);
	linphone_core_stop_ringing(lc);
	sound_config_uninit(lc);
	video_config_uninit(lc);
	codecs_config_uninit(lc);

	sip_setup_unregister_all();

#ifdef BUILD_UPNP
	if(lc->upnp != NULL) {
		linphone_upnp_context_destroy(lc->upnp);
		lc->upnp = NULL;
	}
#endif //BUILD_UPNP

	if (lp_config_needs_commit(lc->config)) lp_config_sync(lc->config);
	lp_config_destroy(lc->config);
	lc->config = NULL; /* Mark the config as NULL to block further calls */

	ms_list_for_each(lc->call_logs,(void (*)(void*))linphone_call_log_unref);
	lc->call_logs=ms_list_free(lc->call_logs);

	ms_list_for_each(lc->last_recv_msg_ids,ms_free);
	lc->last_recv_msg_ids=ms_list_free(lc->last_recv_msg_ids);

	if(lc->zrtp_secrets_cache != NULL) {
		ms_free(lc->zrtp_secrets_cache);
	}
	if(lc->user_certificates_path != NULL) {
		ms_free(lc->user_certificates_path);
	}
	if(lc->play_file!=NULL){
		ms_free(lc->play_file);
	}
	if(lc->rec_file!=NULL){
		ms_free(lc->rec_file);
	}
	if (lc->chat_db_file){
		ms_free(lc->chat_db_file);
	}
<<<<<<< HEAD
	
=======
	if (lc->ringtoneplayer) {
		linphone_ringtoneplayer_destroy(lc->ringtoneplayer);
	}
>>>>>>> 72be1c46
	linphone_core_free_payload_types(lc);
	if (lc->supported_formats) ms_free(lc->supported_formats);
	linphone_core_message_storage_close(lc);
	linphone_core_call_log_storage_close(lc);
	ms_exit();
	linphone_core_set_state(lc,LinphoneGlobalOff,"Off");
	linphone_core_deactivate_log_serialization_if_needed();
	ms_list_free_with_data(lc->vtable_refs,(void (*)(void *))v_table_reference_destroy);
}

static void set_network_reachable(LinphoneCore* lc,bool_t isReachable, time_t curtime){
	// second get the list of available proxies
	const MSList *elem=linphone_core_get_proxy_config_list(lc);

	if (lc->network_reachable==isReachable) return; // no change, ignore.
	lc->network_reachable_to_be_notified=TRUE;
	ms_message("Network state is now [%s]",isReachable?"UP":"DOWN");
	for(;elem!=NULL;elem=elem->next){
		LinphoneProxyConfig *cfg=(LinphoneProxyConfig*)elem->data;
		if (linphone_proxy_config_register_enabled(cfg) ) {
			if (!isReachable) {
				linphone_proxy_config_stop_refreshing(cfg);
				linphone_proxy_config_set_state(cfg, LinphoneRegistrationNone,"Registration impossible (network down)");
			}else{
				cfg->commit=TRUE;
			}
		}
	}
	lc->netup_time=curtime;
	lc->network_reachable=isReachable;

	if (!lc->network_reachable){
		linphone_core_invalidate_friend_subscriptions(lc);
		sal_reset_transports(lc->sal);
		/*mark all calls as broken, so that they can be either dropped immediately or restaured when network will be back*/
		ms_list_for_each(lc->calls, (MSIterateFunc) linphone_call_set_broken);
	}else{
		linphone_core_resolve_stun_server(lc);
		if (lp_config_get_int(lc->config, "net", "recreate_sockets_when_network_is_up", 0)){
			ms_list_for_each(lc->calls, (MSIterateFunc)linphone_call_refresh_sockets);
		}
	}
#ifdef BUILD_UPNP
	if(lc->upnp == NULL) {
		if(isReachable && linphone_core_get_firewall_policy(lc) == LinphonePolicyUseUpnp) {
			lc->upnp = linphone_upnp_context_new(lc);
		}
	} else {
		if(!isReachable && linphone_core_get_firewall_policy(lc) == LinphonePolicyUseUpnp) {
			linphone_upnp_context_destroy(lc->upnp);
			lc->upnp = NULL;
		}
	}
#endif
}

void linphone_core_refresh_registers(LinphoneCore* lc) {
	const MSList *elem;
	if (!lc->network_reachable) {
		ms_warning("Refresh register operation not available (network unreachable)");
		return;
	}
	elem=linphone_core_get_proxy_config_list(lc);
	for(;elem!=NULL;elem=elem->next){
		LinphoneProxyConfig *cfg=(LinphoneProxyConfig*)elem->data;
		if (linphone_proxy_config_register_enabled(cfg) && linphone_proxy_config_get_expires(cfg)>0) {
			linphone_proxy_config_refresh_register(cfg);
		}
	}
}

void __linphone_core_invalidate_registers(LinphoneCore* lc){
	const MSList *elem=linphone_core_get_proxy_config_list(lc);
	for(;elem!=NULL;elem=elem->next){
		LinphoneProxyConfig *cfg=(LinphoneProxyConfig*)elem->data;
		if (linphone_proxy_config_register_enabled(cfg)) {
			linphone_proxy_config_edit(cfg);
			linphone_proxy_config_done(cfg);
		}
	}
}

void linphone_core_set_network_reachable(LinphoneCore* lc,bool_t isReachable) {
	//first disable automatic mode
	if (lc->auto_net_state_mon) {
		ms_message("Disabling automatic network state monitoring");
		lc->auto_net_state_mon=FALSE;
	}
	set_network_reachable(lc,isReachable, ms_time(NULL));
}

bool_t linphone_core_is_network_reachable(LinphoneCore* lc) {
	return lc->network_reachable;
}
ortp_socket_t linphone_core_get_sip_socket(LinphoneCore *lc){
	return sal_get_socket(lc->sal);
}
/**
 * Destroys a LinphoneCore
 *
 * @ingroup initializing
**/
void linphone_core_destroy(LinphoneCore *lc){
	linphone_core_uninit(lc);
	ms_free(lc);
}
/**
 * Get the number of Call
 *
 * @ingroup call_control
**/
int linphone_core_get_calls_nb(const LinphoneCore *lc){
	return  ms_list_size(lc->calls);;
}

/**
 * Check if we do not have exceed the number of simultaneous call
 *
 * @ingroup call_control
**/
bool_t linphone_core_can_we_add_call(LinphoneCore *lc)
{
	if(linphone_core_get_calls_nb(lc) < lc->max_calls)
		return TRUE;
	ms_message("Maximum amount of simultaneous calls reached !");
	return FALSE;
}

static void notify_soundcard_usage(LinphoneCore *lc, bool_t used){
	MSSndCard *card=lc->sound_conf.capt_sndcard;
	if (card && ms_snd_card_get_capabilities(card) & MS_SND_CARD_CAP_IS_SLOW){
		ms_snd_card_set_usage_hint(card,used);
	}
}

void linphone_core_soundcard_hint_check( LinphoneCore* lc){
	MSList* the_calls = lc->calls;
	LinphoneCall* call = NULL;
	bool_t dont_need_sound = TRUE;
	bool_t use_rtp_io = lp_config_get_int(lc->config, "sound", "rtp_io", FALSE);

	/* check if the remaining calls are paused */
	while( the_calls ){
		call = the_calls->data;
		if( call->state != LinphoneCallPausing && call->state != LinphoneCallPaused ){
			dont_need_sound = FALSE;
			break;
		}
		the_calls = the_calls->next;
	}

	/* if no more calls or all calls are paused, we can free the soundcard */
	if ( (lc->calls==NULL || dont_need_sound) && !lc->use_files && !use_rtp_io){
		ms_message("Notifying soundcard that we don't need it anymore for calls.");
		notify_soundcard_usage(lc,FALSE);
	}
}

int linphone_core_add_call( LinphoneCore *lc, LinphoneCall *call)
{
	if (linphone_core_can_we_add_call(lc)){
		if (lc->calls==NULL) notify_soundcard_usage(lc,TRUE);
		lc->calls = ms_list_append(lc->calls,call);
		return 0;
	}
	return -1;
}

int linphone_core_del_call( LinphoneCore *lc, LinphoneCall *call)
{
	MSList *it;
	MSList *the_calls = lc->calls;

	it=ms_list_find(the_calls,call);
	if (it)
	{
		the_calls = ms_list_remove_link(the_calls,it);
	}
	else
	{
		ms_warning("could not find the call into the list\n");
		return -1;
	}
	lc->calls = the_calls;

	return 0;
}

void linphone_core_set_remote_ringback_tone(LinphoneCore *lc, const char *file){
	if (lc->sound_conf.ringback_tone){
		ms_free(lc->sound_conf.ringback_tone);
		lc->sound_conf.ringback_tone=NULL;
	}
	if (file)
		lc->sound_conf.ringback_tone=ms_strdup(file);
}

const char *linphone_core_get_remote_ringback_tone(const LinphoneCore *lc){
	return lc->sound_conf.ringback_tone;
}

void linphone_core_set_ring_during_incoming_early_media(LinphoneCore *lc, bool_t enable) {
	lp_config_set_int(lc->config, "sound", "ring_during_incoming_early_media", (int)enable);
}

bool_t linphone_core_get_ring_during_incoming_early_media(const LinphoneCore *lc) {
	return (bool_t)lp_config_get_int(lc->config, "sound", "ring_during_incoming_early_media", 0);
}

LinphonePayloadType* linphone_core_find_payload_type(LinphoneCore* lc, const char* type, int rate, int channels) {
	LinphonePayloadType* result = find_payload_type_from_list(type, rate, channels, linphone_core_get_audio_codecs(lc));
	if (result)  {
		return result;
	} else {
		result = find_payload_type_from_list(type, rate, 0, linphone_core_get_video_codecs(lc));
		if (result) {
			return result;
		}
	}
	/*not found*/
	return NULL;
}

const char* linphone_configuring_state_to_string(LinphoneConfiguringState cs){
	switch(cs){
		case LinphoneConfiguringSuccessful:
			return "LinphoneConfiguringSuccessful";
		break;
		case LinphoneConfiguringFailed:
			return "LinphoneConfiguringFailed";
		break;
		case LinphoneConfiguringSkipped:
			return "LinphoneConfiguringSkipped";
		break;
	}
	return NULL;
}

const char *linphone_global_state_to_string(LinphoneGlobalState gs){
	switch(gs){
		case LinphoneGlobalOff:
			return "LinphoneGlobalOff";
		break;
		case LinphoneGlobalOn:
			return "LinphoneGlobalOn";
		break;
		case LinphoneGlobalStartup:
			return "LinphoneGlobalStartup";
		break;
		case LinphoneGlobalShutdown:
			return "LinphoneGlobalShutdown";
		case LinphoneGlobalConfiguring:
			return "LinphoneGlobalConfiguring";
		break;
	}
	return NULL;
}

LinphoneGlobalState linphone_core_get_global_state(const LinphoneCore *lc){
	return lc->state;
}


static LinphoneCallParams *_create_call_params(LinphoneCore *lc){
	LinphoneCallParams *p=linphone_call_params_new();
	linphone_core_init_default_params(lc, p);
	return p;
}


/**
 * Create a LinphoneCallParams suitable for linphone_core_invite_with_params(), linphone_core_accept_call_with_params(), linphone_core_accept_early_media_with_params(),
 * linphone_core_accept_call_update().
 * The parameters are initialized according to the current LinphoneCore configuration and the current state of the LinphoneCall.
 * @param lc the LinphoneCore
 * @param call the call for which the parameters are to be build, or NULL in the case where the parameters are to be used for a new outgoing call.
 * @return a new LinphoneCallParams
 * @ingroup call_control
 */
LinphoneCallParams *linphone_core_create_call_params(LinphoneCore *lc, LinphoneCall *call){
	if (!call) return _create_call_params(lc);
	if (call->params){
		return linphone_call_params_copy(call->params);
	}
	ms_error("linphone_core_create_call_params(): call [%p] is not in a state where call params can be created or used.", call);
	return NULL;
}

const char *linphone_reason_to_string(LinphoneReason err){
	switch(err){
		case LinphoneReasonNone:
			return "No error";
		case LinphoneReasonNoResponse:
			return "No response";
		case LinphoneReasonForbidden:
			return "Bad credentials";
		case LinphoneReasonDeclined:
			return "Call declined";
		case LinphoneReasonNotFound:
			return "User not found";
		case LinphoneReasonNotAnswered:
			return "Not answered";
		case LinphoneReasonBusy:
			return "Busy";
		case LinphoneReasonMedia:
			return "Incompatible media capabilities";
		case LinphoneReasonIOError:
			return "IO error";
		case LinphoneReasonDoNotDisturb:
			return "Do not disturb";
		case LinphoneReasonUnauthorized:
			return "Unauthorized";
		case LinphoneReasonNotAcceptable:
			return "Not acceptable here";
		case LinphoneReasonNoMatch:
			return "No match";
		case LinphoneReasonMovedPermanently:
			return "Moved permanently";
		case LinphoneReasonGone:
			return "Gone";
		case LinphoneReasonTemporarilyUnavailable:
			return "Temporarily unavailable";
		case LinphoneReasonAddressIncomplete:
			return "Address incomplete";
		case LinphoneReasonNotImplemented:
			return "Not implemented";
		case LinphoneReasonBadGateway:
			return "Bad gateway";
		case LinphoneReasonServerTimeout:
			return "Server timeout";
		case LinphoneReasonUnknown:
			return "Unknown error";
	}
	return "unknown error";
}

const char *linphone_error_to_string(LinphoneReason err){
	return linphone_reason_to_string(err);
}
/**
 * Enables signaling keep alive
 */
void linphone_core_enable_keep_alive(LinphoneCore* lc,bool_t enable) {
#ifdef BUILD_UPNP
	if (linphone_core_get_firewall_policy(lc)==LinphonePolicyUseUpnp) {
		enable = FALSE;
	}
#endif //BUILD_UPNP
	if (enable > 0) {
		sal_use_tcp_tls_keepalive(lc->sal,lc->sip_conf.tcp_tls_keepalive);
		sal_set_keepalive_period(lc->sal,lc->sip_conf.keepalive_period);
	} else {
		sal_set_keepalive_period(lc->sal,0);
	}
}
/**
 * Is signaling keep alive enabled
 */
bool_t linphone_core_keep_alive_enabled(LinphoneCore* lc) {
	return sal_get_keepalive_period(lc->sal) > 0;
}

void linphone_core_start_dtmf_stream(LinphoneCore* lc) {
	get_dtmf_gen(lc); /*make sure ring stream is started*/
	lc->ringstream_autorelease=FALSE; /*disable autorelease mode*/
}

/**
 * Whenever the liblinphone is playing a ring to advertise an incoming call or ringback of an outgoing call, this function stops
 * the ringing. Typical use is to stop ringing when the user requests to ignore the call.
 *
 * @param lc The LinphoneCore object
 *
 * @ingroup media_parameters
**/
void linphone_core_stop_ringing(LinphoneCore* lc) {
	LinphoneCall *call=linphone_core_get_current_call(lc);
	if (linphone_ringtoneplayer_is_started(lc->ringtoneplayer)) {
		linphone_ringtoneplayer_stop(lc->ringtoneplayer);
	}
	if (lc->ringstream) {
		ring_stop(lc->ringstream);
		lc->ringstream=NULL;
		lc->dmfs_playing_start_time=0;
		lc->ringstream_autorelease=TRUE;
	}
	if (call && call->ringing_beep){
		linphone_core_stop_dtmf(lc);
		call->ringing_beep=FALSE;
	}
}

void linphone_core_stop_dtmf_stream(LinphoneCore* lc) {
	if (lc->dmfs_playing_start_time!=0) {
		linphone_core_stop_ringing(lc);
	}
}

int linphone_core_get_max_calls(LinphoneCore *lc) {
	return lc->max_calls;
}
void linphone_core_set_max_calls(LinphoneCore *lc, int max) {
	lc->max_calls=max;
}


void linphone_core_add_iterate_hook(LinphoneCore *lc, LinphoneCoreIterateHook hook, void *hook_data){
	linphone_task_list_add(&lc->hooks, hook, hook_data);
}

static void linphone_core_run_hooks(LinphoneCore *lc){
	linphone_task_list_run(&lc->hooks);
}

void linphone_core_remove_iterate_hook(LinphoneCore *lc, LinphoneCoreIterateHook hook, void *hook_data){
	linphone_task_list_remove(&lc->hooks, hook, hook_data);

}

void linphone_core_set_zrtp_secrets_file(LinphoneCore *lc, const char* file){
	if (lc->zrtp_secrets_cache != NULL) {
		ms_free(lc->zrtp_secrets_cache);
	}
	lc->zrtp_secrets_cache=file ? ms_strdup(file) : NULL;
}

const char *linphone_core_get_zrtp_secrets_file(LinphoneCore *lc){
	return lc->zrtp_secrets_cache;
}

void linphone_core_set_user_certificates_path(LinphoneCore *lc, const char* path){
	char* new_value;
	new_value = path?ms_strdup(path):NULL;
	if (lc->user_certificates_path) ms_free(lc->user_certificates_path);
	lp_config_set_string(lc->config,"misc","user_certificates_path",lc->user_certificates_path=new_value);
	return ;
}

const char *linphone_core_get_user_certificates_path(LinphoneCore *lc){
	return lc->user_certificates_path;
}

LinphoneCall* linphone_core_find_call_from_uri(const LinphoneCore *lc, const char *uri) {
	MSList *calls;
	LinphoneCall *c;
	const LinphoneAddress *address;
	char *current_uri;

	if (uri == NULL) return NULL;
	calls=lc->calls;
	while(calls) {
		c=(LinphoneCall*)calls->data;
		calls=calls->next;
		address = linphone_call_get_remote_address(c);
		current_uri=linphone_address_as_string_uri_only(address);
		if (strcmp(uri,current_uri)==0) {
			ms_free(current_uri);
			return c;
		} else {
			ms_free(current_uri);
		}
	}
	return NULL;
}


/**
 * Check if a call will need the sound resources.
 *
 * @ingroup call_control
 * @param lc The LinphoneCore
**/
bool_t linphone_core_sound_resources_locked(LinphoneCore *lc){
	MSList *elem;
	for(elem=lc->calls;elem!=NULL;elem=elem->next) {
		LinphoneCall *c=(LinphoneCall*)elem->data;
		switch (c->state) {
			case LinphoneCallOutgoingInit:
			case LinphoneCallOutgoingProgress:
			case LinphoneCallOutgoingRinging:
			case LinphoneCallOutgoingEarlyMedia:
			case LinphoneCallConnected:
			case LinphoneCallRefered:
			case LinphoneCallIncomingEarlyMedia:
			case LinphoneCallUpdating:
				ms_message("Call %p is locking sound resources.",c);
				return TRUE;
			default:
				break;
		}
	}
	return FALSE;
}

void linphone_core_set_srtp_enabled(LinphoneCore *lc, bool_t enabled) {
	lp_config_set_int(lc->config,"sip","srtp",(int)enabled);
}

const char *linphone_media_encryption_to_string(LinphoneMediaEncryption menc){
	switch(menc){
		case LinphoneMediaEncryptionSRTP:
			return "LinphoneMediaEncryptionSRTP";
		case LinphoneMediaEncryptionDTLS:
			return "LinphoneMediaEncryptionDTLS";
		case LinphoneMediaEncryptionZRTP:
			return "LinphoneMediaEncryptionZRTP";
		case LinphoneMediaEncryptionNone:
			return "LinphoneMediaEncryptionNone";
	}
	ms_error("Invalid LinphoneMediaEncryption value %i",(int)menc);
	return "INVALID";
}


bool_t linphone_core_media_encryption_supported(const LinphoneCore *lc, LinphoneMediaEncryption menc){
	switch(menc){
		case LinphoneMediaEncryptionSRTP:
			return ms_srtp_supported();
		case LinphoneMediaEncryptionDTLS:
			return ms_dtls_srtp_available();
		case LinphoneMediaEncryptionZRTP:
			return ms_zrtp_available();
		case LinphoneMediaEncryptionNone:
			return TRUE;
	}
	return FALSE;
}

int linphone_core_set_media_encryption(LinphoneCore *lc, LinphoneMediaEncryption menc) {
	const char *type="none";
	int ret=-1;

	switch(menc){
		case LinphoneMediaEncryptionSRTP:
			if (!ms_srtp_supported()){
				ms_warning("SRTP not supported by library.");
				type="none";
				ret=-1;
			}else{
				type="srtp";
				ret = 0;
			}
		break;
		case LinphoneMediaEncryptionZRTP:
			if (!ms_zrtp_available()){
				ms_warning("ZRTP not supported by library.");
				type="none";
				ret=-1;
			}else {
				type="zrtp";
				ret = 0;
			}
		break;
		case LinphoneMediaEncryptionDTLS:
			if (!ms_dtls_srtp_available()){
				ms_warning("DTLS not supported by library.");
				type="none";
				ret=-1;
			}else {
				type="dtls";
				ret = 0;
			}
		break;
		case LinphoneMediaEncryptionNone:
			type = "none";
			ret = 0;
		break;
	}
	lp_config_set_string(lc->config,"sip","media_encryption",type);
	return ret;
}

LinphoneMediaEncryption linphone_core_get_media_encryption(LinphoneCore *lc) {
	const char* menc = lp_config_get_string(lc->config, "sip", "media_encryption", NULL);

	if (menc == NULL)
		return LinphoneMediaEncryptionNone;
	else if (strcmp(menc, "srtp")==0)
		return LinphoneMediaEncryptionSRTP;
	else if (strcmp(menc, "dtls")==0)
		return LinphoneMediaEncryptionDTLS;
	else if (strcmp(menc, "zrtp")==0)
		return LinphoneMediaEncryptionZRTP;
	else
		return LinphoneMediaEncryptionNone;
}

bool_t linphone_core_is_media_encryption_mandatory(LinphoneCore *lc) {
	return (bool_t)lp_config_get_int(lc->config, "sip", "media_encryption_mandatory", 0);
}

void linphone_core_set_media_encryption_mandatory(LinphoneCore *lc, bool_t m) {
	lp_config_set_int(lc->config, "sip", "media_encryption_mandatory", (int)m);
}

void linphone_core_init_default_params(LinphoneCore*lc, LinphoneCallParams *params) {
	params->has_audio = TRUE;
	params->has_video=linphone_core_video_enabled(lc) && lc->video_policy.automatically_initiate;
	params->media_encryption=linphone_core_get_media_encryption(lc);
	params->in_conference=FALSE;
	params->realtimetext_enabled = linphone_core_realtime_text_enabled(lc);
	params->privacy=LinphonePrivacyDefault;
	params->avpf_enabled=linphone_core_get_avpf_mode(lc);
    params->implicit_rtcp_fb = lp_config_get_int(lc->config,"rtp","rtcp_fb_implicit_rtcp_fb",TRUE);
	params->audio_dir=LinphoneMediaDirectionSendRecv;
	params->video_dir=LinphoneMediaDirectionSendRecv;
	params->real_early_media=lp_config_get_int(lc->config,"misc","real_early_media",FALSE);
	params->audio_multicast_enabled=linphone_core_audio_multicast_enabled(lc);
	params->video_multicast_enabled=linphone_core_video_multicast_enabled(lc);
}

void linphone_core_set_device_identifier(LinphoneCore *lc,const char* device_id) {
	if (lc->device_id) ms_free(lc->device_id);
	lc->device_id=ms_strdup(device_id);
}
const char*  linphone_core_get_device_identifier(const LinphoneCore *lc) {
	return lc->device_id;
}

/**
 * Set the DSCP field for SIP signaling channel.
 *
 * @ingroup network_parameters
 * * The DSCP defines the quality of service in IP packets.
 *
**/
void linphone_core_set_sip_dscp(LinphoneCore *lc, int dscp){
	sal_set_dscp(lc->sal,dscp);
	if (linphone_core_ready(lc)){
		lp_config_set_int_hex(lc->config,"sip","dscp",dscp);
		_linphone_core_apply_transports(lc);
	}
}

/**
 * Get the DSCP field for SIP signaling channel.
 *
 * @ingroup network_parameters
 * * The DSCP defines the quality of service in IP packets.
 *
**/
int linphone_core_get_sip_dscp(const LinphoneCore *lc){
	return lp_config_get_int(lc->config,"sip","dscp",0x1a);
}

/**
 * Set the DSCP field for outgoing audio streams.
 *
 * @ingroup network_parameters
 * The DSCP defines the quality of service in IP packets.
 *
**/
void linphone_core_set_audio_dscp(LinphoneCore *lc, int dscp){
	if (linphone_core_ready(lc))
		lp_config_set_int_hex(lc->config,"rtp","audio_dscp",dscp);
}

/**
 * Get the DSCP field for outgoing audio streams.
 *
 * @ingroup network_parameters
 * The DSCP defines the quality of service in IP packets.
 *
**/
int linphone_core_get_audio_dscp(const LinphoneCore *lc){
	return lp_config_get_int(lc->config,"rtp","audio_dscp",0x2e);
}

/**
 * Set the DSCP field for outgoing video streams.
 *
 * @ingroup network_parameters
 * The DSCP defines the quality of service in IP packets.
 *
**/
void linphone_core_set_video_dscp(LinphoneCore *lc, int dscp){
	if (linphone_core_ready(lc))
		lp_config_set_int_hex(lc->config,"rtp","video_dscp",dscp);

}

/**
 * Get the DSCP field for outgoing video streams.
 *
 * @ingroup network_parameters
 * The DSCP defines the quality of service in IP packets.
 *
**/
int linphone_core_get_video_dscp(const LinphoneCore *lc){
	return lp_config_get_int(lc->config,"rtp","video_dscp",0);
}


/**
 * Sets the database filename where chat messages will be stored.
 * If the file does not exist, it will be created.
 * @ingroup initializing
 * @param lc the linphone core
 * @param path filesystem path
**/
void linphone_core_set_chat_database_path(LinphoneCore *lc, const char *path){
	if (lc->chat_db_file){
		ms_free(lc->chat_db_file);
		lc->chat_db_file=NULL;
	}
	if (path) {
		lc->chat_db_file=ms_strdup(path);
		linphone_core_message_storage_init(lc);
	}
}
void linphone_core_enable_sdp_200_ack(LinphoneCore *lc, bool_t enable) {
	lp_config_set_int(lc->config,"sip","sdp_200_ack",lc->sip_conf.sdp_200_ack=enable);
}
bool_t linphone_core_sdp_200_ack_enabled(const LinphoneCore *lc) {
	return lc->sip_conf.sdp_200_ack!=0;
}

void linphone_core_set_file_transfer_server(LinphoneCore *core, const char * server_url) {
	lp_config_set_string(core->config, "misc", "file_transfer_server_url", server_url);
}

const char * linphone_core_get_file_transfer_server(LinphoneCore *core) {
	return lp_config_get_string(core->config, "misc", "file_transfer_server_url", NULL);
}

/**
 * This function controls signaling features supported by the core.
 * They are typically included in a SIP Supported header.
 * @param lc the LinphoneCore
 * @param tag the feature tag name
 * @ingroup initializing
**/
void linphone_core_add_supported_tag(LinphoneCore *lc, const char *tag){
	sal_add_supported_tag(lc->sal,tag);
	lp_config_set_string(lc->config,"sip","supported",sal_get_supported_tags(lc->sal));
}

/**
 * Remove a supported tag. @see linphone_core_add_supported_tag()
 * @param lc the LinphoneCore
 * @param tag the tag to remove
 * @ingroup initializing
**/
void linphone_core_remove_supported_tag(LinphoneCore *lc, const char *tag){
	sal_remove_supported_tag(lc->sal,tag);
	lp_config_set_string(lc->config,"sip","supported",sal_get_supported_tags(lc->sal));
}

/**
 * Enable RTCP feedback (also known as RTP/AVPF profile).
 * Setting LinphoneAVPFDefault is equivalent to LinphoneAVPFDisabled.
 * This setting can be overriden per LinphoneProxyConfig with linphone_proxy_config_set_avpf_mode().
 * The value set here is used for calls placed or received out of any proxy configured, or if the proxy config is configured with LinphoneAVPFDefault.
 * @param lc the LinphoneCore
 * @param mode the mode.
 * @ingroup media_parameters
**/
void linphone_core_set_avpf_mode(LinphoneCore *lc, LinphoneAVPFMode mode){
	if (mode==LinphoneAVPFDefault) mode=LinphoneAVPFDisabled;
	lc->rtp_conf.avpf_mode=mode;
	if (linphone_core_ready(lc)) lp_config_set_int(lc->config,"rtp","avpf",mode);
}

/**
 * Return AVPF enablement. See linphone_core_set_avpf_mode() .
 * @param lc the core
 * @return the avpf enablement mode.
 * @ingroup media_parameters
**/
LinphoneAVPFMode linphone_core_get_avpf_mode(const LinphoneCore *lc){
	return lc->rtp_conf.avpf_mode;
}

/**
 * Return the avpf report interval in seconds.
 * @param lc the LinphoneCore
 * @return the avpf report interval in seconds.
 * @ingroup media_parameters
**/
int linphone_core_get_avpf_rr_interval(const LinphoneCore *lc){
	return lp_config_get_int(lc->config,"rtp","avpf_rr_interval",5);
}

/**
 * Set the avpf report interval in seconds.
 * This value can be overriden by the proxy config using linphone_proxy_config_set_avpf_rr_interval().
 * @param lc the core
 * @param interval interval in seconds.
 * @ingroup media_parameters
**/
void linphone_core_set_avpf_rr_interval(LinphoneCore *lc, int interval){
	lp_config_set_int(lc->config,"rtp","avpf_rr_interval",interval);
}

int linphone_payload_type_get_type(const LinphonePayloadType *pt) {
	return pt->type;
}

int linphone_payload_type_get_normal_bitrate(const LinphonePayloadType *pt) {
	return pt->normal_bitrate;
}

const char * linphone_payload_type_get_mime_type(const LinphonePayloadType *pt) {
	return pt->mime_type;
}

int linphone_payload_type_get_channels(const LinphonePayloadType *pt) {
	return pt->channels;
}

int linphone_core_set_audio_multicast_addr(LinphoneCore *lc, const char* ip) {
	char* new_value;
	if (ip && !ms_is_multicast(ip)) {
		ms_error("Cannot set multicast audio addr to core [%p] because [%s] is not multicast",lc,ip);
		return -1;
	}
	new_value = ip?ms_strdup(ip):NULL;
	if (lc->rtp_conf.audio_multicast_addr) ms_free(lc->rtp_conf.audio_multicast_addr);
	lp_config_set_string(lc->config,"rtp","audio_multicast_addr",lc->rtp_conf.audio_multicast_addr=new_value);
	return 0;
}

int linphone_core_set_video_multicast_addr(LinphoneCore *lc, const char* ip) {
	char* new_value;
	if (ip && !ms_is_multicast(ip)) {
		ms_error("Cannot set multicast video addr to core [%p] because [%s] is not multicast",lc,ip);
		return -1;
	}
	new_value = ip?ms_strdup(ip):NULL;
	if (lc->rtp_conf.video_multicast_addr) ms_free(lc->rtp_conf.video_multicast_addr);
	lp_config_set_string(lc->config,"rtp","video_multicast_addr",lc->rtp_conf.video_multicast_addr=new_value);
	return 0;
}

const char* linphone_core_get_audio_multicast_addr(const LinphoneCore *lc) {
	return lc->rtp_conf.audio_multicast_addr;
}

const char* linphone_core_get_video_multicast_addr(const LinphoneCore *lc){
	return lc->rtp_conf.video_multicast_addr;
}

int linphone_core_set_audio_multicast_ttl(LinphoneCore *lc, int ttl) {
	if (ttl>255) {
		ms_error("Cannot set multicast audio ttl to core [%p] to [%i] value must be <256",lc,ttl);
		return -1;
	}

	lp_config_set_int(lc->config,"rtp","audio_multicast_ttl",lc->rtp_conf.audio_multicast_ttl=ttl);
	return 0;
}

int linphone_core_set_video_multicast_ttl(LinphoneCore *lc, int ttl) {
	if (ttl>255) {
		ms_error("Cannot set multicast video ttl to core [%p] to [%i] value must be <256",lc,ttl);
		return -1;
	}

	lp_config_set_int(lc->config,"rtp","video_multicast_ttl",lc->rtp_conf.video_multicast_ttl=ttl);
	return 0;
}

int linphone_core_get_audio_multicast_ttl(const LinphoneCore *lc) {
	return lc->rtp_conf.audio_multicast_ttl;
}


int linphone_core_get_video_multicast_ttl(const LinphoneCore *lc){
	return lc->rtp_conf.video_multicast_ttl;
}

void linphone_core_enable_audio_multicast(LinphoneCore *lc, bool_t yesno) {
	lp_config_set_int(lc->config,"rtp","audio_multicast_enabled",lc->rtp_conf.audio_multicast_enabled=yesno);
}

 bool_t linphone_core_audio_multicast_enabled(const LinphoneCore *lc) {
	return lc->rtp_conf.audio_multicast_enabled;
}

void linphone_core_enable_video_multicast(LinphoneCore *lc, bool_t yesno) {
	lp_config_set_int(lc->config,"rtp","video_multicast_enabled",lc->rtp_conf.video_multicast_enabled=yesno);
}

bool_t linphone_core_video_multicast_enabled(const LinphoneCore *lc) {
	return lc->rtp_conf.video_multicast_enabled;
}

void linphone_core_set_video_preset(LinphoneCore *lc, const char *preset) {
	lp_config_set_string(lc->config, "video", "preset", preset);
}

const char * linphone_core_get_video_preset(const LinphoneCore *lc) {
	return lp_config_get_string(lc->config, "video", "preset", NULL);
}

#ifdef ANDROID
static int linphone_core_call_void_method(jobject obj, jmethodID id) {
	JNIEnv *env=ms_get_jni_env();
		if (env && obj) {
			(*env)->CallVoidMethod(env,obj,id);
			if ((*env)->ExceptionCheck(env)) {
				(*env)->ExceptionClear(env);
				return -1;
			} else
				return 0;
		} else
			return -1;
}

void linphone_core_wifi_lock_acquire(LinphoneCore *lc) {
	if (linphone_core_call_void_method(lc->wifi_lock,lc->wifi_lock_acquire_id))
		ms_warning("No wifi lock configured or not usable for core [%p]",lc);
}
void linphone_core_wifi_lock_release(LinphoneCore *lc) {
	if (linphone_core_call_void_method(lc->wifi_lock,lc->wifi_lock_release_id))
		ms_warning("No wifi lock configured or not usable for core [%p]",lc);
}
void linphone_core_multicast_lock_acquire(LinphoneCore *lc) {
	if (linphone_core_call_void_method(lc->multicast_lock,lc->multicast_lock_acquire_id))
			ms_warning("No multicast lock configured or not usable for core [%p]",lc);
}
void linphone_core_multicast_lock_release(LinphoneCore *lc) {
	if (linphone_core_call_void_method(lc->multicast_lock,lc->multicast_lock_release_id))
			ms_warning("No wifi lock configured or not usable for core [%p]",lc);
}
#endif


LINPHONE_PUBLIC const char *linphone_core_log_collection_upload_state_to_string(const LinphoneCoreLogCollectionUploadState lcus) {
	switch (lcus) {
	case LinphoneCoreLogCollectionUploadStateInProgress : return "LinphoneCoreLogCollectionUploadStateInProgress";
	case LinphoneCoreLogCollectionUploadStateDelivered : return "LinphoneCoreLogCollectionUploadStateDelivered";
	case LinphoneCoreLogCollectionUploadStateNotDelivered : return "LinphoneCoreLogCollectionUploadStateNotDelivered";
	}
	return "UNKNOWN";
}

bool_t linphone_core_realtime_text_enabled(LinphoneCore *lc) {
	return lc->text_conf.enabled;
}
void linphone_core_set_http_proxy_host(LinphoneCore *lc, const char *host) {
	lp_config_set_string(lc->config,"sip","http_proxy_host",host);
	if (lc->sal) {
		sal_set_http_proxy_host(lc->sal,host);
		sal_set_http_proxy_port(lc->sal,linphone_core_get_http_proxy_port(lc)); /*to make sure default value is set*/
	}
}

void linphone_core_set_http_proxy_port(LinphoneCore *lc, int port) {
	lp_config_set_int(lc->config,"sip","http_proxy_port",port);
	if (lc->sal)
		sal_set_http_proxy_port(lc->sal,port);
}
const char *linphone_core_get_http_proxy_host(const LinphoneCore *lc) {
	return lp_config_get_string(lc->config,"sip","http_proxy_host",NULL);
}

int linphone_core_get_http_proxy_port(const LinphoneCore *lc) {
	return lp_config_get_int(lc->config,"sip","http_proxy_port",3128);
}

const char* linphone_transport_to_string(LinphoneTransportType transport) {
	return sal_transport_to_string((SalTransport)transport);
}

LinphoneTransportType linphone_transport_parse(const char* transport) {
	return (LinphoneTransportType)sal_transport_parse(transport);
}

const char *linphone_stream_type_to_string(const LinphoneStreamType type) {
	switch (type) {
		case LinphoneStreamTypeAudio: return "LinphoneStreamTypeAudio";
		case LinphoneStreamTypeVideo: return "LinphoneStreamTypeVideo";
		case LinphoneStreamTypeText: return "LinphoneStreamTypeText";
		case LinphoneStreamTypeUnknown: return "LinphoneStreamTypeUnknown";
	}
	return "INVALID";
}

<<<<<<< HEAD
/*****************************************************************************
 * CardDAV interface                                                         *
 ****************************************************************************/

void linphone_core_set_carddav_server_url(LinphoneCore *lc, const char *carddav_server_url) {
	if (lc && carddav_server_url) {
		LpConfig *lpc = linphone_core_get_config(lc);
		lp_config_set_string(lpc, "carddav", "server_url", carddav_server_url);
	}
}

const char *linphone_core_get_carddav_server_url(LinphoneCore *lc) {
	if (lc) {
		LpConfig *lpc = linphone_core_get_config(lc);
		return lp_config_get_string(lpc, "carddav", "server_url", NULL);
	}
	return NULL;
}

void linphone_core_set_carddav_username(LinphoneCore *lc, const char *username) {
	if (lc && username) {
		LpConfig *lpc = linphone_core_get_config(lc);
		lp_config_set_string(lpc, "carddav", "username", username);
	}
}

const char *linphone_core_get_carddav_username(LinphoneCore *lc) {
	if (lc) {
		LpConfig *lpc = linphone_core_get_config(lc);
		return lp_config_get_string(lpc, "carddav", "username", NULL);
	}
	return NULL;
}

void linphone_core_set_carddav_password(LinphoneCore *lc, const char *password) {
	if (lc && password) {
		LpConfig *lpc = linphone_core_get_config(lc);
		lp_config_set_string(lpc, "carddav", "password", password);
	}
}

const char *linphone_core_get_carddav_password(LinphoneCore *lc) {
	if (lc) {
		LpConfig *lpc = linphone_core_get_config(lc);
		return lp_config_get_string(lpc, "carddav", "password", NULL);
	}
	return NULL;
}

void linphone_core_set_carddav_ha1(LinphoneCore *lc, const char *ha1) {
	if (lc && ha1) {
		LpConfig *lpc = linphone_core_get_config(lc);
		lp_config_set_string(lpc, "carddav", "ha1", ha1);
	}
}

const char *linphone_core_get_carddav_ha1(LinphoneCore *lc) {
	if (lc) {
		LpConfig *lpc = linphone_core_get_config(lc);
		return lp_config_get_string(lpc, "carddav", "ha1", NULL);
	}
	return NULL;
}

void linphone_core_set_carddav_current_ctag(LinphoneCore *lc, int ctag) {
	if (lc) {
		LpConfig *lpc = linphone_core_get_config(lc);
		lp_config_set_int(lpc, "carddav", "ctag", ctag);
	}
}

int linphone_core_get_carddav_last_ctag(LinphoneCore *lc) {
	if (lc) {
		LpConfig *lpc = linphone_core_get_config(lc);
		return lp_config_get_int(lpc, "carddav", "ctag", 0);
	}
	return 0;
=======
LinphoneRingtonePlayer *linphone_core_get_ringtoneplayer(LinphoneCore *lc) {
	return lc->ringtoneplayer;
}

int linphone_core_add_to_conference(LinphoneCore *lc, LinphoneCall *call) {
	const char *conf_method_name;
	if(lc->conf_ctx == NULL) {
		conf_method_name = lp_config_get_string(lc->config, "misc", "conference_type", "local");
		if(strcasecmp(conf_method_name, "local") == 0) {
			lc->conf_ctx = linphone_local_conference_new(lc);
		} else if(strcasecmp(conf_method_name, "remote") == 0) {
			lc->conf_ctx = linphone_remote_conference_new(lc);
		} else {
			ms_error("'%s' is not a valid conference method", conf_method_name);
			return -1;
		}
	}
	return linphone_conference_add_participant(lc->conf_ctx, call);
}

int linphone_core_add_all_to_conference(LinphoneCore *lc) {
	MSList *calls=lc->calls;
	while (calls) {
		LinphoneCall *call=(LinphoneCall*)calls->data;
		calls=calls->next;
		linphone_core_add_to_conference(lc, call);
	}
	if(lc->conf_ctx && linphone_conference_check_class(lc->conf_ctx, LinphoneConferenceClassLocal)) {
		linphone_core_enter_conference(lc);
	}
	return 0;
}

int linphone_core_remove_from_conference(LinphoneCore *lc, LinphoneCall *call) {
	if(lc->conf_ctx) return linphone_conference_remove_participant_with_call(lc->conf_ctx, call);
	else return -1;
}

int linphone_core_terminate_conference(LinphoneCore *lc) {
	if(lc->conf_ctx == NULL) return -1;
	linphone_conference_terminate(lc->conf_ctx);
	linphone_conference_free(lc->conf_ctx);
	lc->conf_ctx = NULL;
	return 0;
}

int linphone_core_enter_conference(LinphoneCore *lc) {
	if(lc->conf_ctx) return linphone_conference_enter(lc->conf_ctx);
	else return -1;
}

int linphone_core_leave_conference(LinphoneCore *lc) {
	if(lc->conf_ctx) return linphone_conference_leave(lc->conf_ctx);
	else return -1;
}

bool_t linphone_core_is_in_conference(const LinphoneCore *lc) {
	if(lc->conf_ctx) return linphone_conference_is_in(lc->conf_ctx);
	else return FALSE;
}

int linphone_core_get_conference_size(LinphoneCore *lc) {
	if(lc->conf_ctx) return linphone_conference_get_participant_count(lc->conf_ctx);
	return 0;
}

float linphone_core_get_conference_local_input_volume(LinphoneCore *lc) {
	if(lc->conf_ctx) return linphone_conference_get_input_volume(lc->conf_ctx);
	else return -1.0;
}

int linphone_core_start_conference_recording(LinphoneCore *lc, const char *path) {
	if(lc->conf_ctx) return linphone_conference_start_recording(lc->conf_ctx, path);
	return -1;
}

int linphone_core_stop_conference_recording(LinphoneCore *lc) {
	if(lc->conf_ctx) return linphone_conference_stop_recording(lc->conf_ctx);
	return -1;
}

LinphoneConference *linphone_core_get_conference(LinphoneCore *lc) {
	return lc->conf_ctx;
>>>>>>> 72be1c46
}<|MERGE_RESOLUTION|>--- conflicted
+++ resolved
@@ -6449,13 +6449,9 @@
 	if (lc->chat_db_file){
 		ms_free(lc->chat_db_file);
 	}
-<<<<<<< HEAD
-	
-=======
 	if (lc->ringtoneplayer) {
 		linphone_ringtoneplayer_destroy(lc->ringtoneplayer);
 	}
->>>>>>> 72be1c46
 	linphone_core_free_payload_types(lc);
 	if (lc->supported_formats) ms_free(lc->supported_formats);
 	linphone_core_message_storage_close(lc);
@@ -7435,7 +7431,6 @@
 	return "INVALID";
 }
 
-<<<<<<< HEAD
 /*****************************************************************************
  * CardDAV interface                                                         *
  ****************************************************************************/
@@ -7513,7 +7508,8 @@
 		return lp_config_get_int(lpc, "carddav", "ctag", 0);
 	}
 	return 0;
-=======
+}
+
 LinphoneRingtonePlayer *linphone_core_get_ringtoneplayer(LinphoneCore *lc) {
 	return lc->ringtoneplayer;
 }
@@ -7597,5 +7593,4 @@
 
 LinphoneConference *linphone_core_get_conference(LinphoneCore *lc) {
 	return lc->conf_ctx;
->>>>>>> 72be1c46
 }