/*
linphone
Copyright (C) 2000  Simon MORLAT (simon.morlat@linphone.org)
Copyright (C) 2010  Belledonne Communications SARL

This program is free software; you can redistribute it and/or
modify it under the terms of the GNU General Public License
as published by the Free Software Foundation; either version 2
of the License, or (at your option) any later version.

This program is distributed in the hope that it will be useful,
but WITHOUT ANY WARRANTY; without even the implied warranty of
MERCHANTABILITY or FITNESS FOR A PARTICULAR PURPOSE.  See the
GNU General Public License for more details.

You should have received a copy of the GNU General Public License
along with this program; if not, write to the Free Software
Foundation, Inc., 51 Franklin Street, Fifth Floor, Boston, MA  02110-1301, USA.
*/

#include "linphone/api/c-content.h"
#include "linphone/core_utils.h"
#include "linphone/core.h"
#include "linphone/logging.h"
#include "linphone/lpconfig.h"
<<<<<<< HEAD
#include "linphone/logging.h"
=======
#include "linphone/sipsetup.h"

>>>>>>> 34c058c2
#include "private.h"
#include "logging-private.h"
#include "quality_reporting.h"
#include "lime.h"
#include "conference_private.h"
#include "logger/logger.h"

#ifdef SQLITE_STORAGE_ENABLED
#include "sqlite3_bctbx_vfs.h"
#endif

#include <math.h>
#include <sys/types.h>
#include <sys/stat.h>
#include <ortp/telephonyevents.h>
#include <mediastreamer2/zrtp.h>
#include <mediastreamer2/dtls_srtp.h>
<<<<<<< HEAD

#include "bctoolbox/defs.h"
#include "bctoolbox/crypto.h"
#include "bctoolbox/regex.h"
=======
#include "bctoolbox/defs.h"
#include "bctoolbox/regex.h"
#include "belr/grammarbuilder.h"
>>>>>>> 34c058c2

#include "mediastreamer2/dtmfgen.h"
#include "mediastreamer2/mediastream.h"
#include "mediastreamer2/msequalizer.h"
#include "mediastreamer2/mseventqueue.h"
#include "mediastreamer2/msfactory.h"
#include "mediastreamer2/msjpegwriter.h"
#include "mediastreamer2/msogl.h"
#include "mediastreamer2/msvolume.h"
#include "mediastreamer2/msqrcodereader.h"

#include "bctoolbox/charconv.h"

#include "chat/chat-room/client-group-chat-room-p.h"
#include "chat/chat-room/client-group-to-basic-chat-room.h"
#include "chat/chat-room/server-group-chat-room-p.h"
#include "conference/handlers/local-conference-list-event-handler.h"
#include "conference/handlers/remote-conference-event-handler.h"
#include "conference/handlers/remote-conference-list-event-handler.h"
#include "content/content-manager.h"
#include "content/content-type.h"
#include "core/core-p.h"

<<<<<<< HEAD


#include <errno.h>
=======
// For migration purpose.
#include "address/address-p.h"
#include "c-wrapper/c-wrapper.h"

>>>>>>> 34c058c2

#ifdef INET6
#ifndef _WIN32
#include <netdb.h>
#endif
#endif

#ifdef HAVE_CONFIG_H
#include "config.h"
#include "gitversion.h"
#endif

#ifdef __APPLE__
#include "TargetConditionals.h"
#endif

#include "c-wrapper/c-wrapper.h"
#include "call/call-p.h"
#include "conference/params/media-session-params-p.h"

#ifdef HAVE_ZLIB
#define COMPRESSED_LOG_COLLECTION_EXTENSION "gz"
#ifdef _WIN32
#include <fcntl.h>
#include <io.h>
#ifndef fileno
#define fileno _fileno
#endif
#define unlink _unlink
#define SET_BINARY_MODE(file) setmode(fileno(file), O_BINARY)
#else
#define SET_BINARY_MODE(file)
#endif
#include <zlib.h>
#else
#define COMPRESSED_LOG_COLLECTION_EXTENSION "txt"
#endif
#define LOG_COLLECTION_DEFAULT_PATH "."
#define LOG_COLLECTION_DEFAULT_PREFIX "linphone"
#define LOG_COLLECTION_DEFAULT_MAX_FILE_SIZE (10 * 1024 * 1024)


/*#define UNSTANDART_GSM_11K 1*/

static const char *liblinphone_version=
#ifdef LIBLINPHONE_GIT_VERSION
	LIBLINPHONE_GIT_VERSION
#else
	LIBLINPHONE_VERSION
#endif
;

inline OrtpLogLevel operator|=(OrtpLogLevel a, OrtpLogLevel b) {
	int ia = static_cast<int>(a);
	int ib = static_cast<int>(b);
	return static_cast<OrtpLogLevel>(ia |= ib);
}

static OrtpLogFunc liblinphone_user_log_func = bctbx_logv_out; /*by default, user log handler = stdout*/
static OrtpLogFunc liblinphone_current_log_func = NULL; /*can be either logcolection or user_log*/
static LinphoneLogCollectionState liblinphone_log_collection_state = LinphoneLogCollectionDisabled;
static char * liblinphone_log_collection_path = NULL;
static char * liblinphone_log_collection_prefix = NULL;
static size_t liblinphone_log_collection_max_file_size = LOG_COLLECTION_DEFAULT_MAX_FILE_SIZE;
static ortp_mutex_t liblinphone_log_collection_mutex;
static FILE * liblinphone_log_collection_file = NULL;
static size_t liblinphone_log_collection_file_size = 0;
static bool_t liblinphone_serialize_logs = FALSE;
static void set_network_reachable(LinphoneCore* lc,bool_t isReachable, time_t curtime);
static void set_sip_network_reachable(LinphoneCore* lc,bool_t isReachable, time_t curtime);
static void set_media_network_reachable(LinphoneCore* lc,bool_t isReachable);
static void linphone_core_run_hooks(LinphoneCore *lc);
static void linphone_core_zrtp_cache_close(LinphoneCore *lc);
void linphone_core_zrtp_cache_db_init(LinphoneCore *lc, const char *fileName);

#include "enum.h"
#include "contact_providers_priv.h"

const char *linphone_core_get_nat_address_resolved(LinphoneCore *lc);
static void toggle_video_preview(LinphoneCore *lc, bool_t val);


/* relative path where is stored local ring*/
#define LOCAL_RING_WAV "oldphone-mono.wav"
#define LOCAL_RING_MKV "notes_of_the_optimistic.mkv"
/* same for remote ring (ringback)*/
#define REMOTE_RING_WAV "ringback.wav"

#define HOLD_MUSIC_WAV "toy-mono.wav"
#define HOLD_MUSIC_MKV "dont_wait_too_long.mkv"

using namespace std;

using namespace LinphonePrivate;

extern Sal::Callbacks linphone_sal_callbacks;


static void _linphone_core_cbs_uninit(LinphoneCoreCbs *cbs);

typedef belle_sip_object_t_vptr_t LinphoneCoreCbs_vptr_t;
BELLE_SIP_DECLARE_NO_IMPLEMENTED_INTERFACES(LinphoneCoreCbs);
BELLE_SIP_INSTANCIATE_VPTR(LinphoneCoreCbs, belle_sip_object_t,
	_linphone_core_cbs_uninit, // destroy
	NULL, // clone
	NULL, // Marshall
	FALSE
);

LinphoneCoreCbs *_linphone_core_cbs_new(void) {
	LinphoneCoreCbs *obj = belle_sip_object_new(LinphoneCoreCbs);
	obj->vtable = ms_new0(LinphoneCoreVTable, 1);
	obj->autorelease = TRUE;
	return obj;
}

static void _linphone_core_cbs_uninit(LinphoneCoreCbs *cbs) {
	if (cbs->autorelease) ms_free(cbs->vtable);
}

void _linphone_core_cbs_set_v_table(LinphoneCoreCbs *cbs, LinphoneCoreVTable *vtable, bool_t autorelease) {
	ms_free(cbs->vtable);
	cbs->vtable = vtable;
	cbs->autorelease = autorelease;
}

LinphoneCoreCbs *linphone_core_cbs_ref(LinphoneCoreCbs *cbs) {
	return (LinphoneCoreCbs *)belle_sip_object_ref(cbs);
}

void linphone_core_cbs_unref(LinphoneCoreCbs *cbs) {
	belle_sip_object_unref(cbs);
}

void linphone_core_cbs_set_user_data(LinphoneCoreCbs *cbs, void *user_data) {
	cbs->vtable->user_data = user_data;
}

void *linphone_core_cbs_get_user_data(const LinphoneCoreCbs *cbs) {
	return cbs->vtable->user_data;
}

LinphoneCoreCbs *linphone_core_get_current_callbacks(const LinphoneCore *lc) {
	return lc->current_cbs;
}

LinphoneCoreCbsGlobalStateChangedCb linphone_core_cbs_get_global_state_changed(LinphoneCoreCbs *cbs) {
	return cbs->vtable->global_state_changed;
}

void linphone_core_cbs_set_global_state_changed(LinphoneCoreCbs *cbs, LinphoneCoreCbsGlobalStateChangedCb cb) {
	cbs->vtable->global_state_changed = cb;
}

LinphoneCoreCbsRegistrationStateChangedCb linphone_core_cbs_get_registration_state_changed(LinphoneCoreCbs *cbs) {
	return cbs->vtable->registration_state_changed;
}

void linphone_core_cbs_set_registration_state_changed(LinphoneCoreCbs *cbs, LinphoneCoreCbsRegistrationStateChangedCb cb) {
	cbs->vtable->registration_state_changed = cb;
}

LinphoneCoreCbsCallStateChangedCb linphone_core_cbs_get_call_state_changed(LinphoneCoreCbs *cbs) {
	return cbs->vtable->call_state_changed;
}

void linphone_core_cbs_set_call_state_changed(LinphoneCoreCbs *cbs, LinphoneCoreCbsCallStateChangedCb cb) {
	cbs->vtable->call_state_changed = cb;
}

LinphoneCoreCbsNotifyPresenceReceivedCb linphone_core_cbs_get_notify_presence_received(LinphoneCoreCbs *cbs) {
	return cbs->vtable->notify_presence_received;
}

void linphone_core_cbs_set_notify_presence_received(LinphoneCoreCbs *cbs, LinphoneCoreCbsNotifyPresenceReceivedCb cb) {
	cbs->vtable->notify_presence_received = cb;
}

LinphoneCoreCbsNotifyPresenceReceivedForUriOrTelCb linphone_core_cbs_get_notify_presence_received_for_uri_or_tel(LinphoneCoreCbs *cbs) {
	return cbs->vtable->notify_presence_received_for_uri_or_tel;
}

void linphone_core_cbs_set_notify_presence_received_for_uri_or_tel(LinphoneCoreCbs *cbs, LinphoneCoreCbsNotifyPresenceReceivedForUriOrTelCb cb) {
	cbs->vtable->notify_presence_received_for_uri_or_tel = cb;
}

LinphoneCoreCbsNewSubscriptionRequestedCb linphone_core_cbs_get_new_subscription_requested(LinphoneCoreCbs *cbs) {
	return cbs->vtable->new_subscription_requested;
}

void linphone_core_cbs_set_new_subscription_requested(LinphoneCoreCbs *cbs, LinphoneCoreCbsNewSubscriptionRequestedCb cb) {
	cbs->vtable->new_subscription_requested = cb;
}

LinphoneCoreCbsAuthenticationRequestedCb linphone_core_cbs_get_authentication_requested(LinphoneCoreCbs *cbs) {
	return cbs->vtable->authentication_requested;
}

void linphone_core_cbs_set_authentication_requested(LinphoneCoreCbs *cbs, LinphoneCoreCbsAuthenticationRequestedCb cb) {
	cbs->vtable->authentication_requested = cb;
}

LinphoneCoreCbsCallLogUpdatedCb linphone_core_cbs_get_call_log_updated(LinphoneCoreCbs *cbs) {
	return cbs->vtable->call_log_updated;
}

void linphone_core_cbs_set_call_log_updated(LinphoneCoreCbs *cbs, LinphoneCoreCbsCallLogUpdatedCb cb) {
	cbs->vtable->call_log_updated = cb;
}

LinphoneCoreCbsMessageReceivedCb linphone_core_cbs_get_message_received(LinphoneCoreCbs *cbs) {
	return cbs->vtable->message_received;
}

void linphone_core_cbs_set_message_received(LinphoneCoreCbs *cbs, LinphoneCoreCbsMessageReceivedCb cb) {
	cbs->vtable->message_received = cb;
}

LinphoneCoreCbsMessageReceivedUnableDecryptCb linphone_core_cbs_get_message_received_unable_decrypt(LinphoneCoreCbs *cbs) {
	return cbs->vtable->message_received_unable_decrypt;
}

void linphone_core_cbs_set_message_received_unable_decrypt(LinphoneCoreCbs *cbs, LinphoneCoreCbsMessageReceivedUnableDecryptCb cb) {
	cbs->vtable->message_received_unable_decrypt = cb;
}

LinphoneCoreCbsIsComposingReceivedCb linphone_core_cbs_get_is_composing_received(LinphoneCoreCbs *cbs) {
	return cbs->vtable->is_composing_received;
}

void linphone_core_cbs_set_is_composing_received(LinphoneCoreCbs *cbs, LinphoneCoreCbsIsComposingReceivedCb cb) {
	cbs->vtable->is_composing_received = cb;
}

LinphoneCoreCbsDtmfReceivedCb linphone_core_cbs_get_dtmf_received(LinphoneCoreCbs *cbs) {
	return cbs->vtable->dtmf_received;
}

void linphone_core_cbs_set_dtmf_received(LinphoneCoreCbs *cbs, LinphoneCoreCbsDtmfReceivedCb cb) {
	cbs->vtable->dtmf_received = cb;
}

LinphoneCoreCbsReferReceivedCb linphone_core_cbs_get_refer_received(LinphoneCoreCbs *cbs) {
	return cbs->vtable->refer_received;
}

void linphone_core_cbs_set_refer_received(LinphoneCoreCbs *cbs, LinphoneCoreCbsReferReceivedCb cb) {
	cbs->vtable->refer_received = cb;
}

LinphoneCoreCbsCallEncryptionChangedCb linphone_core_cbs_get_call_encryption_changed(LinphoneCoreCbs *cbs) {
	return cbs->vtable->call_encryption_changed;
}

void linphone_core_cbs_set_call_encryption_changed(LinphoneCoreCbs *cbs, LinphoneCoreCbsCallEncryptionChangedCb cb) {
	cbs->vtable->call_encryption_changed = cb;
}

LinphoneCoreCbsTransferStateChangedCb linphone_core_cbs_get_transfer_state_changed(LinphoneCoreCbs *cbs) {
	return cbs->vtable->transfer_state_changed;
}

void linphone_core_cbs_set_transfer_state_changed(LinphoneCoreCbs *cbs, LinphoneCoreCbsTransferStateChangedCb cb) {
	cbs->vtable->transfer_state_changed = cb;
}

LinphoneCoreCbsBuddyInfoUpdatedCb linphone_core_cbs_get_buddy_info_updated(LinphoneCoreCbs *cbs) {
	return cbs->vtable->buddy_info_updated;
}

void linphone_core_cbs_set_buddy_info_updated(LinphoneCoreCbs *cbs, LinphoneCoreCbsBuddyInfoUpdatedCb cb) {
	cbs->vtable->buddy_info_updated = cb;
}

LinphoneCoreCbsCallStatsUpdatedCb linphone_core_cbs_get_call_stats_updated(LinphoneCoreCbs *cbs) {
	return cbs->vtable->call_stats_updated;
}

void linphone_core_cbs_set_call_stats_updated(LinphoneCoreCbs *cbs, LinphoneCoreCbsCallStatsUpdatedCb cb) {
	cbs->vtable->call_stats_updated = cb;
}

LinphoneCoreCbsInfoReceivedCb linphone_core_cbs_get_info_received(LinphoneCoreCbs *cbs) {
	return cbs->vtable->info_received;
}

void linphone_core_cbs_set_info_received(LinphoneCoreCbs *cbs, LinphoneCoreCbsInfoReceivedCb cb) {
	cbs->vtable->info_received = cb;
}

LinphoneCoreCbsSubscriptionStateChangedCb linphone_core_cbs_get_subscription_state_changed(LinphoneCoreCbs *cbs) {
	return cbs->vtable->subscription_state_changed;
}

void linphone_core_cbs_set_subscription_state_changed(LinphoneCoreCbs *cbs, LinphoneCoreCbsSubscriptionStateChangedCb cb) {
	cbs->vtable->subscription_state_changed = cb;
}

LinphoneCoreCbsNotifyReceivedCb linphone_core_cbs_get_notify_received(LinphoneCoreCbs *cbs) {
	return cbs->vtable->notify_received;
}

void linphone_core_cbs_set_notify_received(LinphoneCoreCbs *cbs, LinphoneCoreCbsNotifyReceivedCb cb) {
	cbs->vtable->notify_received = cb;
}

LinphoneCoreCbsSubscribeReceivedCb linphone_core_cbs_get_subscribe_received(LinphoneCoreCbs *cbs) {
	return cbs->vtable->subscribe_received;
}

void linphone_core_cbs_set_subscribe_received(LinphoneCoreCbs *cbs, LinphoneCoreCbsSubscribeReceivedCb cb) {
	cbs->vtable->subscribe_received = cb;
}

LinphoneCoreCbsPublishStateChangedCb linphone_core_cbs_get_rpublish_state_changed(LinphoneCoreCbs *cbs) {
	return cbs->vtable->publish_state_changed;
}

void linphone_core_cbs_set_publish_state_changed(LinphoneCoreCbs *cbs, LinphoneCoreCbsPublishStateChangedCb cb) {
	cbs->vtable->publish_state_changed = cb;
}

LinphoneCoreCbsConfiguringStatusCb linphone_core_cbs_get_configuring_status(LinphoneCoreCbs *cbs) {
	return cbs->vtable->configuring_status;
}

void linphone_core_cbs_set_configuring_status(LinphoneCoreCbs *cbs, LinphoneCoreCbsConfiguringStatusCb cb) {
	cbs->vtable->configuring_status = cb;
}

LinphoneCoreCbsNetworkReachableCb linphone_core_cbs_get_network_reachable(LinphoneCoreCbs *cbs) {
	return cbs->vtable->network_reachable;
}

void linphone_core_cbs_set_network_reachable(LinphoneCoreCbs *cbs, LinphoneCoreCbsNetworkReachableCb cb) {
	cbs->vtable->network_reachable = cb;
}

LinphoneCoreCbsLogCollectionUploadStateChangedCb linphone_core_cbs_log_collection_upload_state_changed(LinphoneCoreCbs *cbs) {
	return cbs->vtable->log_collection_upload_state_changed;
}

void linphone_core_cbs_set_log_collection_upload_state_changed(LinphoneCoreCbs *cbs, LinphoneCoreCbsLogCollectionUploadStateChangedCb cb) {
	cbs->vtable->log_collection_upload_state_changed = cb;
}

LinphoneCoreCbsLogCollectionUploadProgressIndicationCb linphone_core_cbs_get_rlog_collection_upload_progress_indication(LinphoneCoreCbs *cbs) {
	return cbs->vtable->log_collection_upload_progress_indication;
}

void linphone_core_cbs_set_log_collection_upload_progress_indication(LinphoneCoreCbs *cbs, LinphoneCoreCbsLogCollectionUploadProgressIndicationCb cb) {
	cbs->vtable->log_collection_upload_progress_indication = cb;
}

LinphoneCoreCbsFriendListCreatedCb linphone_core_cbs_get_friend_list_created(LinphoneCoreCbs *cbs) {
	return cbs->vtable->friend_list_created;
}

void linphone_core_cbs_set_friend_list_created(LinphoneCoreCbs *cbs, LinphoneCoreCbsFriendListCreatedCb cb) {
	cbs->vtable->friend_list_created = cb;
}

LinphoneCoreCbsFriendListRemovedCb linphone_core_cbs_get_friend_list_removed(LinphoneCoreCbs *cbs) {
	return cbs->vtable->friend_list_removed;
}

void linphone_core_cbs_set_friend_list_removed(LinphoneCoreCbs *cbs, LinphoneCoreCbsFriendListRemovedCb cb) {
	cbs->vtable->friend_list_removed = cb;
}

LinphoneCoreCbsCallCreatedCb linphone_core_cbs_get_call_created(LinphoneCoreCbs *cbs) {
	return cbs->vtable->call_created;
}

void linphone_core_cbs_set_call_created(LinphoneCoreCbs *cbs, LinphoneCoreCbsCallCreatedCb cb) {
	cbs->vtable->call_created = cb;
}

LinphoneCoreCbsVersionUpdateCheckResultReceivedCb linphone_core_cbs_get_version_update_check_result_received(LinphoneCoreCbs *cbs) {
	return cbs->vtable->version_update_check_result_received;
}

void linphone_core_cbs_set_version_update_check_result_received(LinphoneCoreCbs *cbs, LinphoneCoreCbsVersionUpdateCheckResultReceivedCb cb) {
	cbs->vtable->version_update_check_result_received = cb;
}

LinphoneCoreCbsChatRoomStateChangedCb linphone_core_cbs_get_chat_room_state_changed (LinphoneCoreCbs *cbs) {
	return cbs->vtable->chat_room_state_changed;
}

void linphone_core_cbs_set_chat_room_state_changed (LinphoneCoreCbs *cbs, LinphoneCoreCbsChatRoomStateChangedCb cb) {
	cbs->vtable->chat_room_state_changed = cb;
}

LinphoneCoreCbsQrcodeFoundCb linphone_core_cbs_get_qrcode_found(LinphoneCoreCbs *cbs) {
	return cbs->vtable->qrcode_found;
}

void linphone_core_cbs_set_qrcode_found(LinphoneCoreCbs *cbs, LinphoneCoreCbsQrcodeFoundCb cb) {
	cbs->vtable->qrcode_found = cb;
}

void linphone_core_cbs_set_ec_calibration_result(LinphoneCoreCbs *cbs, LinphoneCoreCbsEcCalibrationResultCb cb) {
	cbs->vtable->ec_calibration_result = cb;
}

void linphone_core_cbs_set_ec_calibration_audio_init(LinphoneCoreCbs *cbs, LinphoneCoreCbsEcCalibrationAudioInitCb cb) {
	cbs->vtable->ec_calibration_audio_init = cb;
}

void linphone_core_cbs_set_ec_calibration_audio_uninit(LinphoneCoreCbs *cbs, LinphoneCoreCbsEcCalibrationAudioUninitCb cb) {
	cbs->vtable->ec_calibration_audio_uninit = cb;
}


void lc_callback_obj_init(LCCallbackObj *obj,LinphoneCoreCbFunc func,void* ud) {
	obj->_func=func;
	obj->_user_data=ud;
}

int lc_callback_obj_invoke(LCCallbackObj *obj, LinphoneCore *lc){
	if (obj->_func!=NULL) obj->_func(lc,obj->_user_data);
	return 0;
}

int linphone_core_get_current_call_duration(const LinphoneCore *lc){
	LinphoneCall *call=linphone_core_get_current_call((LinphoneCore *)lc);
	if (call)  return linphone_call_get_duration(call);
	return -1;
}

const LinphoneAddress *linphone_core_get_current_call_remote_address(struct _LinphoneCore *lc){
	LinphoneCall *call=linphone_core_get_current_call(lc);
	if (call==NULL) return NULL;
	return linphone_call_get_remote_address(call);
}

static void linphone_core_log_collection_handler(const char *domain, OrtpLogLevel level, const char *fmt, va_list args);

void _linphone_core_set_log_handler(OrtpLogFunc logfunc) {
	liblinphone_user_log_func = logfunc;
	if (liblinphone_current_log_func == linphone_core_log_collection_handler) {
		ms_message("There is already a log collection handler, keep it");
	} else {
		bctbx_set_log_handler(liblinphone_current_log_func=liblinphone_user_log_func);
	}
}

<<<<<<< HEAD
void linphone_core_set_log_handler(OrtpLogFunc logfunc) {
=======
void linphone_core_set_log_handler(OrtpLogFunc logfunc){
>>>>>>> 34c058c2
	_linphone_core_set_log_handler(logfunc);
}

void linphone_core_set_log_file(FILE *file) {
	if (file == NULL) file = stdout;
	_linphone_core_set_log_handler(NULL);
	bctbx_set_log_file(file); /*gather everythings*/
}

void linphone_core_set_log_level(OrtpLogLevel loglevel) {
	LinphoneLoggingService *log_service = linphone_logging_service_get();
	linphone_logging_service_set_log_level(log_service, _bctbx_log_level_to_linphone_log_level(loglevel));
}


void linphone_core_set_log_level_mask(unsigned int mask) {
	LinphoneLoggingService *log_service = linphone_logging_service_get();
	linphone_logging_service_set_log_level_mask(log_service, _bctbx_log_mask_to_linphone_log_mask(mask));
}

unsigned int linphone_core_get_log_level_mask(void) {
	LinphoneLoggingService *log_service = linphone_logging_service_get();
	return linphone_logging_service_get_log_level_mask(log_service);
}

static int _open_log_collection_file_with_idx(int idx) {
	struct stat statbuf;
	char *log_filename;

	log_filename = ortp_strdup_printf("%s/%s%d.log",
		liblinphone_log_collection_path ? liblinphone_log_collection_path : LOG_COLLECTION_DEFAULT_PATH,
		liblinphone_log_collection_prefix ? liblinphone_log_collection_prefix : LOG_COLLECTION_DEFAULT_PREFIX,
		idx);
	liblinphone_log_collection_file = fopen(log_filename, "a");
	ortp_free(log_filename);
	if (liblinphone_log_collection_file == NULL) return -1;

	fstat(fileno(liblinphone_log_collection_file), &statbuf);
	if ((size_t)statbuf.st_size > liblinphone_log_collection_max_file_size) {
		fclose(liblinphone_log_collection_file);
		return -1;
	}

	liblinphone_log_collection_file_size = (size_t)statbuf.st_size;
	return 0;
}

static void _rotate_log_collection_files(void) {
	char *log_filename1;
	char *log_filename2;

	log_filename1 = ortp_strdup_printf("%s/%s1.log",
		liblinphone_log_collection_path ? liblinphone_log_collection_path : LOG_COLLECTION_DEFAULT_PATH,
		liblinphone_log_collection_prefix ? liblinphone_log_collection_prefix : LOG_COLLECTION_DEFAULT_PREFIX);
	log_filename2 = ortp_strdup_printf("%s/%s2.log",
		liblinphone_log_collection_path ? liblinphone_log_collection_path : LOG_COLLECTION_DEFAULT_PATH,
		liblinphone_log_collection_prefix ? liblinphone_log_collection_prefix : LOG_COLLECTION_DEFAULT_PREFIX);
	unlink(log_filename1);
	rename(log_filename2, log_filename1);
	ortp_free(log_filename1);
	ortp_free(log_filename2);
}

static void _open_log_collection_file(void) {
	if (_open_log_collection_file_with_idx(1) < 0) {
		if (_open_log_collection_file_with_idx(2) < 0) {
			_rotate_log_collection_files();
			_open_log_collection_file_with_idx(2);
		}
	}
}

static void _close_log_collection_file(void) {
	if (liblinphone_log_collection_file) {
		fclose(liblinphone_log_collection_file);
		liblinphone_log_collection_file = NULL;
		liblinphone_log_collection_file_size = 0;
	}
}

static void linphone_core_log_collection_handler(const char *domain, OrtpLogLevel level, const char *fmt, va_list args) {
	const char *lname="undef";
	char *msg;
	struct timeval tp;
	struct tm *lt;
	time_t tt;
	int ret;

	if (liblinphone_user_log_func != NULL && liblinphone_user_log_func != linphone_core_log_collection_handler) {
#ifndef _WIN32
		va_list args_copy;
		va_copy(args_copy, args);
		liblinphone_user_log_func(domain, level, fmt, args_copy);
		va_end(args_copy);
#else
		/* This works on 32 bits, luckily. */
		/* TODO: va_copy is available in Visual Studio 2013. */
		liblinphone_user_log_func(domain, level, fmt, args);
#endif
	}

	ortp_gettimeofday(&tp, NULL);
	tt = (time_t)tp.tv_sec;
	lt = localtime((const time_t*)&tt);

	if ((level & ORTP_DEBUG) != 0) {
		lname = "DEBUG";
	} else if ((level & ORTP_MESSAGE) != 0) {
		lname = "MESSAGE";
	} else if ((level & ORTP_WARNING) != 0) {
		lname = "WARNING";
	} else if ((level & ORTP_ERROR) != 0) {
		lname = "ERROR";
	} else if ((level & ORTP_FATAL) != 0) {
		lname = "FATAL";
	} else {
		ortp_fatal("Bad level !");
	}
	msg = ortp_strdup_vprintf(fmt, args);

	if (liblinphone_log_collection_file == NULL) {
		ortp_mutex_lock(&liblinphone_log_collection_mutex);
		_open_log_collection_file();
		ortp_mutex_unlock(&liblinphone_log_collection_mutex);
	}
	if (liblinphone_log_collection_file) {
		ortp_mutex_lock(&liblinphone_log_collection_mutex);
		ret = fprintf(liblinphone_log_collection_file,"%i-%.2i-%.2i %.2i:%.2i:%.2i:%.3i [%s] %s %s\n",
			1900 + lt->tm_year, lt->tm_mon + 1, lt->tm_mday, lt->tm_hour, lt->tm_min, lt->tm_sec, (int)(tp.tv_usec / 1000), domain, lname, msg);
		fflush(liblinphone_log_collection_file);
		if (ret > 0) {
			liblinphone_log_collection_file_size += (size_t)ret;
			if (liblinphone_log_collection_file_size > liblinphone_log_collection_max_file_size) {
				_close_log_collection_file();
				_open_log_collection_file();
			}
		}
		ortp_mutex_unlock(&liblinphone_log_collection_mutex);
	}

	ortp_free(msg);
}

const char * linphone_core_get_log_collection_path(void) {
	if (liblinphone_log_collection_path != NULL) {
		return liblinphone_log_collection_path;
	}
	return LOG_COLLECTION_DEFAULT_PATH;
}

void linphone_core_set_log_collection_path(const char *path) {
	if (liblinphone_log_collection_path != NULL) {
		ms_free(liblinphone_log_collection_path);
		liblinphone_log_collection_path = NULL;
	}
	if (path != NULL) {
		liblinphone_log_collection_path = ms_strdup(path);
	}
}

const char * linphone_core_get_log_collection_prefix(void) {
	if (liblinphone_log_collection_prefix != NULL) {
		return liblinphone_log_collection_prefix;
	}
	return LOG_COLLECTION_DEFAULT_PREFIX;
}

void linphone_core_set_log_collection_prefix(const char *prefix) {
	if (liblinphone_log_collection_prefix != NULL) {
		ms_free(liblinphone_log_collection_prefix);
		liblinphone_log_collection_prefix = NULL;
	}
	if (prefix != NULL) {
		liblinphone_log_collection_prefix = ms_strdup(prefix);
	}
}

size_t linphone_core_get_log_collection_max_file_size(void) {
	return liblinphone_log_collection_max_file_size;
}

void linphone_core_set_log_collection_max_file_size(size_t size) {
	liblinphone_log_collection_max_file_size = size;
}

const char *linphone_core_get_log_collection_upload_server_url(LinphoneCore *core) {
	return lp_config_get_string(core->config, "misc", "log_collection_upload_server_url", NULL);
}

void linphone_core_set_log_collection_upload_server_url(LinphoneCore *core, const char *server_url) {
	lp_config_set_string(core->config, "misc", "log_collection_upload_server_url", server_url);
}

LinphoneLogCollectionState linphone_core_log_collection_enabled(void) {
	return liblinphone_log_collection_state;
}

void linphone_core_enable_log_collection(LinphoneLogCollectionState state) {
	if (liblinphone_log_collection_state == state) return;

	liblinphone_log_collection_state = state;
	if (state != LinphoneLogCollectionDisabled) {
		ortp_mutex_init(&liblinphone_log_collection_mutex, NULL);
		if (state == LinphoneLogCollectionEnabledWithoutPreviousLogHandler) {
			liblinphone_user_log_func = NULL; /*remove user log handler*/
		}
		bctbx_set_log_handler(liblinphone_current_log_func = linphone_core_log_collection_handler);
	} else {
		bctbx_set_log_handler(liblinphone_user_log_func); /*restaure */
	}
}

static void clean_log_collection_upload_context(LinphoneCore *lc) {
	char *filename = ms_strdup_printf("%s/%s_log.%s",
		liblinphone_log_collection_path ? liblinphone_log_collection_path : LOG_COLLECTION_DEFAULT_PATH,
		liblinphone_log_collection_prefix ? liblinphone_log_collection_prefix : LOG_COLLECTION_DEFAULT_PREFIX,
		COMPRESSED_LOG_COLLECTION_EXTENSION);
	unlink(filename);
	ms_free(filename);
	if (lc && lc->log_collection_upload_information) {
		linphone_content_unref(lc->log_collection_upload_information);
		lc->log_collection_upload_information=NULL;
	}
}

static void process_io_error_upload_log_collection(void *data, const belle_sip_io_error_event_t *event) {
	LinphoneCore *core = (LinphoneCore *)data;
	ms_error("I/O Error during log collection upload to %s", linphone_core_get_log_collection_upload_server_url(core));
	linphone_core_notify_log_collection_upload_state_changed(core, LinphoneCoreLogCollectionUploadStateNotDelivered, "I/O Error");
	clean_log_collection_upload_context(core);
}

static void process_auth_requested_upload_log_collection(void *data, belle_sip_auth_event_t *event) {
	LinphoneCore *core = (LinphoneCore *)data;
	ms_error("Error during log collection upload: auth requested to connect %s", linphone_core_get_log_collection_upload_server_url(core));
	linphone_core_notify_log_collection_upload_state_changed(core, LinphoneCoreLogCollectionUploadStateNotDelivered, "Auth requested");
	clean_log_collection_upload_context(core);
}

/**
 * Callback called when posting a log collection file to server (following rcs5.1 recommendation)
 * @param[in] bh The body handler
 * @param[in] msg The belle sip message
 * @param[in] data The user data associated with the handler, contains the LinphoneCore object
 * @param[in] offset The current position in the input buffer
 * @param[in] buffer The ouput buffer where to copy the data to be uploaded
 * @param[in,out] size The size in byte of the data requested, as output it will contain the effective copied size
 */
static int log_collection_upload_on_send_body(belle_sip_user_body_handler_t *bh, belle_sip_message_t *msg, void *data, size_t offset, uint8_t *buffer, size_t *size) {
	LinphoneCore *core = (LinphoneCore *)data;

	/* If we've not reach the end of file yet, fill the buffer with more data */
	if (offset < linphone_content_get_size(core->log_collection_upload_information)) {
		char *log_filename = ms_strdup_printf("%s/%s_log.%s",
			liblinphone_log_collection_path ? liblinphone_log_collection_path : LOG_COLLECTION_DEFAULT_PATH,
			liblinphone_log_collection_prefix ? liblinphone_log_collection_prefix : LOG_COLLECTION_DEFAULT_PREFIX,
			COMPRESSED_LOG_COLLECTION_EXTENSION);
#ifdef HAVE_ZLIB
		FILE *log_file = fopen(log_filename, "rb");
#else
		FILE *log_file = fopen(log_filename, "r");
#endif
		if (fseek(log_file, (long)offset, SEEK_SET)) {
			ms_error("Cannot seek file [%s] at position [%lu] errno [%s]",log_filename,(unsigned long)offset,strerror(errno));

		} else {
			*size = fread(buffer, 1, *size, log_file);
		}
		fclose(log_file);
		ms_free(log_filename);
		return BELLE_SIP_CONTINUE;
	} else {
		*size=0;
		return BELLE_SIP_STOP;
	}
}

/**
 * Callback called during upload of a log collection to server.
 * It is just forwarding the call and some parameters to the vtable defined callback.
 */
static void log_collection_upload_on_progress(belle_sip_body_handler_t *bh, belle_sip_message_t *msg, void *data, size_t offset, size_t total) {
	LinphoneCore *core = (LinphoneCore *)data;
	linphone_core_notify_log_collection_upload_progress_indication(core, offset, total);
}

/**
 * Callback function called when we have a response from server during the upload of the log collection to the server (rcs5.1 recommandation)
 * Note: The first post is empty and the server shall reply a 204 (No content) message, this will trigger a new post request to the server
 * to upload the file. The server response to this second post is processed by this same function
 *
 * @param[in] data The user-defined pointer associated with the request, it contains the LinphoneCore object
 * @param[in] event The response from server
 */
static void process_response_from_post_file_log_collection(void *data, const belle_http_response_event_t *event) {
	LinphoneCore *core = (LinphoneCore *)data;

	/* Check the answer code */
	if (event->response) {
		int code = belle_http_response_get_status_code(event->response);
		if (code == 204) { /* This is the reply to the first post to the server - an empty file */
			/* Start uploading the file */
			belle_http_request_listener_callbacks_t cbs = { 0 };
			belle_http_request_listener_t *l;
			belle_generic_uri_t *uri;
			belle_http_request_t *req;
			belle_sip_multipart_body_handler_t *bh;
			char* ua;
			char *first_part_header;
			belle_sip_user_body_handler_t *first_part_bh;

			linphone_core_notify_log_collection_upload_state_changed(core, LinphoneCoreLogCollectionUploadStateInProgress, NULL);

			/* Temporary storage for the Content-disposition header value */
			first_part_header = belle_sip_strdup_printf("form-data; name=\"File\"; filename=\"%s\"", linphone_content_get_name(core->log_collection_upload_information));

			/* Create a user body handler to take care of the file and add the content disposition and content-type headers */
			first_part_bh = belle_sip_user_body_handler_new(linphone_content_get_size(core->log_collection_upload_information), NULL, NULL, NULL, log_collection_upload_on_send_body, NULL, core);
			belle_sip_body_handler_add_header((belle_sip_body_handler_t *)first_part_bh, belle_sip_header_create("Content-disposition", first_part_header));
			belle_sip_free(first_part_header);
			belle_sip_body_handler_add_header((belle_sip_body_handler_t *)first_part_bh,
				(belle_sip_header_t *)belle_sip_header_content_type_create(linphone_content_get_type(core->log_collection_upload_information), linphone_content_get_subtype(core->log_collection_upload_information)));

			/* Insert it in a multipart body handler which will manage the boundaries of multipart message */
			bh = belle_sip_multipart_body_handler_new(log_collection_upload_on_progress, core, (belle_sip_body_handler_t *)first_part_bh, NULL);
			ua = ms_strdup_printf("%s/%s", linphone_core_get_user_agent(core), linphone_core_get_version());
			uri = belle_generic_uri_parse(linphone_core_get_log_collection_upload_server_url(core));
			req = belle_http_request_create("POST", uri, belle_sip_header_create("User-Agent", ua), NULL);
			ms_free(ua);
			belle_sip_message_set_body_handler(BELLE_SIP_MESSAGE(req), BELLE_SIP_BODY_HANDLER(bh));
			cbs.process_response = process_response_from_post_file_log_collection;
			cbs.process_io_error = process_io_error_upload_log_collection;
			cbs.process_auth_requested = process_auth_requested_upload_log_collection;
			l = belle_http_request_listener_create_from_callbacks(&cbs, core);
			belle_sip_object_data_set(BELLE_SIP_OBJECT(req), "http_request_listener", l, belle_sip_object_unref); // Ensure the listener object is destroyed when the request is destroyed
			belle_http_provider_send_request(core->http_provider, req, l);
		} else if (code == 200) { /* The file has been uploaded correctly, get the server reply */
			xmlDocPtr xmlMessageBody;
			xmlNodePtr cur;
			xmlChar *file_url = NULL;
			const char *body = belle_sip_message_get_body((belle_sip_message_t *)event->response);
			xmlMessageBody = xmlParseDoc((const xmlChar *)body);
			cur = xmlDocGetRootElement(xmlMessageBody);
			if (cur != NULL) {
				cur = cur->xmlChildrenNode;
				while (cur != NULL) {
					if (!xmlStrcmp(cur->name, (const xmlChar *)"file-info")) { /* we found a file info node, check it has a type="file" attribute */
						xmlChar *typeAttribute = xmlGetProp(cur, (const xmlChar *)"type");
						if (!xmlStrcmp(typeAttribute, (const xmlChar *)"file")) { /* this is the node we are looking for */
							cur = cur->xmlChildrenNode; /* now loop on the content of the file-info node */
							while (cur != NULL) {
								if (!xmlStrcmp(cur->name, (const xmlChar *)"data")) {
									file_url = xmlGetProp(cur, (const xmlChar *)"url");
								}
								cur=cur->next;
							}
							xmlFree(typeAttribute);
							break;
						}
						xmlFree(typeAttribute);
					}
					cur = cur->next;
				}
			}
			if (file_url != NULL) {
				linphone_core_notify_log_collection_upload_state_changed(core, LinphoneCoreLogCollectionUploadStateDelivered, (const char *)file_url);
				xmlFree(file_url);
			}
			xmlFreeDoc(xmlMessageBody);
			clean_log_collection_upload_context(core);
		} else {
			ms_error("Unexpected HTTP response code %i during log collection upload to %s", code, linphone_core_get_log_collection_upload_server_url(core));
			linphone_core_notify_log_collection_upload_state_changed(core, LinphoneCoreLogCollectionUploadStateNotDelivered, "Unexpected HTTP response");
			clean_log_collection_upload_context(core);
		}
	}
}

#ifdef HAVE_ZLIB
#define COMPRESS_FILE_PTR gzFile
#define COMPRESS_OPEN gzopen
#define COMPRESS_CLOSE gzclose
#else
#define COMPRESS_FILE_PTR FILE*
#define COMPRESS_OPEN fopen
#define COMPRESS_CLOSE fclose
#endif

/**
 * If zlib is not available the two log files are simply concatenated.
 */
static int compress_file(FILE *input_file, COMPRESS_FILE_PTR output_file) {
	char buffer[131072]; /* 128kB */
	size_t bytes;
	size_t total_bytes = 0;

	while ((bytes = fread(buffer, 1, sizeof(buffer), input_file)) > 0) {
#ifdef HAVE_ZLIB
		int res = gzwrite(output_file, buffer, (unsigned int)bytes);
		if (res < 0) return 0;
		total_bytes += (size_t)res;
#else
		total_bytes += fwrite(buffer, 1, bytes, output_file);
#endif
	}
	return (int)total_bytes;
}

static int prepare_log_collection_file_to_upload(const char *filename) {
	char *input_filename = NULL;
	char *output_filename = NULL;
	FILE *input_file = NULL;
	COMPRESS_FILE_PTR output_file = NULL;
	int ret = 0;

	ortp_mutex_lock(&liblinphone_log_collection_mutex);
	output_filename = ms_strdup_printf("%s/%s",
		liblinphone_log_collection_path ? liblinphone_log_collection_path : LOG_COLLECTION_DEFAULT_PATH, filename);
	output_file = COMPRESS_OPEN(output_filename, "wb");
	if (output_file == NULL) goto error;
	input_filename = ms_strdup_printf("%s/%s1.log",
		liblinphone_log_collection_path ? liblinphone_log_collection_path : LOG_COLLECTION_DEFAULT_PATH,
		liblinphone_log_collection_prefix ? liblinphone_log_collection_prefix : LOG_COLLECTION_DEFAULT_PREFIX);
	input_file = fopen(input_filename, "rb");
	if (input_file == NULL) goto error;
	ret = compress_file(input_file, output_file);
	if (ret <= 0) goto error;
	fclose(input_file);
	ms_free(input_filename);
	input_filename = ms_strdup_printf("%s/%s2.log",
		liblinphone_log_collection_path ? liblinphone_log_collection_path : LOG_COLLECTION_DEFAULT_PATH,
		liblinphone_log_collection_prefix ? liblinphone_log_collection_prefix : LOG_COLLECTION_DEFAULT_PREFIX);
	input_file = fopen(input_filename, "rb");
	if (input_file != NULL) {
		ret = compress_file(input_file, output_file);
		if (ret <= 0) goto error;
	}

error:
	if (input_file != NULL) fclose(input_file);
	if (output_file != NULL) COMPRESS_CLOSE(output_file);
	if (input_filename != NULL) ms_free(input_filename);
	if (output_filename != NULL) ms_free(output_filename);
	ortp_mutex_unlock(&liblinphone_log_collection_mutex);
	return ret;
}

static size_t get_size_of_file_to_upload(const char *filename) {
	struct stat statbuf;
	char *output_filename = ms_strdup_printf("%s/%s",
		liblinphone_log_collection_path ? liblinphone_log_collection_path : LOG_COLLECTION_DEFAULT_PATH, filename);
	FILE *output_file = fopen(output_filename, "rb");
	fstat(fileno(output_file), &statbuf);
	fclose(output_file);
	ms_free(output_filename);
	return (size_t)statbuf.st_size;
}

void linphone_core_upload_log_collection(LinphoneCore *core) {
	if ((core->log_collection_upload_information == NULL) && (linphone_core_get_log_collection_upload_server_url(core) != NULL) && (liblinphone_log_collection_state != LinphoneLogCollectionDisabled)) {
		/* open a transaction with the server and send an empty request(RCS5.1 section 3.5.4.8.3.1) */
		belle_http_request_listener_callbacks_t cbs = { 0 };
		belle_http_request_listener_t *l;
		belle_generic_uri_t *uri;
		belle_http_request_t *req;
		char *name;

		core->log_collection_upload_information = linphone_core_create_content(core);
#ifdef HAVE_ZLIB
		linphone_content_set_type(core->log_collection_upload_information, "application");
		linphone_content_set_subtype(core->log_collection_upload_information, "gzip");
#else
		linphone_content_set_type(core->log_collection_upload_information, "text");
		linphone_content_set_subtype(core->log_collection_upload_information,"plain");
#endif
		name = ms_strdup_printf("%s_log.%s",
			liblinphone_log_collection_prefix ? liblinphone_log_collection_prefix : LOG_COLLECTION_DEFAULT_PREFIX,
			COMPRESSED_LOG_COLLECTION_EXTENSION);
		linphone_content_set_name(core->log_collection_upload_information, name);
		if (prepare_log_collection_file_to_upload(name) <= 0) {
			linphone_content_unref(core->log_collection_upload_information);
			core->log_collection_upload_information = NULL;
			ms_error("prepare_log_collection_file_to_upload(): error.");
			linphone_core_notify_log_collection_upload_state_changed(core, LinphoneCoreLogCollectionUploadStateNotDelivered, "Error while preparing log collection upload");
			return;
		}
		linphone_content_set_size(core->log_collection_upload_information, get_size_of_file_to_upload(name));
		uri = belle_generic_uri_parse(linphone_core_get_log_collection_upload_server_url(core));
		req = belle_http_request_create("POST", uri, NULL, NULL, NULL);
		cbs.process_response = process_response_from_post_file_log_collection;
		cbs.process_io_error = process_io_error_upload_log_collection;
		cbs.process_auth_requested = process_auth_requested_upload_log_collection;
		l = belle_http_request_listener_create_from_callbacks(&cbs, core);
		belle_sip_object_data_set(BELLE_SIP_OBJECT(req), "http_request_listener", l, belle_sip_object_unref); // Ensure the listener object is destroyed when the request is destroyed
		belle_http_provider_send_request(core->http_provider, req, l);
		ms_free(name);
	} else {
		const char *msg = NULL;
		ms_warning("Could not upload log collection: log_collection_upload_information=%p, server_url=%s, log_collection_state=%d",
			core->log_collection_upload_information, linphone_core_get_log_collection_upload_server_url(core), liblinphone_log_collection_state);
		if (core->log_collection_upload_information != NULL) {
			msg = "Log collection upload already in progress";
		} else if (linphone_core_get_log_collection_upload_server_url(core) == NULL) {
			msg = "Log collection upload server not set";
		} else if (liblinphone_log_collection_state == LinphoneLogCollectionDisabled) {
			msg = "Log collection is disabled";
		}
		linphone_core_notify_log_collection_upload_state_changed(core, LinphoneCoreLogCollectionUploadStateNotDelivered, msg);
	}
}

char * linphone_core_compress_log_collection(void) {
	char *filename = NULL;
	if (liblinphone_log_collection_state == LinphoneLogCollectionDisabled) return NULL;
	filename = ms_strdup_printf("%s_log.%s",
		liblinphone_log_collection_prefix ? liblinphone_log_collection_prefix : LOG_COLLECTION_DEFAULT_PREFIX,
		COMPRESSED_LOG_COLLECTION_EXTENSION);
	if (prepare_log_collection_file_to_upload(filename) <= 0) {
		ms_free(filename);
		return NULL;
	}
	ms_free(filename);
	return ms_strdup_printf("%s/%s_log.%s",
		liblinphone_log_collection_path ? liblinphone_log_collection_path : LOG_COLLECTION_DEFAULT_PATH,
		liblinphone_log_collection_prefix ? liblinphone_log_collection_prefix : LOG_COLLECTION_DEFAULT_PREFIX,
		COMPRESSED_LOG_COLLECTION_EXTENSION);
}

void linphone_core_reset_log_collection(void) {
	char *filename;
	ortp_mutex_lock(&liblinphone_log_collection_mutex);
	_close_log_collection_file();
	clean_log_collection_upload_context(NULL);
	filename = ms_strdup_printf("%s/%s1.log",
			liblinphone_log_collection_path ? liblinphone_log_collection_path : LOG_COLLECTION_DEFAULT_PATH,
			liblinphone_log_collection_prefix ? liblinphone_log_collection_prefix : LOG_COLLECTION_DEFAULT_PREFIX);
	unlink(filename);
	ms_free(filename);
	filename = ms_strdup_printf("%s/%s2.log",
		liblinphone_log_collection_path ? liblinphone_log_collection_path : LOG_COLLECTION_DEFAULT_PATH,
		liblinphone_log_collection_prefix ? liblinphone_log_collection_prefix : LOG_COLLECTION_DEFAULT_PREFIX);
	unlink(filename);
	ms_free(filename);
	liblinphone_log_collection_file = NULL;
	liblinphone_log_collection_file_size = 0;
	liblinphone_log_collection_max_file_size = LOG_COLLECTION_DEFAULT_MAX_FILE_SIZE; /*also reset size*/
	ortp_mutex_unlock(&liblinphone_log_collection_mutex);
}

void linphone_core_enable_logs(FILE *file){
	if (file==NULL) file=stdout;
	linphone_core_set_log_file(file);
	linphone_core_set_log_level(ORTP_MESSAGE);
}

void linphone_core_enable_logs_with_cb(OrtpLogFunc logfunc){
<<<<<<< HEAD
	linphone_core_set_log_handler(logfunc);
=======
	_linphone_core_set_log_handler(logfunc);
>>>>>>> 34c058c2
	linphone_core_set_log_level(ORTP_MESSAGE);
}

void linphone_core_disable_logs(void){
	linphone_core_set_log_level(ORTP_ERROR);
}

void linphone_core_serialize_logs(void) {
	liblinphone_serialize_logs = TRUE;
}


static void net_config_read(LinphoneCore *lc) {
	int tmp;
	const char *tmpstr;
	LpConfig *config=lc->config;
	const char *nat_policy_ref;

	nat_policy_ref = lp_config_get_string(lc->config, "net", "nat_policy_ref", NULL);
	if (nat_policy_ref != NULL) {
		LinphoneNatPolicy *nat_policy = linphone_core_create_nat_policy_from_config(lc, nat_policy_ref);
		linphone_core_set_nat_policy(lc, nat_policy);
		linphone_nat_policy_unref(nat_policy);
	}
	if (lc->nat_policy == NULL){
		/*this will create a default nat policy according to deprecated config keys, or an empty nat policy otherwise*/
		linphone_core_set_firewall_policy(lc, linphone_core_get_firewall_policy(lc));
	}

	lc->net_conf.nat_address_ip = NULL;
	tmp=lp_config_get_int(config,"net","download_bw",0);
	linphone_core_set_download_bandwidth(lc,tmp);
	tmp=lp_config_get_int(config,"net","upload_bw",0);
	linphone_core_set_upload_bandwidth(lc,tmp);
	tmp=lp_config_get_int(config, "net", "expected_bw", 0);
	linphone_core_set_expected_bandwidth(lc, tmp);

	tmpstr=lp_config_get_string(lc->config,"net","nat_address",NULL);
	if (tmpstr!=NULL && (strlen(tmpstr)<1)) tmpstr=NULL;
	linphone_core_set_nat_address(lc,tmpstr);
	tmp=lp_config_get_int(lc->config,"net","nat_sdp_only",0);
	lc->net_conf.nat_sdp_only=!!tmp;
	tmp=lp_config_get_int(lc->config,"net","mtu",1300);
	linphone_core_set_mtu(lc,tmp);
	tmp=lp_config_get_int(lc->config,"net","download_ptime",-1);
	if (tmp !=-1 && linphone_core_get_download_ptime(lc) !=0) {
		/*legacy parameter*/
		linphone_core_set_download_ptime(lc,tmp);
	}
	tmp = lp_config_get_int(lc->config, "net", "dns_srv_enabled", 1);
	linphone_core_enable_dns_srv(lc, !!tmp);
	tmp = lp_config_get_int(lc->config, "net", "dns_search_enabled", 1);
	linphone_core_enable_dns_search(lc, !!tmp);
}

static void build_sound_devices_table(LinphoneCore *lc){
	const char **devices;
	const char **old;
	size_t ndev;
	int i;
	const bctbx_list_t *elem=ms_snd_card_manager_get_list(ms_factory_get_snd_card_manager(lc->factory));
	ndev=bctbx_list_size(elem);
	devices=reinterpret_cast<const char **>(ms_malloc((ndev+1)*sizeof(const char *)));
	for (i=0;elem!=NULL;elem=elem->next,i++){
		devices[i]=ms_snd_card_get_string_id((MSSndCard *)elem->data);
	}
	devices[ndev]=NULL;
	old=lc->sound_conf.cards;
	lc->sound_conf.cards=devices;
	if (old!=NULL) ms_free((void *)old);
}

static char *get_default_local_ring(LinphoneCore * lc) {
	LinphoneFactory *factory = linphone_factory_get();
	if (linphone_core_file_format_supported(lc, "mkv")) {
		return bctbx_strdup_printf("%s/%s", linphone_factory_get_ring_resources_dir(factory), LOCAL_RING_MKV);
	}
	return bctbx_strdup_printf("%s/%s", linphone_factory_get_ring_resources_dir(factory), LOCAL_RING_WAV);
}

static char *get_default_onhold_music(LinphoneCore * lc) {
	LinphoneFactory *factory = linphone_factory_get();
	if (linphone_core_file_format_supported(lc, "mkv")) {
		return bctbx_strdup_printf("%s/%s", linphone_factory_get_sound_resources_dir(factory), HOLD_MUSIC_MKV);
	}
	return bctbx_strdup_printf("%s/%s", linphone_factory_get_sound_resources_dir(factory), HOLD_MUSIC_WAV);
}

static void sound_config_read(LinphoneCore *lc)
{
	int tmp;
	char *default_remote_ring;
	const char *tmpbuf;
	const char *devid;
	LinphoneFactory *factory = linphone_factory_get();

#ifdef __linux
	/*alsadev let the user use custom alsa device within linphone*/
	devid=lp_config_get_string(lc->config,"sound","alsadev",NULL);
	if (devid){
		MSSndCard* card;
		const char* delim=",";
		size_t l=strlen(devid);
		char* d=reinterpret_cast<char *>(malloc(l+1));
		char* i;
		memcpy(d,devid,l+1);
		for (l=0,i=strpbrk(d+l,delim);i;i=strpbrk(d+l,delim)){
			char s=*i;
			*i='\0';
			card=ms_alsa_card_new_custom(d+l,d+l);
			ms_snd_card_manager_add_card(ms_factory_get_snd_card_manager(lc->factory),card);
			*i=s;
			l=(size_t)(i-d)+1;
		}
		if(d[l]!='\0') {
			card=ms_alsa_card_new_custom(d+l,d+l);
			ms_snd_card_manager_add_card(ms_factory_get_snd_card_manager(lc->factory),card);
		}
		free(d);
	}
	tmp=lp_config_get_int(lc->config,"sound","alsa_forced_rate",-1);
	if (tmp>0) ms_alsa_card_set_forced_sample_rate(tmp);
#endif
	/* retrieve all sound devices */
	build_sound_devices_table(lc);

	devid=lp_config_get_string(lc->config,"sound","playback_dev_id",NULL);
	linphone_core_set_playback_device(lc,devid);

	devid=lp_config_get_string(lc->config,"sound","ringer_dev_id",NULL);
	linphone_core_set_ringer_device(lc,devid);

	devid=lp_config_get_string(lc->config,"sound","capture_dev_id",NULL);
	linphone_core_set_capture_device(lc,devid);

/*
	tmp=lp_config_get_int(lc->config,"sound","play_lev",80);
	linphone_core_set_play_level(lc,tmp);
	tmp=lp_config_get_int(lc->config,"sound","ring_lev",80);
	linphone_core_set_ring_level(lc,tmp);
	tmp=lp_config_get_int(lc->config,"sound","rec_lev",80);
	linphone_core_set_rec_level(lc,tmp);
	tmpbuf=lp_config_get_string(lc->config,"sound","source","m");
	linphone_core_set_sound_source(lc,tmpbuf[0]);
*/

	tmpbuf = lp_config_get_string(lc->config, "sound", "local_ring", NULL);
	if (tmpbuf) {
		if (bctbx_file_exist(tmpbuf) == 0) {
			linphone_core_set_ring(lc, tmpbuf);
		} else {
			ms_warning("'%s' ring file does not exist", tmpbuf);
		}
	} else {
		char *default_local_ring = get_default_local_ring(lc);
		linphone_core_set_ring(lc, default_local_ring);
		bctbx_free(default_local_ring);
	}

	default_remote_ring = bctbx_strdup_printf("%s/%s", linphone_factory_get_sound_resources_dir(factory), REMOTE_RING_WAV);
	tmpbuf = default_remote_ring;
	tmpbuf = lp_config_get_string(lc->config, "sound", "remote_ring", tmpbuf);
	if (bctbx_file_exist(tmpbuf) == -1){
		tmpbuf = default_remote_ring;
	}
	if (strstr(tmpbuf, ".wav") == NULL) {
		/* It currently uses old sound files, so replace them */
		tmpbuf = default_remote_ring;
	}
	linphone_core_set_ringback(lc, tmpbuf);
	bctbx_free(default_remote_ring);

	tmpbuf = lp_config_get_string(lc->config, "sound", "hold_music", NULL);
	if (tmpbuf) {
		if (bctbx_file_exist(tmpbuf) == 0) {
			linphone_core_set_play_file(lc, tmpbuf);
		} else {
			ms_warning("'%s' on-hold music file does not exist", tmpbuf);
		}
	} else {
		char *default_onhold_music = get_default_onhold_music(lc);
		linphone_core_set_play_file(lc, default_onhold_music);
		bctbx_free(default_onhold_music);
	}

	lc->sound_conf.latency=0;
#if !TARGET_OS_IPHONE
	tmp=TRUE;
#else
	tmp=FALSE; /* on iOS we have builtin echo cancellation.*/
#endif
	tmp=lp_config_get_int(lc->config,"sound","echocancellation",tmp);
	linphone_core_enable_echo_cancellation(lc, !!tmp);
	linphone_core_set_echo_canceller_filter_name(lc, linphone_core_get_echo_canceller_filter_name(lc));
	linphone_core_enable_echo_limiter(lc, !!lp_config_get_int(lc->config,"sound","echolimiter",0));
	linphone_core_enable_agc(lc, !!lp_config_get_int(lc->config,"sound","agc",0));

	linphone_core_set_playback_gain_db (lc,lp_config_get_float(lc->config,"sound","playback_gain_db",0));
	linphone_core_set_mic_gain_db (lc,lp_config_get_float(lc->config,"sound","mic_gain_db",0));

	linphone_core_set_remote_ringback_tone (lc,lp_config_get_string(lc->config,"sound","ringback_tone",NULL));

	/*just parse requested stream feature once at start to print out eventual errors*/
	linphone_core_get_audio_features(lc);

	_linphone_core_set_tone(lc,LinphoneReasonBusy,LinphoneToneBusy,NULL);
}

static int _linphone_core_tls_postcheck_callback(void *data, const bctbx_x509_certificate_t *peer_cert){
	LinphoneCore *lc = (LinphoneCore *) data;
	const char *tls_certificate_subject_regexp = lp_config_get_string(lc->config,"sip","tls_certificate_subject_regexp", NULL);
	int ret = 0;
	if (tls_certificate_subject_regexp){
		ret = -1;
		/*the purpose of this handling is to a peer certificate for which there is no single subject matching the regexp given
		 * in the "tls_certificate_subject_regexp" property.
		 */
		bctbx_list_t *subjects = bctbx_x509_certificate_get_subjects(peer_cert);
		bctbx_list_t *elem;
		for(elem = subjects; elem != NULL; elem = elem->next){
			const char *subject = (const char *)elem->data;
			ms_message("_linphone_core_tls_postcheck_callback: subject=%s", subject);
			if (bctbx_is_matching_regex(subject, tls_certificate_subject_regexp)){
				ret = 0;
				ms_message("_linphone_core_tls_postcheck_callback(): successful by matching '%s'", subject);
				break;
			}
		}
		bctbx_list_free_with_data(subjects, bctbx_free);
	}
	if (ret == -1){
		ms_message("_linphone_core_tls_postcheck_callback(): postcheck failed, nothing matched.");
	}
	return ret;
}

static void certificates_config_read(LinphoneCore *lc) {
	LinphoneFactory *factory = linphone_factory_get();
	const char *data_dir = linphone_factory_get_data_resources_dir(factory);
	char *root_ca_path = bctbx_strdup_printf("%s/rootca.pem", data_dir);
	const char *rootca = lp_config_get_string(lc->config,"sip","root_ca", NULL);

	// If rootca is not existing anymore, we try data_resources_dir/rootca.pem else default from belle-sip
	if (rootca == NULL  || ((bctbx_file_exist(rootca) != 0 && !bctbx_directory_exists(rootca)))) {
		//Check root_ca_path
		if ((bctbx_file_exist(root_ca_path) == 0) || bctbx_directory_exists(root_ca_path))
			rootca = root_ca_path;
		else
			rootca = NULL;
	}

	if (rootca)
		linphone_core_set_root_ca(lc,rootca);
		/*else use default value from belle-sip*/
	linphone_core_verify_server_certificates(lc, !!lp_config_get_int(lc->config,"sip","verify_server_certs",TRUE));
	linphone_core_verify_server_cn(lc, !!lp_config_get_int(lc->config,"sip","verify_server_cn",TRUE));
	bctbx_free(root_ca_path);
<<<<<<< HEAD
	
	sal_set_tls_postcheck_callback(lc->sal, _linphone_core_tls_postcheck_callback, lc);
=======

	lc->sal->setTlsPostcheckCallback(_linphone_core_tls_postcheck_callback, lc);
>>>>>>> 34c058c2
}

static void sip_config_read(LinphoneCore *lc) {
	char *contact;
	const char *tmpstr;
	LinphoneSipTransports tr;
	int i,tmp;
	int ipv6_default = TRUE;

	if (lp_config_get_int(lc->config,"sip","use_session_timers",0)==1){
		lc->sal->useSessionTimers(200);
	}

	lc->sal->useNoInitialRoute(!!lp_config_get_int(lc->config,"sip","use_no_initial_route",0));
	lc->sal->useRport(!!lp_config_get_int(lc->config,"sip","use_rport",1));
	lc->sal->setContactLinphoneSpecs(lp_config_get_string(lc->config, "sip", "linphone_specs", ""));

	if (!lp_config_get_int(lc->config,"sip","ipv6_migration_done",FALSE) && lp_config_has_entry(lc->config,"sip","use_ipv6")) {
		lp_config_clean_entry(lc->config,"sip","use_ipv6");
		lp_config_set_int(lc->config, "sip", "ipv6_migration_done", TRUE);
		ms_message("IPV6 settings migration done.");
	}

	lc->sip_conf.ipv6_enabled = !!lp_config_get_int(lc->config,"sip","use_ipv6",ipv6_default);

	memset(&tr,0,sizeof(tr));

	tr.udp_port=lp_config_get_int(lc->config,"sip","sip_port",5060);
	tr.tcp_port=lp_config_get_int(lc->config,"sip","sip_tcp_port",5060);
	/*we are not listening inbound connection for tls, port has no meaning*/
	tr.tls_port=lp_config_get_int(lc->config,"sip","sip_tls_port",LC_SIP_TRANSPORT_RANDOM);

	certificates_config_read(lc);
	/*setting the dscp must be done before starting the transports, otherwise it is not taken into effect*/
	lc->sal->setDscp(linphone_core_get_sip_dscp(lc));
	/*start listening on ports*/
	linphone_core_set_sip_transports(lc,&tr);

	tmpstr=lp_config_get_string(lc->config,"sip","contact",NULL);
	if (tmpstr==NULL || linphone_core_set_primary_contact(lc,tmpstr)==-1) {
		const char *hostname=NULL;
		const char *username=NULL;
#if !defined(LINPHONE_WINDOWS_UNIVERSAL) && !defined(LINPHONE_WINDOWS_PHONE) // Using getenv is forbidden on Windows 10 and Windows Phone
		hostname=getenv("HOST");
		username=getenv("USER");
		if (hostname==NULL) hostname=getenv("HOSTNAME");
#endif
		if (hostname==NULL)
			hostname="unknown-host";
		if (username==NULL){
			username="linphone";
		}
		contact=ortp_strdup_printf("sip:%s@%s",username,hostname);
		linphone_core_set_primary_contact(lc,contact);
		ms_free(contact);
	}

	tmp=lp_config_get_int(lc->config,"sip","guess_hostname",1);
	linphone_core_set_guess_hostname(lc, !!tmp);

	tmp=lp_config_get_int(lc->config,"sip","lime",LinphoneLimeDisabled);
	linphone_core_enable_lime(lc,static_cast<LinphoneLimeState>(tmp));

	tmp=lp_config_get_int(lc->config,"sip","inc_timeout",30);
	linphone_core_set_inc_timeout(lc,tmp);

	tmp=lp_config_get_int(lc->config,"sip","in_call_timeout",0);
	linphone_core_set_in_call_timeout(lc,tmp);

	tmp=lp_config_get_int(lc->config,"sip","delayed_timeout",4);
	linphone_core_set_delayed_timeout(lc,tmp);

	/* get proxies config */
	for(i=0;; i++){
		LinphoneProxyConfig *cfg=linphone_proxy_config_new_from_config_file(lc,i);
		if (cfg!=NULL){
			linphone_core_add_proxy_config(lc,cfg);
			linphone_proxy_config_unref(cfg);
		}else{
			break;
		}
	}
	/* get the default proxy */
	tmp=lp_config_get_int(lc->config,"sip","default_proxy",-1);
	linphone_core_set_default_proxy_index(lc,tmp);

	/* read authentication information */
	for(i=0;; i++){
		LinphoneAuthInfo *ai=linphone_auth_info_new_from_config_file(lc->config,i);
		if (ai!=NULL){
			linphone_core_add_auth_info(lc,ai);
			linphone_auth_info_unref(ai);
		}else{
			break;
		}
	}
	/*this is to filter out unsupported encryption schemes*/
	linphone_core_set_media_encryption(lc,linphone_core_get_media_encryption(lc));

	/*enable the reconnection to the primary server when it is up again asap*/
	lc->sal->enableReconnectToPrimaryAsap(!!lp_config_get_int(lc->config,"sip","reconnect_to_primary_asap",0));

	/*for tuning or test*/
	lc->sip_conf.sdp_200_ack = !!lp_config_get_int(lc->config,"sip","sdp_200_ack",0);
	lc->sip_conf.register_only_when_network_is_up=
		!!lp_config_get_int(lc->config,"sip","register_only_when_network_is_up",1);
	lc->sip_conf.register_only_when_upnp_is_ok=
		!!lp_config_get_int(lc->config,"sip","register_only_when_upnp_is_ok",1);
	lc->sip_conf.ping_with_options= !!lp_config_get_int(lc->config,"sip","ping_with_options",0);
	lc->sip_conf.auto_net_state_mon = !!lp_config_get_int(lc->config,"sip","auto_net_state_mon",1);
	lc->sip_conf.keepalive_period = (unsigned int)lp_config_get_int(lc->config,"sip","keepalive_period",10000);
	lc->sip_conf.tcp_tls_keepalive = !!lp_config_get_int(lc->config,"sip","tcp_tls_keepalive",0);
	linphone_core_enable_keep_alive(lc, (lc->sip_conf.keepalive_period > 0));
	lc->sal->useOneMatchingCodecPolicy(!!lp_config_get_int(lc->config,"sip","only_one_codec",0));
	lc->sal->useDates(!!lp_config_get_int(lc->config,"sip","put_date",0));
	lc->sal->enableSipUpdateMethod(!!lp_config_get_int(lc->config,"sip","sip_update",1));
	lc->sip_conf.vfu_with_info = !!lp_config_get_int(lc->config,"sip","vfu_with_info",1);
	linphone_core_set_sip_transport_timeout(lc, lp_config_get_int(lc->config, "sip", "transport_timeout", 63000));
<<<<<<< HEAD
	sal_set_supported_tags(lc->sal,lp_config_get_string(lc->config,"sip","supported","replaces, outbound"/*, gruu" not yet enabled by default*/));
	lc->sip_conf.save_auth_info = lp_config_get_int(lc->config, "sip", "save_auth_info", 1);
=======
	lc->sal->setSupportedTags(lp_config_get_string(lc->config,"sip","supported","replaces, outbound, gruu"));
	lc->sip_conf.save_auth_info = !!lp_config_get_int(lc->config, "sip", "save_auth_info", 1);
>>>>>>> 34c058c2
	linphone_core_create_im_notif_policy(lc);
}

static void rtp_config_read(LinphoneCore *lc) {
	int min_port, max_port;
	int jitt_comp;
	int nortp_timeout;
	bool_t rtp_no_xmit_on_audio_mute;
	bool_t adaptive_jitt_comp_enabled;
	const char* tmp;
	int tmp_int;

	if (lp_config_get_range(lc->config, "rtp", "audio_rtp_port", &min_port, &max_port, 7078, 7078) == TRUE) {
		if (min_port <= 0) min_port = 1;
		if (max_port > 65535) max_port = 65535;
		linphone_core_set_audio_port_range(lc, min_port, max_port);
	} else {
		min_port = lp_config_get_int(lc->config, "rtp", "audio_rtp_port", 7078);
		linphone_core_set_audio_port(lc, min_port);
	}

	if (lp_config_get_range(lc->config, "rtp", "video_rtp_port", &min_port, &max_port, 9078, 9078) == TRUE) {
		if (min_port <= 0) min_port = 1;
		if (max_port > 65535) max_port = 65535;
		linphone_core_set_video_port_range(lc, min_port, max_port);
	} else {
		min_port = lp_config_get_int(lc->config, "rtp", "video_rtp_port", 9078);
		linphone_core_set_video_port(lc, min_port);
	}

	if (lp_config_get_range(lc->config, "rtp", "text_rtp_port", &min_port, &max_port, 11078, 11078) == TRUE) {
		if (min_port <= 0) min_port = 1;
		if (max_port > 65535) max_port = 65535;
		linphone_core_set_text_port_range(lc, min_port, max_port);
	} else {
		min_port = lp_config_get_int(lc->config, "rtp", "text_rtp_port", 11078);
		linphone_core_set_text_port(lc, min_port);
	}

	jitt_comp=lp_config_get_int(lc->config,"rtp","audio_jitt_comp",60);
	linphone_core_set_audio_jittcomp(lc,jitt_comp);
	jitt_comp=lp_config_get_int(lc->config,"rtp","video_jitt_comp",60);
	if (jitt_comp==0) jitt_comp=60;
	linphone_core_set_video_jittcomp(lc,jitt_comp);
	nortp_timeout=lp_config_get_int(lc->config,"rtp","nortp_timeout",30);
	linphone_core_set_nortp_timeout(lc,nortp_timeout);
	rtp_no_xmit_on_audio_mute = !!lp_config_get_int(lc->config,"rtp","rtp_no_xmit_on_audio_mute",FALSE);
	linphone_core_set_rtp_no_xmit_on_audio_mute(lc,rtp_no_xmit_on_audio_mute);
	adaptive_jitt_comp_enabled = !!lp_config_get_int(lc->config, "rtp", "audio_adaptive_jitt_comp_enabled", TRUE);
	linphone_core_enable_audio_adaptive_jittcomp(lc, adaptive_jitt_comp_enabled);
	adaptive_jitt_comp_enabled = !!lp_config_get_int(lc->config, "rtp", "video_adaptive_jitt_comp_enabled", TRUE);
	linphone_core_enable_video_adaptive_jittcomp(lc, adaptive_jitt_comp_enabled);
	lc->rtp_conf.disable_upnp = lp_config_get_int(lc->config, "rtp", "disable_upnp", FALSE);
	linphone_core_set_avpf_mode(lc,static_cast<LinphoneAVPFMode>(lp_config_get_int(lc->config,"rtp","avpf",LinphoneAVPFDisabled)));
	if ((tmp=lp_config_get_string(lc->config,"rtp","audio_multicast_addr",NULL)))
		linphone_core_set_audio_multicast_addr(lc,tmp);
	else {
		if (lc->rtp_conf.audio_multicast_addr) bctbx_free(lc->rtp_conf.audio_multicast_addr);
		lc->rtp_conf.audio_multicast_addr=ms_strdup("224.1.2.3");
	}
	if ((tmp_int=lp_config_get_int(lc->config,"rtp","audio_multicast_enabled",-1)) >-1)
		linphone_core_enable_audio_multicast(lc, !!tmp_int);
	if ((tmp_int=lp_config_get_int(lc->config,"rtp","audio_multicast_ttl",-1))>0)
			linphone_core_set_audio_multicast_ttl(lc,tmp_int);
	else
		lc->rtp_conf.audio_multicast_ttl=1;/*local network*/
	if ((tmp=lp_config_get_string(lc->config,"rtp","video_multicast_addr",NULL)))
		linphone_core_set_video_multicast_addr(lc,tmp);
	else {
		if (lc->rtp_conf.video_multicast_addr) bctbx_free(lc->rtp_conf.video_multicast_addr);
		lc->rtp_conf.video_multicast_addr=ms_strdup("224.1.2.3");
	}
	if ((tmp_int=lp_config_get_int(lc->config,"rtp","video_multicast_ttl",-1))>-1)
		linphone_core_set_video_multicast_ttl(lc,tmp_int);
	else
		lc->rtp_conf.video_multicast_ttl=1;/*local network*/
	if ((tmp_int=lp_config_get_int(lc->config,"rtp","video_multicast_enabled",-1)) >0)
		linphone_core_enable_video_multicast(lc, !!tmp_int);
}

static PayloadType * find_payload(const bctbx_list_t *default_list, const char *mime_type, int clock_rate, int channels, const char *recv_fmtp){
	PayloadType *candidate=NULL;
	PayloadType *it;
	const bctbx_list_t *elem;

	for(elem=default_list;elem!=NULL;elem=elem->next){
		it=(PayloadType*)elem->data;
		if (it!=NULL && strcasecmp(mime_type,it->mime_type)==0
			&& (clock_rate==it->clock_rate || clock_rate<=0)
			&& (channels==it->channels || channels<=0) ){
			if ( (recv_fmtp && it->recv_fmtp && strstr(recv_fmtp,it->recv_fmtp)!=NULL) ||
				(recv_fmtp==NULL && it->recv_fmtp==NULL) ){
				/*exact match*/
				if (recv_fmtp) payload_type_set_recv_fmtp(it,recv_fmtp);
				return it;
			}else {
				if (candidate){
					if (it->recv_fmtp==NULL) candidate=it;
				}else candidate=it;
			}
		}
	}
	if (candidate && recv_fmtp){
		payload_type_set_recv_fmtp(candidate,recv_fmtp);
	}
	return candidate;
}

static PayloadType* find_payload_type_from_list(const char* type, int rate, int channels, const bctbx_list_t* from) {
	const bctbx_list_t *elem;
	for(elem=from;elem!=NULL;elem=elem->next){
		PayloadType *pt=(PayloadType*)elem->data;
		if ((strcasecmp(type, payload_type_get_mime(pt)) == 0)
			&& (rate == LINPHONE_FIND_PAYLOAD_IGNORE_RATE || rate==pt->clock_rate)
			&& (channels == LINPHONE_FIND_PAYLOAD_IGNORE_CHANNELS || channels==pt->channels)) {
			return pt;
		}
	}
	return NULL;
}

static bool_t linphone_core_codec_supported(LinphoneCore *lc, SalStreamType type, const char *mime){
	if (type == SalVideo && lp_config_get_int(lc->config, "video", "rtp_io", FALSE)){
		return TRUE; /*in rtp io mode, we don't transcode video, thus we can support a format for which we have no encoder nor decoder.*/
	} else if (type == SalAudio && lp_config_get_int(lc->config, "sound", "rtp_io", FALSE)){
		return TRUE; /*in rtp io mode, we don't transcode video, thus we can support a format for which we have no encoder nor decoder.*/
	} else if (type == SalText) {
		return TRUE;
	}
	return ms_factory_codec_supported(lc->factory, mime);
}


static bool_t get_codec(LinphoneCore *lc, SalStreamType type, int index, PayloadType **ret){
	char codeckey[50];
	const char *mime,*fmtp;
	int rate,channels,enabled;
	PayloadType *pt;
	LpConfig *config=lc->config;

	*ret=NULL;
	snprintf(codeckey,50,"%s_codec_%i",type == SalAudio ? "audio" : type == SalVideo ? "video" : "text", index);
	mime=lp_config_get_string(config,codeckey,"mime",NULL);
	if (mime==NULL || strlen(mime)==0 ) return FALSE;

	rate=lp_config_get_int(config,codeckey,"rate",8000);
	fmtp=lp_config_get_string(config,codeckey,"recv_fmtp",NULL);
	channels=lp_config_get_int(config,codeckey,"channels",0);
	enabled=lp_config_get_int(config,codeckey,"enabled",1);
	if (!linphone_core_codec_supported(lc, type, mime)){
		ms_warning("Codec %s/%i read from conf is not supported by mediastreamer2, ignored.",mime,rate);
		return TRUE;
	}
	pt = find_payload(type == SalAudio ? lc->default_audio_codecs : type == SalVideo ? lc->default_video_codecs : lc->default_text_codecs ,mime,rate,channels,fmtp);
	if (!pt){
		bctbx_list_t **default_list = (type==SalAudio) ? &lc->default_audio_codecs : type == SalVideo ? &lc->default_video_codecs : &lc->default_text_codecs;
		if (type == SalAudio)
			ms_warning("Codec %s/%i/%i read from conf is not in the default list.",mime,rate,channels);
		else if (type == SalVideo)
			ms_warning("Codec %s/%i read from conf is not in the default list.",mime,rate);
		else
			ms_warning("Codec %s read from conf is not in the default list.",mime);
		pt=payload_type_new();
		pt->type=(type==SalAudio) ? PAYLOAD_AUDIO_PACKETIZED : type == SalVideo ? PAYLOAD_VIDEO : PAYLOAD_TEXT;
		pt->mime_type=ortp_strdup(mime);
		pt->clock_rate=rate;
		pt->channels=channels;
		payload_type_set_number(pt,-1); /*dynamic assignment*/
		payload_type_set_recv_fmtp(pt,fmtp);
		*default_list=bctbx_list_append(*default_list, pt);
	}
	if (enabled)
		payload_type_set_enable(pt, TRUE);
	else
		payload_type_set_enable(pt, FALSE);
	*ret=pt;
	return TRUE;
}

static SalStreamType payload_type_get_stream_type(const PayloadType *pt){
	switch(pt->type){
		case PAYLOAD_AUDIO_PACKETIZED:
		case PAYLOAD_AUDIO_CONTINUOUS:
			return SalAudio;
		break;
		case PAYLOAD_VIDEO:
			return SalVideo;
		break;
		case PAYLOAD_TEXT:
			return SalText;
		break;
	}
	return SalOther;
}

/*this function merges the payload types from the codec default list with the list read from configuration file.
 * If a new codec becomes supported in Liblinphone or if the list from configuration file is empty or incomplete, all the supported codecs are added
 * automatically. This 'l' list is entirely rewritten.*/
static bctbx_list_t *add_missing_supported_codecs(LinphoneCore *lc, const bctbx_list_t *default_list, bctbx_list_t *l){
	const bctbx_list_t *elem;
	PayloadType *last_seen = NULL;

	for(elem=default_list; elem!=NULL; elem=elem->next){
		bctbx_list_t *elem2=bctbx_list_find(l,elem->data);
		if (!elem2){
			PayloadType *pt=(PayloadType*)elem->data;
			/*this codec from default list should be inserted in the list, with respect to the default_list order*/

			if (!linphone_core_codec_supported(lc, payload_type_get_stream_type(pt), pt->mime_type)) continue;
			if (!last_seen){
				l=bctbx_list_prepend(l,pt);
			}else{
				const bctbx_list_t *after=bctbx_list_find(l,last_seen);
				l=bctbx_list_insert(l, after->next, pt);
			}
			last_seen = pt;
			ms_message("Supported codec %s/%i fmtp=%s automatically added to codec list.", pt->mime_type,
					 pt->clock_rate, pt->recv_fmtp ? pt->recv_fmtp : "");
		}else{
			last_seen = (PayloadType*)elem2->data;
		}
	}
	return l;
}

/*
 * This function adds missing codecs, if required by configuration.
 * This 'l' list is entirely rewritten if required.
 */
static bctbx_list_t *handle_missing_codecs (LinphoneCore *lc, const bctbx_list_t *default_list, bctbx_list_t *l, MSFormatType ft) {
	const char *name = "unknown";

	switch (ft) {
		case MSAudio:
			name = "add_missing_audio_codecs";
			break;
		case MSVideo:
			name = "add_missing_video_codecs";
			break;
		case MSText:
			name = "add_missing_text_codecs";
			break;
		case MSUnknownMedia:
		break;
	}

	if (lp_config_get_int(lc->config, "misc", name, 1))
		return add_missing_supported_codecs(lc, default_list, l);
	return l;
}

static bctbx_list_t *codec_append_if_new(bctbx_list_t *l, PayloadType *pt){
	bctbx_list_t *elem;
	for (elem=l;elem!=NULL;elem=elem->next){
		PayloadType *ept=(PayloadType*)elem->data;
		if (pt==ept)
			return l;
	}
	l=bctbx_list_append(l,pt);
	return l;
}

static void codecs_config_read(LinphoneCore *lc){
	int i;
	PayloadType *pt;
	bctbx_list_t *audio_codecs=NULL;
	bctbx_list_t *video_codecs=NULL;
	bctbx_list_t *text_codecs=NULL;

	lc->codecs_conf.dyn_pt=96;
	lc->codecs_conf.telephone_event_pt=lp_config_get_int(lc->config,"misc","telephone_event_pt",101);

	for (i=0;get_codec(lc,SalAudio,i,&pt);i++){
		if (pt){
			audio_codecs=codec_append_if_new(audio_codecs, pt);
		}
	}
	audio_codecs = handle_missing_codecs(lc, lc->default_audio_codecs,audio_codecs, MSAudio);

	for (i=0;get_codec(lc,SalVideo,i,&pt);i++){
		if (pt){
			video_codecs=codec_append_if_new(video_codecs, pt);
		}
	}

	video_codecs = handle_missing_codecs(lc, lc->default_video_codecs, video_codecs, MSVideo);

	for (i=0;get_codec(lc,SalText,i,&pt);i++){
		if (pt){
			text_codecs=codec_append_if_new(text_codecs, pt);
		}
	}
	text_codecs = add_missing_supported_codecs(lc, lc->default_text_codecs, text_codecs);

	linphone_core_set_audio_codecs(lc,audio_codecs);
	linphone_core_set_video_codecs(lc,video_codecs);
	linphone_core_set_text_codecs(lc, text_codecs);
	linphone_core_update_allocated_audio_bandwidth(lc);
}

static void build_video_devices_table(LinphoneCore *lc){
	const bctbx_list_t *elem;
	int i;
	size_t ndev;
	const char **devices;
	if (lc->video_conf.cams)
		ms_free((void *)lc->video_conf.cams);
	/* retrieve all video devices */
	elem=ms_web_cam_manager_get_list(ms_factory_get_web_cam_manager(lc->factory));
	ndev=bctbx_list_size(elem);
	devices=reinterpret_cast<const char **>(ms_malloc((ndev+1)*sizeof(const char *)));
	for (i=0;elem!=NULL;elem=elem->next,i++){
		devices[i]=ms_web_cam_get_string_id((MSWebCam *)elem->data);
	}
	devices[ndev]=NULL;
	lc->video_conf.cams=devices;
}

static void video_config_read(LinphoneCore *lc){
#ifdef VIDEO_ENABLED
	int automatic_video=1;
	const char *str;
	LinphoneVideoPolicy vpol;
	memset(&vpol, 0, sizeof(LinphoneVideoPolicy));
	build_video_devices_table(lc);

	str=lp_config_get_string(lc->config,"video","device",NULL);
	if (str && str[0]==0) str=NULL;
	linphone_core_set_video_device(lc,str);

	linphone_core_set_preferred_video_size_by_name(lc,
		lp_config_get_string(lc->config,"video","size","vga"));

	linphone_core_set_preview_video_size_by_name(lc,
		lp_config_get_string(lc->config,"video","preview_size",NULL));

	linphone_core_set_preferred_framerate(lc,lp_config_get_float(lc->config,"video","framerate",0));

#if defined(__ANDROID__) || TARGET_OS_IPHONE
	automatic_video=0;
#endif
	vpol.automatically_initiate = !!lp_config_get_int(lc->config,"video","automatically_initiate",automatic_video);
	vpol.automatically_accept = !!lp_config_get_int(lc->config,"video","automatically_accept",automatic_video);
	linphone_core_enable_video_capture(lc, !!lp_config_get_int(lc->config,"video","capture",1));
	linphone_core_enable_video_display(lc, !!lp_config_get_int(lc->config,"video","display",1));
	linphone_core_enable_video_preview(lc, !!lp_config_get_int(lc->config,"video","show_local",0));
	linphone_core_enable_self_view(lc, !!lp_config_get_int(lc->config,"video","self_view",1));
	linphone_core_enable_video_source_reuse(lc, !!lp_config_get_int(lc->config,"video","reuse_source",0));
	linphone_core_set_video_policy(lc,&vpol);
#endif
}

static void read_friends_from_rc(LinphoneCore *lc)
{
	LinphoneFriend *lf = NULL;
	int i;
	for (i = 0; (lf = linphone_friend_new_from_config_file(lc, i)) != NULL; i++) {
		linphone_core_add_friend(lc, lf);
		linphone_friend_unref(lf);
	}
}

static void ui_config_read(LinphoneCore *lc)
{
#ifndef SQLITE_STORAGE_ENABLED
	read_friends_from_rc(lc);
	lc->call_logs = call_logs_read_from_config_file(lc);
#else
	if (!lc->friends_db) {
		read_friends_from_rc(lc);
	}
	if (!lc->logs_db) {
		lc->call_logs = linphone_core_read_call_logs_from_config_file(lc);
	}
#endif
}

/*
static void autoreplier_config_init(LinphoneCore *lc)
{
	autoreplier_config_t *config=&lc->autoreplier_conf;
	config->enabled=lp_config_get_int(lc->config,"autoreplier","enabled",0);
	config->after_seconds=lp_config_get_int(lc->config,"autoreplier","after_seconds",6);
	config->max_users=lp_config_get_int(lc->config,"autoreplier","max_users",1);
	config->max_rec_time=lp_config_get_int(lc->config,"autoreplier","max_rec_time",60);
	config->max_rec_msg=lp_config_get_int(lc->config,"autoreplier","max_rec_msg",10);
	config->message=lp_config_get_string(lc->config,"autoreplier","message",NULL);
}
*/

bool_t linphone_core_tunnel_available(void){
#ifdef TUNNEL_ENABLED
	return TRUE;
#else
	return FALSE;
#endif
}

void linphone_core_enable_adaptive_rate_control(LinphoneCore *lc, bool_t enabled){
	lp_config_set_int(lc->config,"net","adaptive_rate_control",(int)enabled);
}

bool_t linphone_core_adaptive_rate_control_enabled(const LinphoneCore *lc){
	return !!lp_config_get_int(lc->config,"net","adaptive_rate_control",TRUE);
}

void linphone_core_set_adaptive_rate_algorithm(LinphoneCore *lc, const char* algorithm){
	if (strcasecmp(algorithm, "basic") != 0 && strcasecmp(algorithm, "advanced") != 0) {
		ms_warning("Unsupported adaptive rate algorithm [%s] on core [%p], using advanced",algorithm,lc);
		linphone_core_set_adaptive_rate_algorithm(lc, "advanced");
		return;
	}
	lp_config_set_string(lc->config,"net","adaptive_rate_algorithm",algorithm);
}

const char * linphone_core_get_adaptive_rate_algorithm(const LinphoneCore *lc){
	const char* saved_value = lp_config_get_string(lc->config, "net", "adaptive_rate_algorithm", "advanced");
	if (strcasecmp(saved_value, "basic") != 0 && strcasecmp(saved_value, "advanced") != 0) {
		ms_warning("Unsupported adaptive rate algorithm [%s] on core [%p]",saved_value,lc);
	}
	return saved_value;
}

bool_t linphone_core_rtcp_enabled(const LinphoneCore *lc){
	return !!lp_config_get_int(lc->config,"rtp","rtcp_enabled",TRUE);
}

void linphone_core_set_download_bandwidth(LinphoneCore *lc, int bw){
	lc->net_conf.download_bw=bw;
	linphone_core_update_allocated_audio_bandwidth(lc);
	if (linphone_core_ready(lc)) lp_config_set_int(lc->config,"net","download_bw",bw);
}

void linphone_core_set_upload_bandwidth(LinphoneCore *lc, int bw){
	lc->net_conf.upload_bw=bw;
	linphone_core_update_allocated_audio_bandwidth(lc);
	if (linphone_core_ready(lc)) lp_config_set_int(lc->config,"net","upload_bw",bw);
}

void linphone_core_set_expected_bandwidth(LinphoneCore *lc, int bw){
	ms_factory_set_expected_bandwidth(lc->factory, bw * 1000); // In linphone we use kbits/s, in ms2 bits/s
	if (linphone_core_ready(lc)) lp_config_set_int(lc->config,"net","expected_bw",bw);
}

void linphone_core_set_sip_transport_timeout(LinphoneCore *lc, int timeout_ms) {
	lc->sal->setTransportTimeout(timeout_ms);
	if (linphone_core_ready(lc))
		lp_config_set_int(lc->config, "sip", "transport_timeout", timeout_ms);
}

int linphone_core_get_sip_transport_timeout(LinphoneCore *lc) {
	return lc->sal->getTransportTimeout();
}

bool_t linphone_core_get_dns_set_by_app(LinphoneCore *lc) {
	return lc->dns_set_by_app;
}

void linphone_core_set_dns_servers_app(LinphoneCore *lc, const bctbx_list_t *servers){
	lc->dns_set_by_app = (servers != NULL);
	linphone_core_set_dns_servers(lc, servers);
}

bool_t linphone_core_get_dns_set_by_app(LinphoneCore *lc) {
	return lc->dns_set_by_app;
}

void linphone_core_set_dns_servers_app(LinphoneCore *lc, const bctbx_list_t *servers){
	lc->dns_set_by_app = (servers != NULL);
	linphone_core_set_dns_servers(lc, servers);
}

void linphone_core_set_dns_servers(LinphoneCore *lc, const bctbx_list_t *servers){
	lc->sal->setDnsServers(servers);
}

void linphone_core_enable_dns_srv(LinphoneCore *lc, bool_t enable) {
	lc->sal->enableDnsSrv(!!enable);
	if (linphone_core_ready(lc))
		lp_config_set_int(lc->config, "net", "dns_srv_enabled", enable ? 1 : 0);
}

bool_t linphone_core_dns_srv_enabled(const LinphoneCore *lc) {
	return lc->sal->dnsSrvEnabled();
}

void linphone_core_enable_dns_search(LinphoneCore *lc, bool_t enable) {
	lc->sal->enableDnsSearch(!!enable);
	if (linphone_core_ready(lc))
		lp_config_set_int(lc->config, "net", "dns_search_enabled", enable ? 1 : 0);
}

bool_t linphone_core_dns_search_enabled(const LinphoneCore *lc) {
	return lc->sal->dnsSearchEnabled();
}

int linphone_core_get_download_bandwidth(const LinphoneCore *lc){
	return lc->net_conf.download_bw;
}

int linphone_core_get_upload_bandwidth(const LinphoneCore *lc){
	return lc->net_conf.upload_bw;
}

void linphone_core_set_download_ptime(LinphoneCore *lc, int ptime) {
	lp_config_set_int(lc->config,"rtp","download_ptime",ptime);
}

int linphone_core_get_download_ptime(LinphoneCore *lc) {
	return lp_config_get_int(lc->config,"rtp","download_ptime",0);
}

void linphone_core_set_upload_ptime(LinphoneCore *lc, int ptime){
	lp_config_set_int(lc->config,"rtp","upload_ptime",ptime);
}

int linphone_core_get_upload_ptime(LinphoneCore *lc){
	return lp_config_get_int(lc->config,"rtp","upload_ptime",0);
}

const char * linphone_core_get_version(void){
	return liblinphone_version;
}

static void linphone_core_register_payload_type(LinphoneCore *lc, const PayloadType *const_pt, const char *recv_fmtp, bool_t enabled){
	bctbx_list_t **codec_list = const_pt->type==PAYLOAD_VIDEO ? &lc->default_video_codecs : const_pt->type==PAYLOAD_TEXT ? &lc->default_text_codecs : &lc->default_audio_codecs;
	PayloadType *pt=payload_type_clone(const_pt);
	int number=-1;
	payload_type_set_enable(pt,enabled);
	if (recv_fmtp!=NULL) payload_type_set_recv_fmtp(pt,recv_fmtp);
	/*Set a number to the payload type from the statically defined (RFC3551) profile, if not static, -1 is returned
		and the payload type number will be determined dynamically later, at call time.*/
	payload_type_set_number(pt,
		(number=rtp_profile_find_payload_number(&av_profile, pt->mime_type, pt->clock_rate, pt->channels))
	);
	ms_message("Codec %s/%i fmtp=[%s] number=%i, default enablement: %i) added to the list of possible codecs.", pt->mime_type, pt->clock_rate,
			pt->recv_fmtp ? pt->recv_fmtp : "", number, (int)payload_type_enabled(pt));
	*codec_list=bctbx_list_append(*codec_list,pt);
}

static void linphone_core_register_static_payloads(LinphoneCore *lc){
	RtpProfile *prof=&av_profile;
	int i;
	for(i=0;i<RTP_PROFILE_MAX_PAYLOADS;++i){
		PayloadType *pt=rtp_profile_get_payload(prof,i);
		if (pt){
#ifndef VIDEO_ENABLED
			if (pt->type==PAYLOAD_VIDEO) continue;
#endif
			if (find_payload_type_from_list(
				pt->mime_type, pt->clock_rate, pt->type == PAYLOAD_VIDEO || pt->type == PAYLOAD_TEXT ? LINPHONE_FIND_PAYLOAD_IGNORE_CHANNELS : pt->channels,
				pt->type == PAYLOAD_VIDEO ? lc->default_video_codecs : pt->type == PAYLOAD_TEXT ? lc->default_text_codecs : lc->default_audio_codecs)==NULL){
				linphone_core_register_payload_type(lc,pt,NULL,FALSE);
			}
		}
	}
}

static void linphone_core_free_payload_types(LinphoneCore *lc){
	bctbx_list_free_with_data(lc->default_audio_codecs, (void (*)(void*))payload_type_destroy);
	bctbx_list_free_with_data(lc->default_video_codecs, (void (*)(void*))payload_type_destroy);
	bctbx_list_free_with_data(lc->default_text_codecs, (void (*)(void*))payload_type_destroy);
}

void linphone_core_set_state(LinphoneCore *lc, LinphoneGlobalState gstate, const char *message){
	lc->state=gstate;
	linphone_core_notify_global_state_changed(lc,gstate,message);
}

static void misc_config_read (LinphoneCore *lc) {
	LpConfig *config = lc->config;

	lc->max_call_logs = lp_config_get_int(config,"misc","history_max_size",LINPHONE_MAX_CALL_HISTORY_SIZE);
	lc->max_calls = lp_config_get_int(config,"misc","max_calls",NB_MAX_CALLS);

	if (lc->user_certificates_path) bctbx_free(lc->user_certificates_path);
		lc->user_certificates_path = bctbx_strdup(lp_config_get_string(config, "misc", "user_certificates_path", "."));

	lc->send_call_stats_periodical_updates = !!lp_config_get_int(config, "misc", "send_call_stats_periodical_updates", 0);
}

void linphone_core_reload_ms_plugins(LinphoneCore *lc, const char *path){
	if (path) ms_factory_set_plugins_dir(lc->factory, path);
	ms_factory_init_plugins(lc->factory);
	codecs_config_read(lc);
}

static void _linphone_core_read_config(LinphoneCore * lc) {
	sip_setup_register_all(lc->factory);
	sound_config_read(lc);
	net_config_read(lc);
	rtp_config_read(lc);
	codecs_config_read(lc);
	sip_config_read(lc);
	video_config_read(lc);
	//autoreplier_config_init(&lc->autoreplier_conf);
	misc_config_read(lc);
	ui_config_read(lc);
#ifdef TUNNEL_ENABLED
	if (lc->tunnel) {
		linphone_tunnel_configure(lc->tunnel);
	}
#endif

	lc->auto_net_state_mon=lc->sip_conf.auto_net_state_mon;
}

void linphone_configuring_terminated(LinphoneCore *lc, LinphoneConfiguringState state, const char *message) {
	linphone_core_notify_configuring_status(lc, state, message);

	if (state == LinphoneConfiguringSuccessful) {
		if (linphone_core_is_provisioning_transient(lc) == TRUE)
			linphone_core_set_provisioning_uri(lc, NULL);
		_linphone_core_read_config(lc);
	}
	if (lc->provisioning_http_listener){
		belle_sip_object_unref(lc->provisioning_http_listener);
		lc->provisioning_http_listener = NULL;
	}

	L_GET_PRIVATE_FROM_C_OBJECT(lc)->init();
	linphone_core_set_state(lc,LinphoneGlobalOn,"Ready");
}


static int linphone_core_serialization_ref = 0;

static void linphone_core_activate_log_serialization_if_needed(void) {
	if (liblinphone_serialize_logs == TRUE) {
		linphone_core_serialization_ref++;
		if (linphone_core_serialization_ref == 1)
			ortp_set_log_thread_id(ortp_thread_self());
	}
}

static void linphone_core_deactivate_log_serialization_if_needed(void) {
	if (liblinphone_serialize_logs == TRUE) {
		--linphone_core_serialization_ref;
		if (linphone_core_serialization_ref == 0)
			ortp_set_log_thread_id(0);
	}
}

static void linphone_core_register_default_codecs(LinphoneCore *lc){
	const char *aac_fmtp162248, *aac_fmtp3244;
	bool_t opus_enabled=TRUE;
	/*default enabled audio codecs, in order of preference*/
#if defined(__arm__) || defined(_M_ARM)
	/*hack for opus, that needs to be disabed by default on ARM single processor, otherwise there is no cpu left for video processing*/
	//if (ms_get_cpu_count()==1) opus_enabled=FALSE;
	if (ms_factory_get_cpu_count(lc->factory)==1) opus_enabled=FALSE;
#endif
	linphone_core_register_payload_type(lc,&payload_type_opus,"useinbandfec=1",opus_enabled);
	linphone_core_register_payload_type(lc,&payload_type_silk_wb,NULL,TRUE);
	linphone_core_register_payload_type(lc,&payload_type_speex_wb,"vbr=on",TRUE);
	linphone_core_register_payload_type(lc,&payload_type_speex_nb,"vbr=on",TRUE);
	linphone_core_register_payload_type(lc,&payload_type_pcmu8000,NULL,TRUE);
	linphone_core_register_payload_type(lc,&payload_type_pcma8000,NULL,TRUE);

	/* Text codecs in order or preference (RED first (more robust), then T140) */
	linphone_core_register_payload_type(lc, &payload_type_t140_red, NULL, TRUE);
	linphone_core_register_payload_type(lc, &payload_type_t140, NULL, TRUE);

	/*other audio codecs, not enabled by default, in order of preference*/
	linphone_core_register_payload_type(lc,&payload_type_gsm,NULL,FALSE);
	linphone_core_register_payload_type(lc,&payload_type_g722,NULL,FALSE);
	linphone_core_register_payload_type(lc,&payload_type_ilbc,"mode=30",FALSE);
	linphone_core_register_payload_type(lc,&payload_type_amr,"octet-align=1",FALSE);
	linphone_core_register_payload_type(lc,&payload_type_amrwb,"octet-align=1",FALSE);
	linphone_core_register_payload_type(lc,&payload_type_g729,"annexb=yes",TRUE);
	/* For AAC, we use a config value to determine if we ought to support SBR. Since it is not offically supported
	 * for the mpeg4-generic mime type, setting this flag to 1 will break compatibility with other clients. */
	if( lp_config_get_int(lc->config, "misc", "aac_use_sbr", FALSE) ) {
		ms_message("Using SBR for AAC");
		aac_fmtp162248 = "config=F8EE2000; constantDuration=512; indexDeltaLength=3; indexLength=3; mode=AAC-hbr; profile-level-id=76; sizeLength=13; streamType=5; SBR-enabled=1";
		aac_fmtp3244   = "config=F8E82000; constantDuration=512; indexDeltaLength=3; indexLength=3; mode=AAC-hbr; profile-level-id=76; sizeLength=13; streamType=5; SBR-enabled=1";
	} else {
		aac_fmtp162248 = "config=F8EE2000; constantDuration=512; indexDeltaLength=3; indexLength=3; mode=AAC-hbr; profile-level-id=76; sizeLength=13; streamType=5";
		aac_fmtp3244   = "config=F8E82000; constantDuration=512; indexDeltaLength=3; indexLength=3; mode=AAC-hbr; profile-level-id=76; sizeLength=13; streamType=5";
	}
	linphone_core_register_payload_type(lc,&payload_type_aaceld_16k,aac_fmtp162248,FALSE);
	linphone_core_register_payload_type(lc,&payload_type_aaceld_22k,aac_fmtp162248,FALSE);
	linphone_core_register_payload_type(lc,&payload_type_aaceld_32k,aac_fmtp3244,FALSE);
	linphone_core_register_payload_type(lc,&payload_type_aaceld_44k,aac_fmtp3244,FALSE);
	linphone_core_register_payload_type(lc,&payload_type_aaceld_48k,aac_fmtp162248,FALSE);
	linphone_core_register_payload_type(lc,&payload_type_isac,NULL,FALSE);
	linphone_core_register_payload_type(lc,&payload_type_speex_uwb,"vbr=on",FALSE);
	linphone_core_register_payload_type(lc,&payload_type_silk_nb,NULL,FALSE);
	linphone_core_register_payload_type(lc,&payload_type_silk_mb,NULL,FALSE);
	linphone_core_register_payload_type(lc,&payload_type_silk_swb,NULL,FALSE);
	linphone_core_register_payload_type(lc,&payload_type_g726_16,NULL,FALSE);
	linphone_core_register_payload_type(lc,&payload_type_g726_24,NULL,FALSE);
	linphone_core_register_payload_type(lc,&payload_type_g726_32,NULL,FALSE);
	linphone_core_register_payload_type(lc,&payload_type_g726_40,NULL,FALSE);
	linphone_core_register_payload_type(lc,&payload_type_aal2_g726_16,NULL,FALSE);
	linphone_core_register_payload_type(lc,&payload_type_aal2_g726_24,NULL,FALSE);
	linphone_core_register_payload_type(lc,&payload_type_aal2_g726_32,NULL,FALSE);
	linphone_core_register_payload_type(lc,&payload_type_aal2_g726_40,NULL,FALSE);
	linphone_core_register_payload_type(lc,&payload_type_codec2,NULL,FALSE);
	linphone_core_register_payload_type(lc,&payload_type_bv16,NULL,FALSE);


#ifdef VIDEO_ENABLED
	/*default enabled video codecs, in order of preference*/
	linphone_core_register_payload_type(lc,&payload_type_vp8,NULL,TRUE);
	linphone_core_register_payload_type(lc,&payload_type_h264,"profile-level-id=42801F",TRUE);
	linphone_core_register_payload_type(lc,&payload_type_mp4v,"profile-level-id=3",TRUE);
	linphone_core_register_payload_type(lc,&payload_type_h263_1998,"CIF=1;QCIF=1",FALSE);
	linphone_core_register_payload_type(lc,&payload_type_h263,NULL,FALSE);
#endif
	/*register all static payload types declared in av_profile of oRTP, if not already declared above*/
	linphone_core_register_static_payloads(lc);
}

static void linphone_core_internal_notify_received(LinphoneCore *lc, LinphoneEvent *lev, const char *notified_event, const LinphoneContent *body) {
	if (strcmp(notified_event, "Presence") == 0) {
		for (const bctbx_list_t *it = linphone_core_get_friends_lists(lc); it; it = bctbx_list_next(it)) {
			LinphoneFriendList *list = reinterpret_cast<LinphoneFriendList *>(bctbx_list_get_data(it));
			ms_message("Notify presence for list %p", list);
			linphone_friend_list_notify_presence_received(list, lev, body);
		}
	} else if (strcmp(notified_event, "conference") == 0) {
		const LinphoneAddress *resource = linphone_event_get_resource(lev);
		char *resourceAddrStr = linphone_address_as_string_uri_only(resource);
		if (strcmp(resourceAddrStr, linphone_proxy_config_get_conference_factory_uri(linphone_core_get_default_proxy_config(lc))) == 0) {
			bctbx_free(resourceAddrStr);
			L_GET_PRIVATE_FROM_C_OBJECT(lc)->remoteListEventHandler->notifyReceived(L_GET_CPP_PTR_FROM_C_OBJECT(body));
			return;
		}
		bctbx_free(resourceAddrStr);

		const LinphoneAddress *from = linphone_event_get_from(lev);
		shared_ptr<AbstractChatRoom> chatRoom = L_GET_CPP_PTR_FROM_C_OBJECT(lc)->findChatRoom(LinphonePrivate::ChatRoomId(
			IdentityAddress(*L_GET_CPP_PTR_FROM_C_OBJECT(resource)),
			IdentityAddress(*L_GET_CPP_PTR_FROM_C_OBJECT(from))
		));
		if (!chatRoom)
			return;

		shared_ptr<ClientGroupChatRoom> cgcr;
		if (chatRoom->getCapabilities() & ChatRoom::Capabilities::Proxy)
			cgcr = static_pointer_cast<ClientGroupChatRoom>(
				static_pointer_cast<ClientGroupToBasicChatRoom>(chatRoom)->getProxiedChatRoom());
		else
			cgcr = static_pointer_cast<ClientGroupChatRoom>(chatRoom);

		if (linphone_content_is_multipart(body)) {
			// TODO : migrate to c++ 'Content'.
			int i = 0;
			LinphoneContent *part = nullptr;
			while ((part = linphone_content_get_part(body, i))) {
				i++;
				L_GET_PRIVATE(cgcr)->notifyReceived(linphone_content_get_string_buffer(part));
				linphone_content_unref(part);
			}
		} else
			L_GET_PRIVATE(cgcr)->notifyReceived(linphone_content_get_string_buffer(body));
	}
}

static void _linphone_core_conference_subscribe_received(LinphoneCore *lc, LinphoneEvent *lev, const LinphoneContent *body) {
	if (body && linphone_event_get_custom_header(lev, "Content-Disposition") && strcasecmp(linphone_event_get_custom_header(lev, "Content-Disposition"), "recipient-list") == 0) {
		// List subscription
		L_GET_PRIVATE_FROM_C_OBJECT(lc)->localListEventHandler->subscribeReceived(lev, body);
		return;
	}

	const LinphoneAddress *resource = linphone_event_get_resource(lev);
	shared_ptr<AbstractChatRoom> chatRoom = L_GET_CPP_PTR_FROM_C_OBJECT(lc)->findChatRoom(LinphonePrivate::ChatRoomId(
		IdentityAddress(*L_GET_CPP_PTR_FROM_C_OBJECT(resource)),
		IdentityAddress(*L_GET_CPP_PTR_FROM_C_OBJECT(resource))
	));
	if (chatRoom)
		L_GET_PRIVATE(static_pointer_cast<ServerGroupChatRoom>(chatRoom))->subscribeReceived(lev);
	else
		linphone_event_deny_subscription(lev, LinphoneReasonDeclined);
}

static void linphone_core_internal_subscribe_received(LinphoneCore *lc, LinphoneEvent *lev, const char *subscribe_event, const LinphoneContent *body) {
	if (strcmp(linphone_event_get_name(lev), "conference") == 0) {
		_linphone_core_conference_subscribe_received(lc, lev, body);
	}
}

static void linphone_core_internal_subscription_state_changed(LinphoneCore *lc, LinphoneEvent *lev, LinphoneSubscriptionState state) {
	if (strcasecmp(linphone_event_get_name(lev), "Presence") == 0) {
		linphone_friend_list_subscription_state_changed(lc, lev, state);
	}
}

static void linphone_core_internal_publish_state_changed(LinphoneCore *lc, LinphoneEvent *lev, LinphonePublishState state) {
	if (strcasecmp(linphone_event_get_name(lev), "Presence") == 0) {
		const bctbx_list_t *cfgs = linphone_core_get_proxy_config_list(lc);
		const bctbx_list_t *item;
		for (item = cfgs; item != NULL; item = bctbx_list_next(item)) {
			LinphoneProxyConfig *cfg = (LinphoneProxyConfig *)bctbx_list_get_data(item);
			if (cfg->presence_publish_event == lev) {
				linphone_proxy_config_notify_publish_state_changed(cfg, state);
				break;
			}
		}
	}
}

static void _linphone_core_init_account_creator_service(LinphoneCore *lc) {
	LinphoneAccountCreatorService *service = linphone_account_creator_service_new();
	service->account_creator_service_constructor_cb = linphone_account_creator_constructor_linphone;
	service->account_creator_service_destructor_cb = NULL;
	service->create_account_request_cb = linphone_account_creator_create_account_linphone;
	service->is_account_exist_request_cb = linphone_account_creator_is_account_exist_linphone;
	service->activate_account_request_cb = linphone_account_creator_activate_account_linphone;
	service->is_account_activated_request_cb = linphone_account_creator_is_account_activated_linphone;
	service->link_account_request_cb = linphone_account_creator_link_phone_number_with_account_linphone;
	service->activate_alias_request_cb = linphone_account_creator_activate_phone_number_link_linphone;
	service->is_alias_used_request_cb = linphone_account_creator_is_phone_number_used_linphone;
	service->is_account_linked_request_cb = linphone_account_creator_is_account_linked_linphone;
	service->recover_account_request_cb = linphone_account_creator_recover_phone_account_linphone;
	service->update_account_request_cb = linphone_account_creator_update_password_linphone;
	linphone_core_set_account_creator_service(lc, service);
}

<<<<<<< HEAD
static void linphone_core_init(LinphoneCore * lc, LinphoneCoreCbs *cbs, LpConfig *config, void * userdata, void *system_context){
	const char *remote_provisioning_uri = NULL;
=======
static void linphone_core_init(LinphoneCore * lc, LinphoneCoreCbs *cbs, LpConfig *config, void * userdata, void *system_context, bool_t automatically_start) {
>>>>>>> 34c058c2
	LinphoneFactory *lfactory = linphone_factory_get();
	LinphoneCoreCbs *internal_cbs = _linphone_core_cbs_new();
	const char *msplugins_dir;
	const char *image_resources_dir;

	bctbx_init_logger(FALSE);
	if (liblinphone_user_log_func && liblinphone_current_log_func == NULL)
		bctbx_set_log_handler(liblinphone_current_log_func=liblinphone_user_log_func); /*default value*/

	ms_message("Initializing LinphoneCore %s", linphone_core_get_version());

	lc->config=lp_config_ref(config);
	lc->data=userdata;
	lc->ringstream_autorelease=TRUE;

<<<<<<< HEAD
=======
	// We need the Sal on the Android platform helper init
	lc->sal=new Sal(NULL);
	lc->sal->setRefresherRetryAfter(lp_config_get_int(lc->config, "sip", "refresher_retry_after", 60000));
	lc->sal->setHttpProxyHost(L_C_TO_STRING(linphone_core_get_http_proxy_host(lc)));
	lc->sal->setHttpProxyPort(linphone_core_get_http_proxy_port(lc));

	lc->sal->setUserPointer(lc);
	lc->sal->setCallbacks(&linphone_sal_callbacks);

>>>>>>> 34c058c2
#ifdef __ANDROID__
	if (system_context)
		lc->platform_helper = LinphonePrivate::createAndroidPlatformHelpers(lc, system_context);
#elif TARGET_OS_IPHONE
	lc->platform_helper = LinphonePrivate::createIosPlatformHelpers(lc, system_context);
#endif
	if (lc->platform_helper == NULL)
		lc->platform_helper = new LinphonePrivate::StubbedPlatformHelpers(lc);

<<<<<<< HEAD
=======
	msplugins_dir = linphone_factory_get_msplugins_dir(lfactory);
	image_resources_dir = linphone_factory_get_image_resources_dir(lfactory);
	// MS Factory MUST be created after Android has been set, otherwise no camera will be detected !
	lc->factory = ms_factory_new_with_voip_and_directories(msplugins_dir, image_resources_dir);
	lc->sal->setFactory(lc->factory);

	belr::GrammarLoader::get().addPath(std::string(linphone_factory_get_top_resources_dir(lfactory)).append("/belr/grammars"));
>>>>>>> 34c058c2

	linphone_task_list_init(&lc->hooks);

	_linphone_core_init_account_creator_service(lc);

	linphone_core_cbs_set_notify_received(internal_cbs, linphone_core_internal_notify_received);
	linphone_core_cbs_set_subscribe_received(internal_cbs, linphone_core_internal_subscribe_received);
	linphone_core_cbs_set_subscription_state_changed(internal_cbs, linphone_core_internal_subscription_state_changed);
	linphone_core_cbs_set_publish_state_changed(internal_cbs, linphone_core_internal_publish_state_changed);
	_linphone_core_add_callbacks(lc, internal_cbs, TRUE);
	belle_sip_object_unref(internal_cbs);

	if (cbs != NULL) {
		_linphone_core_add_callbacks(lc, cbs, FALSE);
	}

	ortp_set_log_handler(NULL); /*remove ortp default log handler*/
	ortp_init();

	linphone_core_activate_log_serialization_if_needed();

	linphone_core_register_default_codecs(lc);
	linphone_core_register_offer_answer_providers(lc);
	/* Get the mediastreamer2 event queue */
	/* This allows to run event's callback in linphone_core_iterate() */
	lc->msevq=ms_factory_create_event_queue(lc->factory);

<<<<<<< HEAD
	lc->sal=sal_init(lc->factory);

	sal_set_refresher_retry_after(lc->sal, lp_config_get_int(lc->config, "sip", "refresher_retry_after", 60000));
	sal_set_http_proxy_host(lc->sal, linphone_core_get_http_proxy_host(lc));
	sal_set_http_proxy_port(lc->sal, linphone_core_get_http_proxy_port(lc));

	sal_set_user_pointer(lc->sal,lc);
	sal_set_callbacks(lc->sal,&linphone_sal_callbacks);

=======
>>>>>>> 34c058c2
#ifdef TUNNEL_ENABLED
	lc->tunnel=linphone_core_tunnel_new(lc);
#endif

	lc->network_last_check = 0;
	lc->network_last_status = FALSE;

	/* Create the http provider in dual stack mode (ipv4 and ipv6.
	 * If this creates problem, we may need to implement parallel ipv6/ ipv4 http requests in belle-sip.
	 */
	lc->http_provider = belle_sip_stack_create_http_provider(reinterpret_cast<belle_sip_stack_t *>(lc->sal->getStackImpl()), "::0");
	lc->http_crypto_config = belle_tls_crypto_config_new();
	belle_http_provider_set_tls_crypto_config(lc->http_provider,lc->http_crypto_config);

	//certificates_config_read(lc); // This will be done below in _linphone_core_read_config()

	lc->ringtoneplayer = linphone_ringtoneplayer_new();

#ifdef SQLITE_STORAGE_ENABLED
	sqlite3_bctbx_vfs_register(0);
#endif

	lc->qrcode_rect.h = 0;
	lc->qrcode_rect.w = 0;
	lc->qrcode_rect.x = 0;
	lc->qrcode_rect.y = 0;

	lc->vcard_context = linphone_vcard_context_new();
	linphone_core_initialize_supported_content_types(lc);
	lc->bw_controller = ms_bandwidth_controller_new();

	getPlatformHelpers(lc)->setDnsServers();

	LinphoneFriendList *list = linphone_core_create_friend_list(lc);
	linphone_friend_list_set_display_name(list, "_default");
	linphone_core_add_friend_list(lc, list);
	linphone_friend_list_unref(list);
	lc->presence_model = linphone_presence_model_new();
	linphone_presence_model_set_basic_status(lc->presence_model, LinphonePresenceBasicStatusOpen);

	_linphone_core_read_config(lc);
	if (automatically_start) {
		linphone_core_start(lc);
	}
}

<<<<<<< HEAD
	getPlatformHelpers(lc)->setDnsServers();

	remote_provisioning_uri = linphone_core_get_provisioning_uri(lc);
	if (remote_provisioning_uri == NULL) {
=======
void linphone_core_start (LinphoneCore *lc) {
	linphone_core_set_state(lc,LinphoneGlobalStartup,"Starting up");

	//to give a chance to change uuid before starting
	const char* uuid=lp_config_get_string(lc->config,"misc","uuid",NULL);
	if (!uuid){
		char tmp[64];
		lc->sal->createUuid(tmp,sizeof(tmp));
		lp_config_set_string(lc->config,"misc","uuid",tmp);
	}else if (strcmp(uuid,"0")!=0) /*to allow to disable sip.instance*/
		lc->sal->setUuid(uuid);

	if (!lc->sal->getRootCa().empty()) {
		belle_tls_crypto_config_set_root_ca(lc->http_crypto_config, lc->sal->getRootCa().c_str());
		belle_http_provider_set_tls_crypto_config(lc->http_provider, lc->http_crypto_config);
	}

	linphone_core_set_state(lc, LinphoneGlobalConfiguring, "Configuring");

	const char *remote_provisioning_uri = linphone_core_get_provisioning_uri(lc);
	if (remote_provisioning_uri) {
		if (linphone_remote_provisioning_download_and_apply(lc, remote_provisioning_uri) == -1)
			linphone_configuring_terminated(lc, LinphoneConfiguringFailed, "Bad URI");
	} else {
>>>>>>> 34c058c2
		linphone_configuring_terminated(lc, LinphoneConfiguringSkipped, NULL);
	}
}

<<<<<<< HEAD

LinphoneCore *_linphone_core_new_with_config(LinphoneCoreCbs *cbs, struct _LpConfig *config, void *userdata, void *system_context) {
	LinphoneCore *core = belle_sip_object_new(LinphoneCore);
	linphone_core_init(core, cbs, config, userdata, system_context);
=======
LinphoneCore *_linphone_core_new_with_config(LinphoneCoreCbs *cbs, struct _LpConfig *config, void *userdata, void *system_context, bool_t automatically_start) {
	LinphoneCore *core = L_INIT(Core);
	Core::create(core);
	linphone_core_init(core, cbs, config, userdata, system_context, automatically_start);
>>>>>>> 34c058c2
	return core;
}

static LinphoneCore *_linphone_core_new_with_config_and_start (
	const LinphoneCoreVTable *vtable,
	LinphoneConfig *config,
	void *userdata,
	bool_t automatically_start
) {
	LinphoneCoreCbs *cbs = linphone_factory_create_core_cbs(linphone_factory_get());
	LinphoneCoreVTable *local_vtable = linphone_core_v_table_new();
	LinphoneCore *core = NULL;
	if (vtable != NULL) *local_vtable = *vtable;
	_linphone_core_cbs_set_v_table(cbs, local_vtable, TRUE);
<<<<<<< HEAD
	core = _linphone_core_new_with_config(cbs, config, userdata, NULL);
=======
	core = _linphone_core_new_with_config(cbs, config, userdata, NULL, automatically_start);
>>>>>>> 34c058c2
	linphone_core_cbs_unref(cbs);
	return core;
}

LinphoneCore *linphone_core_new_with_config(const LinphoneCoreVTable *vtable, struct _LpConfig *config, void *userdata) {
	return _linphone_core_new_with_config_and_start(vtable, config, userdata, TRUE);
}

LinphoneCore *linphone_core_new(const LinphoneCoreVTable *vtable,
						const char *config_path, const char *factory_config_path, void * userdata) {
	LinphoneConfig *config = lp_config_new_with_factory(config_path, factory_config_path);
	LinphoneCore *lc = _linphone_core_new_with_config_and_start(vtable, config, userdata, TRUE);
	linphone_config_unref(config);
	return lc;
}

LinphoneCore *linphone_core_ref(LinphoneCore *lc) {
	belle_sip_object_ref(BELLE_SIP_OBJECT(lc));
	return lc;
}

void linphone_core_unref(LinphoneCore *lc) {
	belle_sip_object_unref(BELLE_SIP_OBJECT(lc));
}

static bctbx_list_t *ortp_payloads_to_linphone_payloads(const bctbx_list_t *ortp_payloads, LinphoneCore *lc) {
	bctbx_list_t *linphone_payloads = NULL;
	for (; ortp_payloads!=NULL; ortp_payloads=bctbx_list_next(ortp_payloads)) {
		LinphonePayloadType *pt = linphone_payload_type_new(lc, (OrtpPayloadType *)ortp_payloads->data);
		linphone_payloads = bctbx_list_append(linphone_payloads, pt);
	}
	return linphone_payloads;
}

static void sort_ortp_pt_list(bctbx_list_t **ortp_pt_list, const bctbx_list_t *linphone_pt_list) {
	bctbx_list_t *new_list = NULL;
	const bctbx_list_t *it;
	for (it=bctbx_list_first_elem(linphone_pt_list); it; it=bctbx_list_next(it)) {
		OrtpPayloadType *ortp_pt = linphone_payload_type_get_ortp_pt((LinphonePayloadType *)it->data);
		bctbx_list_t *elem = bctbx_list_find(*ortp_pt_list, ortp_pt);
		if (elem) {
			*ortp_pt_list = bctbx_list_unlink(*ortp_pt_list, elem);
			new_list = bctbx_list_append_link(new_list, elem);
		}
	}
	*ortp_pt_list = bctbx_list_prepend_link(*ortp_pt_list, new_list);
}

bctbx_list_t *linphone_core_get_audio_payload_types(LinphoneCore *lc) {
	return ortp_payloads_to_linphone_payloads(lc->codecs_conf.audio_codecs, lc);
}

void linphone_core_set_audio_payload_types(LinphoneCore *lc, const bctbx_list_t *payload_types) {
	sort_ortp_pt_list(&lc->codecs_conf.audio_codecs, payload_types);
}

bctbx_list_t *linphone_core_get_video_payload_types(LinphoneCore *lc) {
	return ortp_payloads_to_linphone_payloads(lc->codecs_conf.video_codecs, lc);
}

void linphone_core_set_video_payload_types(LinphoneCore *lc, const bctbx_list_t *payload_types) {
	sort_ortp_pt_list(&lc->codecs_conf.video_codecs, payload_types);
}

bctbx_list_t *linphone_core_get_text_payload_types(LinphoneCore *lc) {
	return ortp_payloads_to_linphone_payloads(lc->codecs_conf.text_codecs, lc);
}

void linphone_core_set_text_payload_types(LinphoneCore *lc, const bctbx_list_t *payload_types) {
	sort_ortp_pt_list(&lc->codecs_conf.text_codecs, payload_types);
}

const bctbx_list_t *linphone_core_get_audio_codecs(const LinphoneCore *lc) {
	return lc->codecs_conf.audio_codecs;
}

const bctbx_list_t *linphone_core_get_video_codecs(const LinphoneCore *lc) {
	return lc->codecs_conf.video_codecs;
}

const bctbx_list_t *linphone_core_get_text_codecs(const LinphoneCore *lc) {
	return lc->codecs_conf.text_codecs;
}

LinphoneStatus linphone_core_set_primary_contact(LinphoneCore *lc, const char *contact) {
	LinphoneAddress *ctt;

	if( lc->sip_conf.contact != NULL && strcmp(lc->sip_conf.contact, contact) == 0){
		/* changing for the same contact: no need to do anything */
		return 0;
	}

	if ((ctt=linphone_address_new(contact))==0) {
		ms_error("Bad contact url: %s",contact);
		return -1;
	}

	if (lc->sip_conf.contact!=NULL) ms_free(lc->sip_conf.contact);
	lc->sip_conf.contact=ms_strdup(contact);
	lp_config_set_string(lc->config, "sip", "contact", lc->sip_conf.contact);

	/* clean the guessed contact, we have to regenerate it */
	if (lc->sip_conf.guessed_contact!=NULL){
		ms_free(lc->sip_conf.guessed_contact);
		lc->sip_conf.guessed_contact=NULL;
	}
	linphone_address_unref(ctt);
	return 0;
}


static void update_primary_contact(LinphoneCore *lc){
	char *guessed=NULL;
	char tmp[LINPHONE_IPADDR_SIZE];
	int port;

	LinphoneAddress *url;
	if (lc->sip_conf.guessed_contact!=NULL){
		ms_free(lc->sip_conf.guessed_contact);
		lc->sip_conf.guessed_contact=NULL;
	}
	url=linphone_address_new(lc->sip_conf.contact);
	if (!url){
		ms_error("Could not parse identity contact !");
		url=linphone_address_new("sip:unknown@unkwownhost");
	}
	linphone_core_get_local_ip(lc, AF_UNSPEC, NULL, tmp);
	if (strcmp(tmp,"127.0.0.1")==0 || strcmp(tmp,"::1")==0 ){
		ms_warning("Local loopback network only !");
		lc->sip_conf.loopback_only=TRUE;
	}else lc->sip_conf.loopback_only=FALSE;
	linphone_address_set_domain(url,tmp);
	port = linphone_core_get_sip_port(lc);
	if (port > 0) linphone_address_set_port(url, port); /*if there is no listening socket the primary contact is somewhat useless,
		it won't work. But we prefer to return something in all cases. It at least shows username and ip address.*/
	guessed=linphone_address_as_string(url);
	lc->sip_conf.guessed_contact=guessed;
	linphone_address_unref(url);
}

const char *linphone_core_get_primary_contact(LinphoneCore *lc){
	char *identity;

	if (lc->sip_conf.guess_hostname){
		if (lc->sip_conf.guessed_contact==NULL || lc->sip_conf.loopback_only){
			update_primary_contact(lc);
		}
		identity=lc->sip_conf.guessed_contact;
	}else{
		identity=lc->sip_conf.contact;
	}
	return identity;
}

void linphone_core_set_guess_hostname(LinphoneCore *lc, bool_t val){
	lc->sip_conf.guess_hostname=val;
}

bool_t linphone_core_get_guess_hostname(LinphoneCore *lc){
	return lc->sip_conf.guess_hostname;
}

void linphone_core_enable_lime(LinphoneCore *lc, LinphoneLimeState val){
	LinphoneImEncryptionEngine *imee = linphone_im_encryption_engine_new();
	LinphoneImEncryptionEngineCbs *cbs = linphone_im_encryption_engine_get_callbacks(imee);

	if (lime_is_available()) {
		if (linphone_core_ready(lc)) {
			lp_config_set_int(lc->config,"sip","lime",val);
		}

		linphone_im_encryption_engine_cbs_set_process_incoming_message(cbs, lime_im_encryption_engine_process_incoming_message_cb);
		linphone_im_encryption_engine_cbs_set_process_downloading_file(cbs, lime_im_encryption_engine_process_downloading_file_cb);

		if (val != LinphoneLimeDisabled) {
			linphone_im_encryption_engine_cbs_set_process_outgoing_message(cbs, lime_im_encryption_engine_process_outgoing_message_cb);
			linphone_im_encryption_engine_cbs_set_process_uploading_file(cbs, lime_im_encryption_engine_process_uploading_file_cb);
			linphone_im_encryption_engine_cbs_set_is_encryption_enabled_for_file_transfer(cbs, lime_im_encryption_engine_is_file_encryption_enabled_cb);
			linphone_im_encryption_engine_cbs_set_generate_file_transfer_key(cbs, lime_im_encryption_engine_generate_file_transfer_key_cb);
		} else {
			linphone_im_encryption_engine_cbs_set_process_outgoing_message(cbs, NULL);
			linphone_im_encryption_engine_cbs_set_process_uploading_file(cbs, NULL);
			linphone_im_encryption_engine_cbs_set_is_encryption_enabled_for_file_transfer(cbs, NULL);
			linphone_im_encryption_engine_cbs_set_generate_file_transfer_key(cbs, NULL);
		}

		linphone_core_set_im_encryption_engine(lc, imee);
	}
	linphone_im_encryption_engine_unref(imee);
}

bool_t linphone_core_lime_available(const LinphoneCore *lc){
	return lime_is_available();
}

LinphoneLimeState linphone_core_lime_enabled(const LinphoneCore *lc){
	return linphone_core_lime_available(lc) ? static_cast<LinphoneLimeState>(lp_config_get_int(lc->config,"sip", "lime", LinphoneLimeDisabled)) : LinphoneLimeDisabled;
}

LinphoneLimeState linphone_core_lime_for_file_sharing_enabled(const LinphoneCore *lc){
	LinphoneLimeState s = linphone_core_lime_enabled(lc);
	if (s != LinphoneLimeDisabled) {
		s = static_cast<LinphoneLimeState>(lp_config_get_int(lc->config,"sip", "lime_for_file_sharing", LinphoneLimeMandatory));
	}
	return s;
}

LinphoneAddress *linphone_core_get_primary_contact_parsed(LinphoneCore *lc){
	return linphone_address_new(linphone_core_get_primary_contact(lc));
}

LinphoneStatus linphone_core_set_audio_codecs(LinphoneCore *lc, bctbx_list_t *codecs){
	if (lc->codecs_conf.audio_codecs!=NULL) bctbx_list_free(lc->codecs_conf.audio_codecs);
	lc->codecs_conf.audio_codecs=codecs;
	_linphone_core_codec_config_write(lc);
	linphone_core_update_allocated_audio_bandwidth(lc);
	return 0;
}

LinphoneStatus linphone_core_set_video_codecs(LinphoneCore *lc, bctbx_list_t *codecs){
	if (lc->codecs_conf.video_codecs!=NULL) bctbx_list_free(lc->codecs_conf.video_codecs);
	lc->codecs_conf.video_codecs=codecs;
	_linphone_core_codec_config_write(lc);
	return 0;
}

LinphoneStatus linphone_core_set_text_codecs(LinphoneCore *lc, bctbx_list_t *codecs) {
	if (lc->codecs_conf.text_codecs != NULL)
		bctbx_list_free(lc->codecs_conf.text_codecs);

	lc->codecs_conf.text_codecs = codecs;
	_linphone_core_codec_config_write(lc);
	return 0;
}

void linphone_core_enable_generic_comfort_noise(LinphoneCore *lc, bool_t enabled){
	lp_config_set_int(lc->config, "misc", "use_cn", enabled);
}

bool_t linphone_core_generic_comfort_noise_enabled(const LinphoneCore *lc){
	return !!lp_config_get_int(lc->config, "misc", "use_cn", FALSE);
}

const bctbx_list_t* linphone_core_get_friend_list(const LinphoneCore *lc) {
	bctbx_list_t *lists = lc->friends_lists;
	if (lists) {
		LinphoneFriendList *list = (LinphoneFriendList *)lists->data;
		if (list) {
			return list->friends;
		}
	}
	return NULL;
}

const bctbx_list_t* linphone_core_get_friends_lists(const LinphoneCore *lc) {
	return lc->friends_lists;
}

LinphoneFriendList* linphone_core_get_default_friend_list(const LinphoneCore *lc) {
	if (lc && lc->friends_lists) {
		return (LinphoneFriendList *)lc->friends_lists->data;
	}
	return NULL;
}

void linphone_core_remove_friend_list(LinphoneCore *lc, LinphoneFriendList *list) {
	bctbx_list_t *elem = bctbx_list_find(lc->friends_lists, list);
	if (elem == NULL) return;
#ifdef SQLITE_STORAGE_ENABLED
	linphone_core_remove_friends_list_from_db(lc, list);
#endif
	linphone_core_notify_friend_list_removed(lc, list);
	list->lc = NULL;
	linphone_friend_list_unref(list);
	lc->friends_lists = bctbx_list_erase_link(lc->friends_lists, elem);
}

void linphone_core_add_friend_list(LinphoneCore *lc, LinphoneFriendList *list) {
	if (!list->lc) {
		list->lc = lc;
	}
	lc->friends_lists = bctbx_list_append(lc->friends_lists, linphone_friend_list_ref(list));
#ifdef SQLITE_STORAGE_ENABLED
	linphone_core_store_friends_list_in_db(lc, list);
#endif
	linphone_core_notify_friend_list_created(lc, list);
}

const bctbx_list_t * linphone_core_find_contacts_by_char(LinphoneCore *core, const char *filter, bool_t sip_only) {
	// Get sipuri from filter if possible
	bctbx_list_t *list = NULL, *_list = NULL;
	LinphoneAddress *addr = linphone_core_interpret_url(core, (sip_only) ? filter : "");
	bctbx_list_t* listFriendsList = (bctbx_list_t*)linphone_core_get_friends_lists(core);
	bctbx_list_t* listFriend = (listFriendsList != NULL)
			? (bctbx_list_t*)linphone_friend_list_get_friends((LinphoneFriendList*)listFriendsList->data) : NULL;

	if (addr != NULL)
		list = bctbx_list_new(addr);

	while (listFriend != NULL && listFriend->data != NULL) {
		LinphoneAddress *buff = (LinphoneAddress*)linphone_friend_get_address((LinphoneFriend*)listFriend->data);
		if (buff != NULL) {
			bctbx_list_t *new_list = bctbx_list_new(buff);
			if (list == NULL) {
				_list = list = new_list;
			} else {
				if (_list == NULL) _list = list;
				_list->next = new_list;
				_list = _list->next;
			}
		}
		listFriend = listFriend->next;
	}

	return list;
}

void linphone_core_enable_audio_adaptive_jittcomp(LinphoneCore* lc, bool_t val) {
	lc->rtp_conf.audio_adaptive_jitt_comp_enabled = val;
}

bool_t linphone_core_audio_adaptive_jittcomp_enabled(LinphoneCore* lc) {
	return lc->rtp_conf.audio_adaptive_jitt_comp_enabled;
}

int linphone_core_get_audio_jittcomp(LinphoneCore *lc) {
	return lc->rtp_conf.audio_jitt_comp;
}

void linphone_core_enable_video_adaptive_jittcomp(LinphoneCore* lc, bool_t val) {
	lc->rtp_conf.video_adaptive_jitt_comp_enabled = val;
}

bool_t linphone_core_video_adaptive_jittcomp_enabled(LinphoneCore* lc) {
	return lc->rtp_conf.video_adaptive_jitt_comp_enabled;
}

int linphone_core_get_video_jittcomp(LinphoneCore *lc) {
	return lc->rtp_conf.video_jitt_comp;
}

int linphone_core_get_audio_port(const LinphoneCore *lc) {
	return lc->rtp_conf.audio_rtp_min_port;
}

void linphone_core_get_audio_port_range(const LinphoneCore *lc, int *min_port, int *max_port) {
	*min_port = lc->rtp_conf.audio_rtp_min_port;
	*max_port = lc->rtp_conf.audio_rtp_max_port;
}

LinphoneRange *linphone_core_get_audio_ports_range(const LinphoneCore *lc) {
	LinphoneRange *range = linphone_range_new();
	range->min = lc->rtp_conf.audio_rtp_min_port;
	range->max = lc->rtp_conf.audio_rtp_max_port;
	return range;
}

int linphone_core_get_video_port(const LinphoneCore *lc){
	return lc->rtp_conf.video_rtp_min_port;
}

void linphone_core_get_video_port_range(const LinphoneCore *lc, int *min_port, int *max_port) {
	*min_port = lc->rtp_conf.video_rtp_min_port;
	*max_port = lc->rtp_conf.video_rtp_max_port;
}

LinphoneRange *linphone_core_get_video_ports_range(const LinphoneCore *lc) {
	LinphoneRange *range = linphone_range_new();
	range->min = lc->rtp_conf.video_rtp_min_port;
	range->max = lc->rtp_conf.video_rtp_max_port;
	return range;
}

int linphone_core_get_text_port(const LinphoneCore *lc) {
	return lc->rtp_conf.text_rtp_min_port;
}

void linphone_core_get_text_port_range(const LinphoneCore *lc, int *min_port, int *max_port) {
	*min_port = lc->rtp_conf.text_rtp_min_port;
	*max_port = lc->rtp_conf.text_rtp_max_port;
}

LinphoneRange *linphone_core_get_text_ports_range(const LinphoneCore *lc) {
	LinphoneRange *range = linphone_range_new();
	range->min = lc->rtp_conf.text_rtp_min_port;
	range->max = lc->rtp_conf.text_rtp_max_port;
	return range;
}

int linphone_core_get_nortp_timeout(const LinphoneCore *lc){
	return lc->rtp_conf.nortp_timeout;
}

bool_t linphone_core_get_rtp_no_xmit_on_audio_mute(const LinphoneCore *lc){
	return lc->rtp_conf.rtp_no_xmit_on_audio_mute;
}

static void apply_jitter_value(LinphoneCore *lc, int value, MSFormatType stype){
	for (const auto &call : L_GET_CPP_PTR_FROM_C_OBJECT(lc)->getCalls()) {
		MediaStream *ms = (stype == MSAudio)
			? L_GET_PRIVATE(call)->getMediaStream(LinphoneStreamTypeAudio)
			: L_GET_PRIVATE(call)->getMediaStream(LinphoneStreamTypeVideo);
		if (ms) {
			RtpSession *s=ms->sessions.rtp_session;
			if (s){
				if (value>0){
					ms_message("Jitter buffer size set to [%i] ms on call [%p]", value, call.get());
					rtp_session_set_jitter_compensation(s,value);
					rtp_session_enable_jitter_buffer(s,TRUE);
				}else if (value==0){
					ms_warning("Jitter buffer is disabled per application request on call [%p]", call.get());
					rtp_session_enable_jitter_buffer(s,FALSE);
				}
			}
		}
	}
}

void linphone_core_set_audio_jittcomp(LinphoneCore *lc, int milliseconds) {
	lc->rtp_conf.audio_jitt_comp=milliseconds;
	apply_jitter_value(lc, milliseconds, MSAudio);
}

void linphone_core_set_video_jittcomp(LinphoneCore *lc, int milliseconds) {
	lc->rtp_conf.video_jitt_comp=milliseconds;
	apply_jitter_value(lc, milliseconds, MSVideo);
}

void linphone_core_set_rtp_no_xmit_on_audio_mute(LinphoneCore *lc,bool_t rtp_no_xmit_on_audio_mute){
	lc->rtp_conf.rtp_no_xmit_on_audio_mute=rtp_no_xmit_on_audio_mute;
}

void linphone_core_set_audio_port(LinphoneCore *lc, int port) {
	lc->rtp_conf.audio_rtp_min_port=lc->rtp_conf.audio_rtp_max_port=port;
}

void linphone_core_set_audio_port_range(LinphoneCore *lc, int min_port, int max_port) {
	lc->rtp_conf.audio_rtp_min_port=min_port;
	lc->rtp_conf.audio_rtp_max_port=max_port;
}

void linphone_core_set_video_port(LinphoneCore *lc, int port){
	lc->rtp_conf.video_rtp_min_port=lc->rtp_conf.video_rtp_max_port=port;
}

void linphone_core_set_video_port_range(LinphoneCore *lc, int min_port, int max_port) {
	lc->rtp_conf.video_rtp_min_port=min_port;
	lc->rtp_conf.video_rtp_max_port=max_port;
}

void linphone_core_set_text_port(LinphoneCore *lc, int port) {
	lc->rtp_conf.text_rtp_min_port = lc->rtp_conf.text_rtp_max_port = port;
}

void linphone_core_set_text_port_range(LinphoneCore *lc, int min_port, int max_port) {
	lc->rtp_conf.text_rtp_min_port = min_port;
	lc->rtp_conf.text_rtp_max_port = max_port;
}

void linphone_core_set_nortp_timeout(LinphoneCore *lc, int nortp_timeout){
	lc->rtp_conf.nortp_timeout=nortp_timeout;
}

bool_t linphone_core_get_use_info_for_dtmf(LinphoneCore *lc) {
	return !!lp_config_get_int(lc->config, "sip", "use_info", 0);
}

void linphone_core_set_use_info_for_dtmf(LinphoneCore *lc,bool_t use_info) {
	if (linphone_core_ready(lc)) {
		lp_config_set_int(lc->config, "sip", "use_info", use_info);
	}
}

bool_t linphone_core_get_use_rfc2833_for_dtmf(LinphoneCore *lc) {
	return !!lp_config_get_int(lc->config, "sip", "use_rfc2833", 1);
}

void linphone_core_set_use_rfc2833_for_dtmf(LinphoneCore *lc,bool_t use_rfc2833) {
	if (linphone_core_ready(lc)) {
		lp_config_set_int(lc->config, "sip", "use_rfc2833", use_rfc2833);
	}
}

int linphone_core_get_sip_port(LinphoneCore *lc){
	LinphoneSipTransports tr;
	linphone_core_get_sip_transports_used(lc,&tr);
	return tr.udp_port>0 ? tr.udp_port : (tr.tcp_port > 0 ? tr.tcp_port : tr.tls_port);
}

static char _ua_name[64]="Linphone";
static char _ua_version[64]=LIBLINPHONE_VERSION;

void linphone_core_set_user_agent(LinphoneCore *lc, const char *name, const char *ver){
	char ua_string[256];
	snprintf(ua_string, sizeof(ua_string) - 1, "%s/%s", name?name:"", ver?ver:"");
	if (lc->sal) {
		lc->sal->setUserAgent(ua_string);
		lc->sal->appendStackStringToUserAgent();
	}
}
const char *linphone_core_get_user_agent(LinphoneCore *lc){
	return lc->sal->getUserAgent().c_str();
}

const char *linphone_core_get_user_agent_name(void){
	return _ua_name;
}

const char *linphone_core_get_user_agent_version(void){
	return _ua_version;
}

static bool_t transports_unchanged(const LinphoneSipTransports * tr1, const LinphoneSipTransports * tr2){
	return
		tr2->udp_port==tr1->udp_port &&
		tr2->tcp_port==tr1->tcp_port &&
		tr2->dtls_port==tr1->dtls_port &&
		tr2->tls_port==tr1->tls_port;
}

static void __linphone_core_invalidate_registers(LinphoneCore* lc){
	const bctbx_list_t *elem=linphone_core_get_proxy_config_list(lc);
	for(;elem!=NULL;elem=elem->next){
		LinphoneProxyConfig *cfg=(LinphoneProxyConfig*)elem->data;
		if (linphone_proxy_config_register_enabled(cfg)) {
			/*this will force a re-registration at next iterate*/
			cfg->commit = TRUE;
		}
	}
}

int _linphone_core_apply_transports(LinphoneCore *lc){
	Sal *sal=lc->sal;
	const char *anyaddr;
	LinphoneSipTransports *tr=&lc->sip_conf.transports;
	const char* listening_address;
	/*first of all invalidate all current registrations so that we can register again with new transports*/
	__linphone_core_invalidate_registers(lc);

	if (lc->sip_conf.ipv6_enabled)
		anyaddr="::0";
	else
		anyaddr="0.0.0.0";

	sal->unlistenPorts();

	listening_address = lp_config_get_string(lc->config,"sip","bind_address",anyaddr);
	if (linphone_core_get_http_proxy_host(lc)) {
		sal->setHttpProxyHost(linphone_core_get_http_proxy_host(lc));
		sal->setHttpProxyPort(linphone_core_get_http_proxy_port(lc));
	}
	if (lc->tunnel && linphone_tunnel_sip_enabled(lc->tunnel) && linphone_tunnel_get_activated(lc->tunnel)){
		sal->setListenPort(anyaddr,tr->udp_port,SalTransportUDP,TRUE);
	}else{
		if (tr->udp_port!=0){
			sal->setListenPort(listening_address,tr->udp_port,SalTransportUDP,FALSE);
		}
		if (tr->tcp_port!=0){
			sal->setListenPort (listening_address,tr->tcp_port,SalTransportTCP,FALSE);
		}
		if (linphone_core_sip_transport_supported(lc,LinphoneTransportTls)){
			if (tr->tls_port!=0)
				sal->setListenPort (listening_address,tr->tls_port,SalTransportTLS,FALSE);
		}
	}
	return 0;
}

bool_t linphone_core_sip_transport_supported(const LinphoneCore *lc, LinphoneTransportType tp){
	return !!lc->sal->isTransportAvailable((SalTransport)tp);
}

BELLE_SIP_DECLARE_NO_IMPLEMENTED_INTERFACES(LinphoneTransports);

BELLE_SIP_INSTANCIATE_VPTR(LinphoneTransports, belle_sip_object_t,
	NULL, // destroy
	NULL, // clone
	NULL, // marshal
	FALSE
);

LinphoneTransports *linphone_transports_new() {
	LinphoneTransports *transports = belle_sip_object_new(LinphoneTransports);
	transports->udp_port = 0;
	transports->tcp_port = 0;
	transports->tls_port = 0;
	transports->dtls_port = 0;
	return transports;
}

LinphoneTransports* linphone_transports_ref(LinphoneTransports* transports) {
	return (LinphoneTransports*) belle_sip_object_ref(transports);
}

void linphone_transports_unref (LinphoneTransports* transports) {
	belle_sip_object_unref(transports);
}

void *linphone_transports_get_user_data(const LinphoneTransports *transports) {
	return transports->user_data;
}

void linphone_transports_set_user_data(LinphoneTransports *transports, void *data) {
	transports->user_data = data;
}

int linphone_transports_get_udp_port(const LinphoneTransports* transports) {
	return transports->udp_port;
}

int linphone_transports_get_tcp_port(const LinphoneTransports* transports) {
	return transports->tcp_port;
}

int linphone_transports_get_tls_port(const LinphoneTransports* transports) {
	return transports->tls_port;
}

int linphone_transports_get_dtls_port(const LinphoneTransports* transports) {
	return transports->dtls_port;
}

void linphone_transports_set_udp_port(LinphoneTransports *transports, int port) {
	transports->udp_port = port;
}

void linphone_transports_set_tcp_port(LinphoneTransports *transports, int port) {
	transports->tcp_port = port;
}

void linphone_transports_set_tls_port(LinphoneTransports *transports, int port) {
	transports->tls_port = port;
}

void linphone_transports_set_dtls_port(LinphoneTransports *transports, int port) {
	transports->dtls_port = port;
}

LinphoneStatus linphone_core_set_sip_transports(LinphoneCore *lc, const LinphoneSipTransports * tr_config /*config to be saved*/){
	LinphoneSipTransports tr=*tr_config;

	if (lp_config_get_int(lc->config,"sip","sip_random_port",0)==1) {
		/*legacy random mode*/
		if (tr.udp_port>0){
			tr.udp_port=LC_SIP_TRANSPORT_RANDOM;
		}
		if (tr.tcp_port>0){
			tr.tcp_port=LC_SIP_TRANSPORT_RANDOM;
		}
		if (tr.tls_port>0){
			tr.tls_port=LC_SIP_TRANSPORT_RANDOM;
		}
	}

	if (tr.udp_port==0 && tr.tcp_port==0 && tr.tls_port==0){
		tr.udp_port=5060;
	}

	if (transports_unchanged(&tr,&lc->sip_conf.transports))
		return 0;
	memcpy(&lc->sip_conf.transports,&tr,sizeof(tr));

	if (linphone_core_ready(lc)){
		lp_config_set_int(lc->config,"sip","sip_port",tr_config->udp_port);
		lp_config_set_int(lc->config,"sip","sip_tcp_port",tr_config->tcp_port);
		lp_config_set_int(lc->config,"sip","sip_tls_port",tr_config->tls_port);
	}

	if (lc->sal==NULL) return 0;
	return _linphone_core_apply_transports(lc);
}

LinphoneStatus linphone_core_set_transports(LinphoneCore *lc, const LinphoneTransports * transports){
	if (transports->udp_port == lc->sip_conf.transports.udp_port &&
		transports->tcp_port == lc->sip_conf.transports.tcp_port &&
		transports->tls_port == lc->sip_conf.transports.tls_port &&
		transports->dtls_port == lc->sip_conf.transports.dtls_port) {
		return 0;
	}
	lc->sip_conf.transports.udp_port = transports->udp_port;
	lc->sip_conf.transports.tcp_port = transports->tcp_port;
	lc->sip_conf.transports.tls_port = transports->tls_port;
	lc->sip_conf.transports.dtls_port = transports->dtls_port;

	if (linphone_core_ready(lc)) {
		lp_config_set_int(lc->config,"sip", "sip_port", transports->udp_port);
		lp_config_set_int(lc->config,"sip", "sip_tcp_port", transports->tcp_port);
		lp_config_set_int(lc->config,"sip", "sip_tls_port", transports->tls_port);
	}

	if (lc->sal == NULL) return 0;
	return _linphone_core_apply_transports(lc);
}

LinphoneStatus linphone_core_get_sip_transports(LinphoneCore *lc, LinphoneSipTransports *tr){
	memcpy(tr,&lc->sip_conf.transports,sizeof(*tr));
	return 0;
}

LinphoneTransports *linphone_core_get_transports(LinphoneCore *lc){
	LinphoneTransports *transports = linphone_transports_new();
	transports->udp_port = lc->sip_conf.transports.udp_port;
	transports->tcp_port = lc->sip_conf.transports.tcp_port;
	transports->tls_port = lc->sip_conf.transports.tls_port;
	transports->dtls_port = lc->sip_conf.transports.dtls_port;
	return transports;
}

void linphone_core_get_sip_transports_used(LinphoneCore *lc, LinphoneSipTransports *tr){
	tr->udp_port=lc->sal->getListeningPort(SalTransportUDP);
	tr->tcp_port=lc->sal->getListeningPort(SalTransportTCP);
	tr->tls_port=lc->sal->getListeningPort(SalTransportTLS);
}

LinphoneTransports *linphone_core_get_transports_used(LinphoneCore *lc){
	LinphoneTransports *transports = linphone_transports_new();
	transports->udp_port = lc->sal->getListeningPort(SalTransportUDP);
	transports->tcp_port = lc->sal->getListeningPort(SalTransportTCP);
	transports->tls_port = lc->sal->getListeningPort(SalTransportTLS);
	transports->dtls_port = lc->sal->getListeningPort(SalTransportDTLS);
	return transports;
}

void linphone_core_set_sip_port(LinphoneCore *lc,int port) {
	LinphoneSipTransports tr;
	memset(&tr,0,sizeof(tr));
	tr.udp_port=port;
	linphone_core_set_sip_transports (lc,&tr);
}

bool_t linphone_core_ipv6_enabled(LinphoneCore *lc){
	return lc->sip_conf.ipv6_enabled;
}

void linphone_core_enable_ipv6(LinphoneCore *lc, bool_t val){
	if (lc->sip_conf.ipv6_enabled!=val){
		lc->sip_conf.ipv6_enabled=val;
		if (lc->sal){
			/* we need to update the sip stack */
			_linphone_core_apply_transports(lc);
		}
		/*update the localip immediately for the network monitor to avoid to "discover" later that we switched to ipv6*/
		linphone_core_get_local_ip(lc,AF_UNSPEC,NULL,lc->localip);
		if (linphone_core_ready(lc)){
			lp_config_set_int(lc->config,"sip","use_ipv6",(int)val);
		}
	}
}

bool_t linphone_core_content_encoding_supported(const LinphoneCore *lc, const char *content_encoding) {
	const char *handle_content_encoding = lp_config_get_string(lc->config, "sip", "handle_content_encoding", "deflate");
	return (strcmp(handle_content_encoding, content_encoding) == 0) && lc->sal->isContentEncodingAvailable(content_encoding);
}

static void notify_network_reachable_change (LinphoneCore *lc) {
	if (!lc->network_reachable_to_be_notified)
		return;

	lc->network_reachable_to_be_notified = FALSE;
	linphone_core_notify_network_reachable(lc, lc->sip_network_reachable);
	if (lc->sip_network_reachable)
		linphone_core_resolve_stun_server(lc);
}

static void monitor_network_state(LinphoneCore *lc, time_t curtime){
	bool_t new_status=lc->network_last_status;
	char newip[LINPHONE_IPADDR_SIZE];

	// only do the network up checking every five seconds
	if (lc->network_last_check==0 || (curtime-lc->network_last_check)>=5){
		linphone_core_get_local_ip(lc,AF_UNSPEC,NULL,newip);
		if (strcmp(newip,"::1")!=0 && strcmp(newip,"127.0.0.1")!=0){
			new_status=TRUE;
		}else new_status=FALSE; //no network

		if (new_status==lc->network_last_status && new_status==TRUE && strcmp(newip,lc->localip)!=0){
			//IP address change detected
			ms_message("IP address change detected.");
			set_network_reachable(lc,FALSE,curtime);
			lc->network_last_status=FALSE;
		}
		strncpy(lc->localip,newip,sizeof(lc->localip));

		if (new_status!=lc->network_last_status) {
			if (new_status){
				ms_message("New local ip address is %s",lc->localip);
			}
			set_network_reachable(lc,new_status, curtime);
			lc->network_last_status=new_status;
		}
		lc->network_last_check=curtime;
	}

	notify_network_reachable_change(lc);
}

static void proxy_update(LinphoneCore *lc){
	bctbx_list_t *elem,*next;
	bctbx_list_for_each(lc->sip_conf.proxies,(void (*)(void*))&linphone_proxy_config_update);
	for(elem=lc->sip_conf.deleted_proxies;elem!=NULL;elem=next){
		LinphoneProxyConfig* cfg = (LinphoneProxyConfig*)elem->data;
		next=elem->next;
		if (ms_time(NULL) - cfg->deletion_date > 32) {
			lc->sip_conf.deleted_proxies =bctbx_list_erase_link(lc->sip_conf.deleted_proxies,elem);
			ms_message("Proxy config for [%s] is definitely removed from core.",linphone_proxy_config_get_addr(cfg));
			_linphone_proxy_config_release_ops(cfg);
			linphone_proxy_config_unref(cfg);
		}
	}
}

static void assign_buddy_info(LinphoneCore *lc, BuddyInfo *info){
	LinphoneFriend *lf=linphone_core_get_friend_by_address(lc,info->sip_uri);
	if (lf!=NULL){
		lf->info=info;
		ms_message("%s has a BuddyInfo assigned with image %p",info->sip_uri, info->image_data);
		linphone_core_notify_buddy_info_updated(lc,lf);
	}else{
		ms_warning("Could not any friend with uri %s",info->sip_uri);
	}
}

static void analyze_buddy_lookup_results(LinphoneCore *lc, LinphoneProxyConfig *cfg){
	bctbx_list_t *elem;
	SipSetupContext *ctx=linphone_proxy_config_get_sip_setup_context(cfg);
	for (elem=lc->bl_reqs;elem!=NULL;elem=bctbx_list_next(elem)){
		BuddyLookupRequest *req=(BuddyLookupRequest *)elem->data;
		if (req->status==BuddyLookupDone || req->status==BuddyLookupFailure){
			if (req->results!=NULL){
				BuddyInfo *i=(BuddyInfo*)req->results->data;
				bctbx_list_free(req->results);
				req->results=NULL;
				assign_buddy_info(lc,i);
			}
			sip_setup_context_buddy_lookup_free(ctx,req);
			elem->data=NULL;
		}
	}
	/*purge completed requests */
	while((elem=bctbx_list_find(lc->bl_reqs,NULL))!=NULL){
		lc->bl_reqs=bctbx_list_erase_link(lc->bl_reqs,elem);
	}
}

static void linphone_core_grab_buddy_infos(LinphoneCore *lc, LinphoneProxyConfig *cfg){
	const bctbx_list_t *elem;
	SipSetupContext *ctx=linphone_proxy_config_get_sip_setup_context(cfg);
	for(elem=linphone_core_get_friend_list(lc);elem!=NULL;elem=elem->next){
		LinphoneFriend *lf=(LinphoneFriend*)elem->data;
		if (lf->info==NULL){
			if (linphone_core_lookup_known_proxy(lc,lf->uri)==cfg){
				if (linphone_address_get_username(lf->uri)!=NULL){
					BuddyLookupRequest *req;
					char *tmp=linphone_address_as_string_uri_only(lf->uri);
					req=sip_setup_context_create_buddy_lookup_request(ctx);
					buddy_lookup_request_set_key(req,tmp);
					buddy_lookup_request_set_max_results(req,1);
					sip_setup_context_buddy_lookup_submit(ctx,req);
					lc->bl_reqs=bctbx_list_append(lc->bl_reqs,req);
					ms_free(tmp);
				}
			}
		}
	}
}

static void linphone_core_do_plugin_tasks(LinphoneCore *lc){
	LinphoneProxyConfig *cfg=linphone_core_get_default_proxy_config(lc);
	if (cfg){
		if (lc->bl_refresh){
			SipSetupContext *ctx=linphone_proxy_config_get_sip_setup_context(cfg);
			if (ctx && (sip_setup_context_get_capabilities(ctx) & SIP_SETUP_CAP_BUDDY_LOOKUP)){
				linphone_core_grab_buddy_infos(lc,cfg);
				lc->bl_refresh=FALSE;
			}
		}
		if (lc->bl_reqs) analyze_buddy_lookup_results(lc,cfg);
	}
}

void linphone_core_iterate(LinphoneCore *lc){
	uint64_t curtime_ms = ms_get_cur_time_ms(); /*monotonic time*/
	time_t current_real_time = ms_time(NULL);
	int64_t diff_time;
	bool one_second_elapsed = false;

	if (lc->prevtime_ms == 0){
		lc->prevtime_ms = curtime_ms;
	}
	if ((diff_time=(int64_t)(curtime_ms-lc->prevtime_ms)) >= 1000){
		one_second_elapsed = true;
		if (diff_time>3000){
			/*since monotonic time doesn't increment while machine is sleeping, we don't want to catchup too much*/
			lc->prevtime_ms = curtime_ms;
		}else{
			lc->prevtime_ms += 1000;
		}
	}

	if (lc->ecc!=NULL){
		LinphoneEcCalibratorStatus ecs=ec_calibrator_get_status(lc->ecc);
		if (ecs!=LinphoneEcCalibratorInProgress){
			if (lc->ecc->cb)
				lc->ecc->cb(lc,ecs,lc->ecc->delay,lc->ecc->cb_data);
			if (ecs==LinphoneEcCalibratorDone){
				int len=lp_config_get_int(lc->config,"sound","ec_tail_len",0);
				int margin=len/2;

				lp_config_set_int(lc->config, "sound", "ec_delay",MAX(lc->ecc->delay-margin,0));
			} else if (ecs == LinphoneEcCalibratorFailed) {
				lp_config_set_int(lc->config, "sound", "ec_delay", -1);/*use default value from soundcard*/
			} else if (ecs == LinphoneEcCalibratorDoneNoEcho) {
				linphone_core_enable_echo_cancellation(lc, FALSE);
			}
			ec_calibrator_destroy(lc->ecc);
			lc->ecc=NULL;
		}
	}

	if (lc->preview_finished){
		lc->preview_finished=0;
		linphone_ringtoneplayer_stop(lc->ringtoneplayer);
		lc_callback_obj_invoke(&lc->preview_finished_cb,lc);
	}

	if (lc->ringstream && lc->ringstream_autorelease && lc->dmfs_playing_start_time!=0
		&& (curtime_ms/1000 - (uint64_t)lc->dmfs_playing_start_time)>5){
		MSPlayerState state;
		bool_t stop=TRUE;
		if (lc->ringstream->source && ms_filter_call_method(lc->ringstream->source,MS_PLAYER_GET_STATE,&state)==0){
			if (state==MSPlayerPlaying) stop=FALSE;
		}
		if (stop) {
			ms_message("Releasing inactive tone player.");
			linphone_core_stop_dtmf_stream(lc);
		}
	}

	lc->sal->iterate();
	if (lc->msevq) ms_event_queue_pump(lc->msevq);
	if (lc->auto_net_state_mon) monitor_network_state(lc, current_real_time);

	proxy_update(lc);

	/* We have to iterate for each call */
	L_GET_PRIVATE_FROM_C_OBJECT(lc)->iterateCalls(current_real_time, one_second_elapsed);

	if (linphone_core_video_preview_enabled(lc)){
		if (lc->previewstream==NULL && !L_GET_PRIVATE_FROM_C_OBJECT(lc)->hasCalls())
			toggle_video_preview(lc,TRUE);
#ifdef VIDEO_ENABLED
		if (lc->previewstream) video_stream_iterate(lc->previewstream);
#endif
	}else{
		if (lc->previewstream!=NULL)
			toggle_video_preview(lc,FALSE);
	}

	linphone_core_run_hooks(lc);
	linphone_core_do_plugin_tasks(lc);

	if (lc->sip_network_reachable && lc->netup_time!=0 && (current_real_time-lc->netup_time)>=2){
		/*not do that immediately, take your time.*/
		linphone_core_send_initial_subscribes(lc);
	}

	if (one_second_elapsed) {
		bctbx_list_t *elem = NULL;
		if (lp_config_needs_commit(lc->config)) {
			lp_config_sync(lc->config);
		}
		for (elem = lc->friends_lists; elem != NULL; elem = bctbx_list_next(elem)) {
			LinphoneFriendList *list = (LinphoneFriendList *)elem->data;
			if (list->dirty_friends_to_update) {
				linphone_friend_list_update_dirty_friends(list);
			}
		}
	}

	if (liblinphone_serialize_logs == TRUE) {
		ortp_logv_flush();
	}
}

LinphoneAddress * linphone_core_interpret_url(LinphoneCore *lc, const char *url){
	LinphoneProxyConfig *proxy = linphone_core_get_default_proxy_config(lc);
	LinphoneAddress *result=NULL;

	if (linphone_proxy_config_is_phone_number(proxy,url)) {
		char *normalized_number = linphone_proxy_config_normalize_phone_number(proxy, url);
		result = linphone_proxy_config_normalize_sip_uri(proxy, normalized_number);
		ms_free(normalized_number);
	} else {
		result = linphone_proxy_config_normalize_sip_uri(proxy, url);
	}
	return result;
}

const char * linphone_core_get_identity(LinphoneCore *lc){
	LinphoneProxyConfig *proxy=linphone_core_get_default_proxy_config(lc);
	const char *from;
	if (proxy!=NULL) {
		from=linphone_proxy_config_get_identity(proxy);
	}else from=linphone_core_get_primary_contact(lc);
	return from;
}

char * linphone_core_get_device_identity(LinphoneCore *lc) {
	char *identity = NULL;
	LinphoneProxyConfig *proxy = linphone_core_get_default_proxy_config(lc);
	if (proxy) {
		const LinphoneAddress *contactAddr = linphone_proxy_config_get_contact(proxy);
		if (contactAddr)
			identity = linphone_address_as_string(contactAddr);
		else
			identity = bctbx_strdup(linphone_proxy_config_get_identity(proxy));
	} else {
		identity = bctbx_strdup(linphone_core_get_primary_contact(lc));
	}
	return identity;
}

const char * linphone_core_get_route(LinphoneCore *lc){
	LinphoneProxyConfig *proxy=linphone_core_get_default_proxy_config(lc);
	const char *route=NULL;
	if (proxy!=NULL) {
		route=linphone_proxy_config_get_route(proxy);
	}
	return route;
}

LinphoneCall * linphone_core_start_refered_call(LinphoneCore *lc, LinphoneCall *call, const LinphoneCallParams *params) {
	shared_ptr<LinphonePrivate::Call> referredCall = L_GET_PRIVATE_FROM_C_OBJECT(call)->startReferredCall(params
		? L_GET_CPP_PTR_FROM_C_OBJECT(params) : nullptr);
	return L_GET_C_BACK_PTR(referredCall);
}

/*
	 returns the ideal route set for making an operation through this proxy.
	 The list must be freed as well as the SalAddress content

	 rfc3608
	 6.1.  Procedures at the UA

	 /.../
	 For example, some devices will use locally-configured
	 explicit loose routing to reach a next-hop proxy, and others will use
	 a default outbound-proxy routing rule.  However, for the result to
	 function, the combination MUST provide valid routing in the local
	 environment.  In general, the service route set is appended to any
	 locally configured route needed to egress the access proxy chain.
	 Systems designers must match the service routing policy of their
	 nodes with the basic SIP routing policy in order to get a workable
	 system.
*/
static bctbx_list_t *make_routes_for_proxy(LinphoneProxyConfig *proxy, const LinphoneAddress *dest){
	bctbx_list_t *ret = NULL;
	const bctbx_list_t *proxy_routes = linphone_proxy_config_get_routes(proxy);
	bctbx_list_t *proxy_routes_iterator = (bctbx_list_t *)proxy_routes;
	const LinphoneAddress *srv_route = linphone_proxy_config_get_service_route(proxy);
	while (proxy_routes_iterator) {
		const char *local_route = (const char *)bctbx_list_get_data(proxy_routes_iterator);
		if (local_route) {
			ret = bctbx_list_append(ret, sal_address_new(local_route));
		}
		proxy_routes_iterator = bctbx_list_next(proxy_routes_iterator);
	}
	if (srv_route){
<<<<<<< HEAD
		ret=bctbx_list_append(ret,sal_address_clone((SalAddress*)srv_route));
=======
		ret=bctbx_list_append(ret,sal_address_clone(L_GET_PRIVATE_FROM_C_OBJECT(srv_route)->getInternalAddress()));
>>>>>>> 34c058c2
	}
	if (ret==NULL){
		/*if the proxy address matches the domain part of the destination, then use the same transport
		 * as the one used for registration. This is done by forcing a route to this proxy.*/
		SalAddress *proxy_addr=sal_address_new(linphone_proxy_config_get_addr(proxy));
		if (strcmp(sal_address_get_domain(proxy_addr),linphone_address_get_domain(dest))==0){
			ret=bctbx_list_append(ret,proxy_addr);
		}else sal_address_destroy(proxy_addr);
	}
	return ret;
}

LinphoneProxyConfig * linphone_core_lookup_known_proxy(LinphoneCore *lc, const LinphoneAddress *uri){
	const bctbx_list_t *elem;
	LinphoneProxyConfig *found_cfg=NULL;
	LinphoneProxyConfig *found_reg_cfg=NULL;
	LinphoneProxyConfig *found_noreg_cfg=NULL;
	LinphoneProxyConfig *default_cfg=lc->default_proxy;

	if (linphone_address_get_domain(uri) == NULL) {
		ms_message("Cannot look for proxy for uri [%p] that has no domain set, returning default", uri);
		return default_cfg;
	}
	/*return default proxy if it is matching the destination uri*/
	if (default_cfg){
		const char *domain=linphone_proxy_config_get_domain(default_cfg);
		if (strcmp(domain,linphone_address_get_domain(uri))==0){
			found_cfg=default_cfg;
			goto end;
		}
	}

	/*otherwise return first registered, then first registering matching, otherwise first matching */
	for (elem=linphone_core_get_proxy_config_list(lc);elem!=NULL;elem=elem->next){
		LinphoneProxyConfig *cfg=(LinphoneProxyConfig*)elem->data;
		const char *domain=linphone_proxy_config_get_domain(cfg);
		if (domain!=NULL && strcmp(domain,linphone_address_get_domain(uri))==0){
			if (linphone_proxy_config_get_state(cfg) == LinphoneRegistrationOk ){
				found_cfg=cfg;
				break;
			} else if (!found_reg_cfg && linphone_proxy_config_register_enabled(cfg)) {
				found_reg_cfg=cfg;
			} else if (!found_noreg_cfg){
				found_noreg_cfg=cfg;
			}
		}
	}
end:
	if     ( !found_cfg && found_reg_cfg)    found_cfg = found_reg_cfg;
	else if( !found_cfg && found_noreg_cfg ) found_cfg = found_noreg_cfg;

	if (found_cfg && found_cfg!=default_cfg){
		ms_debug("Overriding default proxy setting for this call/message/subscribe operation.");
	}else if (!found_cfg) found_cfg=default_cfg; /*when no matching proxy config is found, use the default proxy config*/
	return found_cfg;
}

const char *linphone_core_find_best_identity(LinphoneCore *lc, const LinphoneAddress *to){
	LinphoneProxyConfig *cfg=linphone_core_lookup_known_proxy(lc,to);
	if (cfg!=NULL){
		return linphone_proxy_config_get_identity (cfg);
	}
	return linphone_core_get_primary_contact(lc);
}

LinphoneCall * linphone_core_invite(LinphoneCore *lc, const char *url){
	LinphoneCall *call;
	LinphoneCallParams *p=linphone_core_create_call_params(lc, NULL);
	linphone_call_params_enable_video(p, linphone_call_params_video_enabled(p) && !!lc->video_policy.automatically_initiate);
	call=linphone_core_invite_with_params(lc,url,p);
	linphone_call_params_unref(p);
	return call;
}

LinphoneCall * linphone_core_invite_with_params(LinphoneCore *lc, const char *url, const LinphoneCallParams *p){
	LinphoneAddress *addr=linphone_core_interpret_url(lc,url);
	if (addr){
		LinphoneCall *call;
		call=linphone_core_invite_address_with_params(lc,addr,p);
		linphone_address_unref(addr);
		return call;
	}
	return NULL;
}

LinphoneCall * linphone_core_invite_address(LinphoneCore *lc, const LinphoneAddress *addr){
	LinphoneCall *call;
	LinphoneCallParams *p=linphone_core_create_call_params(lc, NULL);
	linphone_call_params_enable_video(p, linphone_call_params_video_enabled(p) && !!lc->video_policy.automatically_initiate);
	call=linphone_core_invite_address_with_params (lc,addr,p);
	linphone_call_params_unref(p);
	return call;
}

static void linphone_transfer_routes_to_op(bctbx_list_t *routes, SalOp *op){
	bctbx_list_t *it;
	for(it=routes;it!=NULL;it=it->next){
		SalAddress *addr=(SalAddress*)it->data;
		op->addRouteAddress(addr);
		sal_address_destroy(addr);
	}
	bctbx_list_free(routes);
}

void linphone_configure_op_with_proxy(LinphoneCore *lc, SalOp *op, const LinphoneAddress *dest, SalCustomHeader *headers, bool_t with_contact, LinphoneProxyConfig *proxy){
	bctbx_list_t *routes=NULL;
	const char *identity;

	if (proxy){
		identity=linphone_proxy_config_get_identity(proxy);
		if (linphone_proxy_config_get_privacy(proxy)!=LinphonePrivacyDefault) {
			op->setPrivacy(linphone_proxy_config_get_privacy(proxy));
		}
	}else identity=linphone_core_get_primary_contact(lc);
	/*sending out of calls*/
	if (proxy){
		routes=make_routes_for_proxy(proxy,dest);
		linphone_transfer_routes_to_op(routes,op);
	}
<<<<<<< HEAD
	if (sal_address_has_uri_param((const SalAddress *)dest,"gr")) {
		/*in case of gruu destination remove gruu parram from to*/
		SalAddress *dest_copy = sal_address_clone(dest);
		sal_address_remove_uri_param(dest_copy,"gr");
		sal_op_set_to_address(op,dest_copy);
		sal_address_unref(dest_copy);
	} else {
		sal_op_set_to_address(op,dest);
	}

	sal_op_set_from(op,identity);
	sal_op_set_sent_custom_header(op,headers);
	sal_op_set_realm(op,linphone_proxy_config_get_realm(proxy));
=======

	op->setToAddress(L_GET_PRIVATE_FROM_C_OBJECT(dest)->getInternalAddress());
	op->setFrom(identity);
	op->setSentCustomHeaders(headers);
	op->setRealm(L_C_TO_STRING(linphone_proxy_config_get_realm(proxy)));

>>>>>>> 34c058c2
	if (with_contact && proxy && proxy->op){
		const LinphoneAddress *contact = linphone_proxy_config_get_contact(proxy);
		SalAddress *salAddress = nullptr;
		if (contact)
			salAddress = sal_address_clone(const_cast<SalAddress *>(L_GET_PRIVATE_FROM_C_OBJECT(contact)->getInternalAddress()));
		op->setContactAddress(salAddress);
		if (salAddress)
			sal_address_unref(salAddress);
	}
	op->enableCnxIpTo0000IfSendOnly(!!lp_config_get_default_int(lc->config,"sip","cnx_ip_to_0000_if_sendonly_enabled",0)); /*also set in linphone_call_new_incoming*/
}
void linphone_configure_op(LinphoneCore *lc, SalOp *op, const LinphoneAddress *dest, SalCustomHeader *headers, bool_t with_contact) {
	linphone_configure_op_with_proxy(lc, op, dest, headers,with_contact,linphone_core_lookup_known_proxy(lc,dest));
}

LinphoneCall * linphone_core_invite_address_with_params(LinphoneCore *lc, const LinphoneAddress *addr, const LinphoneCallParams *params){
	const char *from=NULL;
	LinphoneProxyConfig *proxy=NULL;
	LinphoneAddress *parsed_url2=NULL;
	LinphoneCall *call;
	LinphoneCallParams *cp;

	if (!(!linphone_call_params_audio_enabled(params) ||
		linphone_call_params_get_audio_direction(params) == LinphoneMediaDirectionInactive ||
		linphone_call_params_get_local_conference_mode(params) == TRUE
		)
		&& linphone_core_preempt_sound_resources(lc) == -1) {
		ms_error("linphone_core_invite_address_with_params(): sound is required for this call but another call is already locking the sound resource. Call attempt is rejected.");
		return NULL;
	}

	if (!L_GET_PRIVATE_FROM_C_OBJECT(lc)->canWeAddCall())
		return NULL;

	cp = linphone_call_params_copy(params);
	proxy=linphone_core_lookup_known_proxy(lc,addr);
	if (proxy!=NULL) {
		from=linphone_proxy_config_get_identity(proxy);
		linphone_call_params_enable_avpf(cp, linphone_proxy_config_avpf_enabled(proxy));
		linphone_call_params_set_avpf_rr_interval(cp, (uint16_t)(linphone_proxy_config_get_avpf_rr_interval(proxy) * 1000));
	}else{
		linphone_call_params_enable_avpf(cp, linphone_core_get_avpf_mode(lc)==LinphoneAVPFEnabled);
		if (linphone_call_params_avpf_enabled(cp))
			linphone_call_params_set_avpf_rr_interval(cp, (uint16_t)(linphone_core_get_avpf_rr_interval(lc) * 1000));
	}

	/* if no proxy or no identity defined for this proxy, default to primary contact*/
	if (from==NULL) from=linphone_core_get_primary_contact(lc);

	parsed_url2=linphone_address_new(from);
	call=linphone_call_new_outgoing(lc,parsed_url2,addr,cp,proxy);
	linphone_address_unref(parsed_url2);

	if (L_GET_PRIVATE_FROM_C_OBJECT(lc)->addCall(L_GET_CPP_PTR_FROM_C_OBJECT(call)) != 0) {
		ms_warning("we had a problem in adding the call into the invite ... weird");
		linphone_call_unref(call);
		linphone_call_params_unref(cp);
		return NULL;
	}

	/* Unless this call is for a conference, it becomes now the current one*/
<<<<<<< HEAD
	if (linphone_call_params_get_local_conference_mode(params) ==  FALSE) lc->current_call=call;
	linphone_call_set_state (call,LinphoneCallOutgoingInit,"Starting outgoing call");
	call->log->start_date_time=ms_time(NULL);

	if (linphone_nat_policy_ice_enabled(call->nat_policy)) {
		if (lc->sip_conf.sdp_200_ack){
			ms_warning("ICE is not supported when sending INVITE without SDP");
		}else{
			/* Defer the start of the call after the ICE gathering process. */
			if (linphone_call_prepare_ice(call,FALSE)==1)
				defer=TRUE;
		}
	}
	else if (linphone_core_get_firewall_policy(call->core) == LinphonePolicyUseUpnp) {
#ifdef BUILD_UPNP
		if (linphone_call_update_upnp(call) < 0) {
			/* uPnP port mappings failed, proceed with the call anyway. */
			linphone_call_delete_upnp_session(call);
		} else {
			defer = TRUE;
		}
#endif // BUILD_UPNP
	}

	if (call->dest_proxy==NULL && lc->sip_conf.ping_with_options==TRUE){
#ifdef BUILD_UPNP
		if (lc->upnp != NULL && linphone_core_get_firewall_policy(lc)==LinphonePolicyUseUpnp &&
			linphone_upnp_context_get_state(lc->upnp) == LinphoneUpnpStateOk) {
#else //BUILD_UPNP
		{
#endif //BUILD_UPNP
			/*defer the start of the call after the OPTIONS ping*/
			call->ping_replied=FALSE;
			call->ping_op=sal_op_new(lc->sal);
			sal_ping(call->ping_op,from,real_url);
			sal_op_set_user_pointer(call->ping_op,call);
			defer = TRUE;
		}
	}

	if (defer==FALSE) {
		if (linphone_call_start_invite(call,NULL) != 0){
			/*the call has already gone to error and released state, so do not return it*/
			call = NULL;
=======
	if (linphone_call_params_get_local_conference_mode(params) ==  FALSE)
		L_GET_PRIVATE_FROM_C_OBJECT(lc)->setCurrentCall(L_GET_CPP_PTR_FROM_C_OBJECT(call));
	bool defer = L_GET_PRIVATE_FROM_C_OBJECT(call)->initiateOutgoing();
	if (!defer) {
		if (L_GET_PRIVATE_FROM_C_OBJECT(call)->startInvite(nullptr) != 0) {
			/* The call has already gone to error and released state, so do not return it */
			call = nullptr;
>>>>>>> 34c058c2
		}
	}

	linphone_call_params_unref(cp);
	return call;
}

LinphoneStatus linphone_core_transfer_call(LinphoneCore *lc, LinphoneCall *call, const char *url) {
	if (call == NULL) {
		ms_warning("No established call to refer.");
		return -1;
	}
	return linphone_call_transfer(call, url);
}

LinphoneStatus linphone_core_transfer_call_to_another(LinphoneCore *lc, LinphoneCall *call, LinphoneCall *dest) {
	return linphone_call_transfer_to_another(call, dest);
}

bool_t linphone_core_is_incoming_invite_pending(LinphoneCore*lc) {
	LinphoneCall *call = linphone_core_get_current_call(lc);
	if (call) {
		if ((linphone_call_get_dir(call) == LinphoneCallIncoming)
			&& ((linphone_call_get_state(call) == LinphoneCallIncomingReceived) || (linphone_call_get_state(call) ==  LinphoneCallIncomingEarlyMedia)))
			return TRUE;
	}
	return FALSE;
}

bool_t linphone_core_incompatible_security(LinphoneCore *lc, SalMediaDescription *md){
	return linphone_core_is_media_encryption_mandatory(lc) && linphone_core_get_media_encryption(lc)==LinphoneMediaEncryptionSRTP && !sal_media_description_has_srtp(md);
}

void linphone_core_notify_incoming_call(LinphoneCore *lc, LinphoneCall *call){
	/* Play the ring if this is the only call*/
	if (linphone_core_get_calls_nb(lc)==1){
		MSSndCard *ringcard=lc->sound_conf.lsd_card ?lc->sound_conf.lsd_card : lc->sound_conf.ring_sndcard;
		L_GET_PRIVATE_FROM_C_OBJECT(lc)->setCurrentCall(L_GET_CPP_PTR_FROM_C_OBJECT(call));
		if (lc->ringstream && lc->dmfs_playing_start_time!=0){
			linphone_core_stop_dtmf_stream(lc);
		}
		ms_snd_card_set_stream_type(ringcard, MS_SND_CARD_STREAM_RING);
		linphone_ringtoneplayer_start(lc->factory, lc->ringtoneplayer, ringcard, lc->sound_conf.local_ring, 2000);
	}else{
		/* else play a tone within the context of the current call */
		L_GET_PRIVATE_FROM_C_OBJECT(call)->setRingingBeep(true);
		linphone_core_play_named_tone(lc,LinphoneToneCallWaiting);
	}
}

LinphoneStatus linphone_core_accept_early_media_with_params(LinphoneCore *lc, LinphoneCall *call, const LinphoneCallParams *params) {
	return linphone_call_accept_early_media_with_params(call, params);
}

LinphoneStatus linphone_core_accept_early_media(LinphoneCore *lc, LinphoneCall *call) {
	return linphone_call_accept_early_media(call);
}

LinphoneStatus linphone_core_update_call(LinphoneCore *lc, LinphoneCall *call, const LinphoneCallParams *params) {
	return linphone_call_update(call, params);
}

LinphoneStatus linphone_core_defer_call_update(LinphoneCore *lc, LinphoneCall *call) {
	return linphone_call_defer_update(call);
}

LinphoneStatus linphone_core_accept_call_update(LinphoneCore *lc, LinphoneCall *call, const LinphoneCallParams *params) {
	return linphone_call_accept_update(call, params);
}

static LinphoneCall * get_unique_call(LinphoneCore *lc) {
	LinphoneCall *call = linphone_core_get_current_call(lc);
	if ((call == NULL) && (linphone_core_get_calls_nb(lc) == 1)) {
		call = (LinphoneCall *)bctbx_list_get_data(linphone_core_get_calls(lc));
	}
	return call;
}

static LinphoneStatus _linphone_core_accept_call_with_params(LinphoneCore *lc, LinphoneCall *call, const LinphoneCallParams *params) {
	if (call == NULL) {
		call = get_unique_call(lc);
		if (call == NULL) {
			ms_warning("No unique call to accept!");
			return -1;
		}
	}
	return linphone_call_accept_with_params(call, params);
}

LinphoneStatus linphone_core_accept_call(LinphoneCore *lc, LinphoneCall *call) {
	return _linphone_core_accept_call_with_params(lc, call, NULL);
}

LinphoneStatus linphone_core_accept_call_with_params(LinphoneCore *lc, LinphoneCall *call, const LinphoneCallParams *params) {
	return _linphone_core_accept_call_with_params(lc, call, params);
}

LinphoneStatus linphone_core_redirect_call(LinphoneCore *lc, LinphoneCall *call, const char *redirect_uri) {
	return linphone_call_redirect(call, redirect_uri);
}

LinphoneStatus linphone_core_terminate_call(LinphoneCore *lc, LinphoneCall *call) {
	if (call == NULL) {
		call = get_unique_call(lc);
		if (call == NULL) {
			ms_warning("No unique call to terminate!");
			return -1;
		}
	}
	return linphone_call_terminate(call);
}

LinphoneStatus linphone_core_terminate_all_calls(LinphoneCore *lc) {
	return L_GET_CPP_PTR_FROM_C_OBJECT(lc)->terminateAllCalls();
}

LinphoneStatus linphone_core_decline_call(LinphoneCore *lc, LinphoneCall *call, LinphoneReason reason) {
	return linphone_call_decline(call, reason);
}

const bctbx_list_t *linphone_core_get_calls(LinphoneCore *lc) {
	if (lc->callsCache) {
		bctbx_list_free_with_data(lc->callsCache, (bctbx_list_free_func)linphone_call_unref);
		lc->callsCache = NULL;
	}
	lc->callsCache = L_GET_RESOLVED_C_LIST_FROM_CPP_LIST(L_GET_CPP_PTR_FROM_C_OBJECT(lc)->getCalls());
	return lc->callsCache;
}

bool_t linphone_core_in_call(const LinphoneCore *lc){
	return linphone_core_get_current_call((LinphoneCore *)lc)!=NULL || linphone_core_is_in_conference(lc);
}

LinphoneCall *linphone_core_get_current_call(const LinphoneCore *lc) {
	shared_ptr<LinphonePrivate::Call> call = L_GET_CPP_PTR_FROM_C_OBJECT(lc)->getCurrentCall();
	return call ? L_GET_C_BACK_PTR(call) : NULL;
}

LinphoneStatus linphone_core_pause_call(LinphoneCore *lc, LinphoneCall *call) {
	return linphone_call_pause(call);
}

LinphoneStatus linphone_core_pause_all_calls(LinphoneCore *lc) {
	return L_GET_CPP_PTR_FROM_C_OBJECT(lc)->pauseAllCalls();
}

int linphone_core_preempt_sound_resources(LinphoneCore *lc){
	LinphoneCall *current_call;
	int err = 0;

	if (linphone_core_is_in_conference(lc)){
		linphone_core_leave_conference(lc);
		return 0;
	}

	current_call=linphone_core_get_current_call(lc);
	if(current_call != NULL){
		ms_message("Pausing automatically the current call.");
		err = L_GET_CPP_PTR_FROM_C_OBJECT(current_call)->pause();
	}
	if (lc->ringstream){
		linphone_core_stop_ringing(lc);
	}
	return err;
}

LinphoneStatus linphone_core_resume_call(LinphoneCore *lc, LinphoneCall *call) {
	return linphone_call_resume(call);
}

LinphoneCall *linphone_core_get_call_by_remote_address(const LinphoneCore *lc, const char *remote_address){
	LinphoneCall *call=NULL;
	LinphoneAddress *raddr=linphone_address_new(remote_address);
	if (raddr) {
		call=linphone_core_get_call_by_remote_address2(lc, raddr);
		linphone_address_unref(raddr);
	}
	return call;
}

LinphoneCall *linphone_core_find_call_from_uri(const LinphoneCore *lc, const char *remote_address){
	return linphone_core_get_call_by_remote_address(lc, remote_address);
}

LinphoneCall *linphone_core_get_call_by_remote_address2(const LinphoneCore *lc, const LinphoneAddress *raddr) {
	shared_ptr<LinphonePrivate::Call> call = L_GET_CPP_PTR_FROM_C_OBJECT(lc)->getCallByRemoteAddress(*L_GET_CPP_PTR_FROM_C_OBJECT(raddr));
	return call ? L_GET_C_BACK_PTR(call) : NULL;
}

int linphone_core_send_publish(LinphoneCore *lc, LinphonePresenceModel *presence) {
	const bctbx_list_t *elem;
	for (elem=linphone_core_get_proxy_config_list(lc);elem!=NULL;elem=bctbx_list_next(elem)){
		LinphoneProxyConfig *cfg=(LinphoneProxyConfig*)elem->data;
		if (cfg->publish) linphone_proxy_config_send_publish(cfg,presence);
	}
	return 0;
}

void linphone_core_set_inc_timeout(LinphoneCore *lc, int seconds){
	lc->sip_conf.inc_timeout=seconds;
	if (linphone_core_ready(lc)){
		lp_config_set_int(lc->config,"sip","inc_timeout",seconds);
	}
}

int linphone_core_get_inc_timeout(LinphoneCore *lc){
	return lc->sip_conf.inc_timeout;
}

void linphone_core_set_in_call_timeout(LinphoneCore *lc, int seconds){
	lc->sip_conf.in_call_timeout=seconds;
	if( linphone_core_ready(lc)){
		lp_config_set_int(lc->config, "sip", "in_call_timeout", seconds);
	}
}

int linphone_core_get_in_call_timeout(LinphoneCore *lc){
	return lc->sip_conf.in_call_timeout;
}

int linphone_core_get_delayed_timeout(LinphoneCore *lc){
	return lc->sip_conf.delayed_timeout;
}

void linphone_core_set_delayed_timeout(LinphoneCore *lc, int seconds){
	lc->sip_conf.delayed_timeout=seconds;
}

void linphone_core_set_presence_info(LinphoneCore *lc, int minutes_away, const char *contact, LinphoneOnlineStatus os) {
	LinphonePresenceModel *presence = NULL;
	LinphonePresenceActivity *activity = NULL;
	const char *description = NULL;
	LinphonePresenceActivityType acttype = LinphonePresenceActivityUnknown;

	if (minutes_away>0) lc->minutes_away=minutes_away;

	presence = linphone_presence_model_new();
	linphone_presence_model_set_basic_status(presence, LinphonePresenceBasicStatusOpen);
	switch (os) {
		case LinphoneStatusOffline:
			linphone_presence_model_set_basic_status(presence, LinphonePresenceBasicStatusClosed);
			goto end;
		case LinphoneStatusOnline:
			goto end;
		case LinphoneStatusBusy:
			acttype = LinphonePresenceActivityBusy;
			break;
		case LinphoneStatusBeRightBack:
			acttype = LinphonePresenceActivityInTransit;
			break;
		case LinphoneStatusAway:
			acttype = LinphonePresenceActivityAway;
			break;
		case LinphoneStatusOnThePhone:
			acttype = LinphonePresenceActivityOnThePhone;
			break;
		case LinphoneStatusOutToLunch:
			acttype = LinphonePresenceActivityLunch;
			break;
		case LinphoneStatusDoNotDisturb:
			acttype = LinphonePresenceActivityBusy;
			description = "Do not disturb";
			linphone_presence_model_set_basic_status(presence, LinphonePresenceBasicStatusClosed);
			break;
		case LinphoneStatusMoved:
			acttype = LinphonePresenceActivityPermanentAbsence;
			break;
		case LinphoneStatusAltService:
			acttype = LinphonePresenceActivityBusy;
			description = "Using another messaging service";
			break;
		case LinphoneStatusPending:
			acttype = LinphonePresenceActivityOther;
			description = "Waiting for user acceptance";
			break;
		case LinphoneStatusVacation:
			acttype = LinphonePresenceActivityVacation;
			break;
		case LinphoneStatusEnd:
			ms_warning("Invalid status LinphoneStatusEnd");
			return;
	}
	activity = linphone_presence_activity_new(acttype, description);
	linphone_presence_model_add_activity(presence, activity);
	linphone_presence_activity_unref(activity);

end:
	linphone_presence_model_set_contact(presence, contact);
	linphone_core_set_presence_model(lc, presence);
	linphone_presence_model_unref(presence);
}

void linphone_core_send_presence(LinphoneCore *lc, LinphonePresenceModel *presence){
	linphone_core_notify_all_friends(lc,presence);
	linphone_core_send_publish(lc,presence);
}

void linphone_core_set_presence_model(LinphoneCore *lc, LinphonePresenceModel *presence) {
	linphone_presence_model_ref(presence);
	linphone_core_send_presence(lc, presence);
	if (lc->presence_model != NULL) linphone_presence_model_unref(lc->presence_model);
	lc->presence_model = presence;
}

LinphoneOnlineStatus linphone_core_get_presence_info(const LinphoneCore *lc){
	LinphonePresenceActivity *activity = NULL;
	const char *description = NULL;

	activity = linphone_presence_model_get_activity(lc->presence_model);
	if (activity) {
		description = linphone_presence_activity_get_description(activity);
		switch (linphone_presence_activity_get_type(activity)) {
			case LinphonePresenceActivityBusy:
				if (description != NULL) {
					if (strcmp(description, "Do not disturb") == 0)
						return LinphoneStatusDoNotDisturb;
					else if (strcmp(description, "Using another messaging service") == 0)
						return LinphoneStatusAltService;
				}
				return LinphoneStatusBusy;
			case LinphonePresenceActivityInTransit:
			case LinphonePresenceActivitySteering:
				return LinphoneStatusBeRightBack;
			case LinphonePresenceActivityAway:
				return LinphoneStatusAway;
			case LinphonePresenceActivityOnThePhone:
				return LinphoneStatusOnThePhone;
			case LinphonePresenceActivityBreakfast:
			case LinphonePresenceActivityDinner:
			case LinphonePresenceActivityLunch:
			case LinphonePresenceActivityMeal:
				return LinphoneStatusOutToLunch;
			case LinphonePresenceActivityPermanentAbsence:
				return LinphoneStatusMoved;
			case LinphonePresenceActivityOther:
				if (description != NULL) {
					if (strcmp(description, "Waiting for user acceptance") == 0)
						return LinphoneStatusPending;
				}
				return LinphoneStatusBusy;
			case LinphonePresenceActivityVacation:
				return LinphoneStatusVacation;
			case LinphonePresenceActivityAppointment:
			case LinphonePresenceActivityMeeting:
			case LinphonePresenceActivityWorship:
				return LinphoneStatusDoNotDisturb;
			default:
				return LinphoneStatusBusy;
		}
	} else {
		if (linphone_presence_model_get_basic_status(lc->presence_model) == LinphonePresenceBasicStatusOpen)
			return LinphoneStatusOnline;
		else
			return LinphoneStatusOffline;
	}
}

LinphonePresenceModel * linphone_core_get_presence_model(const LinphoneCore *lc) {
	return lc->presence_model;
}

LinphoneConsolidatedPresence linphone_core_get_consolidated_presence(const LinphoneCore *lc) {
	LinphoneProxyConfig *cfg = lc->default_proxy;
	LinphonePresenceModel *model = linphone_core_get_presence_model(lc);

	return ((cfg && !linphone_proxy_config_publish_enabled(cfg)) || !model)
		? LinphoneConsolidatedPresenceOffline
		: linphone_presence_model_get_consolidated_presence(model);
}

void linphone_core_set_consolidated_presence(LinphoneCore *lc, LinphoneConsolidatedPresence presence) {
	const bctbx_list_t *cfg_list;
	const bctbx_list_t *item;
	LinphoneProxyConfig *cfg;
	LinphonePresenceModel *model;
	LinphonePresenceActivity *activity = NULL;

	cfg_list = linphone_core_get_proxy_config_list(lc);
	for (item = cfg_list; item != NULL; item = bctbx_list_next(item)) {
		cfg = (LinphoneProxyConfig *)bctbx_list_get_data(item);
		if ((cfg != NULL) && (presence == LinphoneConsolidatedPresenceOffline) && linphone_proxy_config_publish_enabled(cfg)) {
			/* Unpublish when going offline before changing the presence model. */
			linphone_proxy_config_edit(cfg);
			linphone_proxy_config_enable_publish(cfg, FALSE);
			linphone_proxy_config_done(cfg);
		}
	}
	model = linphone_presence_model_new();
	switch (presence) {
		case LinphoneConsolidatedPresenceOnline:
			linphone_presence_model_set_basic_status(model, LinphonePresenceBasicStatusOpen);
			break;
		case LinphoneConsolidatedPresenceBusy:
			linphone_presence_model_set_basic_status(model, LinphonePresenceBasicStatusOpen);
			activity = linphone_presence_activity_new(LinphonePresenceActivityAway, NULL);
			break;
		case LinphoneConsolidatedPresenceDoNotDisturb:
			linphone_presence_model_set_basic_status(model, LinphonePresenceBasicStatusClosed);
			activity = linphone_presence_activity_new(LinphonePresenceActivityAway, NULL);
			break;
		case LinphoneConsolidatedPresenceOffline:
		default:
			linphone_presence_model_set_basic_status(model, LinphonePresenceBasicStatusClosed);
			break;
	}
	if (activity != NULL) linphone_presence_model_add_activity(model, activity);
	linphone_core_set_presence_model(lc, model);
	linphone_presence_model_unref(model);
	for (item = cfg_list; item != NULL; item = bctbx_list_next(item)) {
		cfg = (LinphoneProxyConfig *)bctbx_list_get_data(item);
		if ((cfg != NULL) && (presence != LinphoneConsolidatedPresenceOffline) && !linphone_proxy_config_publish_enabled(cfg)) {
			/* When going online or busy, publish after changing the presence model. */
			linphone_proxy_config_edit(cfg);
			linphone_proxy_config_enable_publish(cfg, TRUE);
			linphone_proxy_config_done(cfg);
		}
	}
}

int linphone_core_get_play_level(LinphoneCore *lc) {
	return lc->sound_conf.play_lev;
}

int linphone_core_get_ring_level(LinphoneCore *lc) {
	return lc->sound_conf.ring_lev;
}

int linphone_core_get_rec_level(LinphoneCore *lc) {
	return lc->sound_conf.rec_lev;
}

void linphone_core_set_ring_level(LinphoneCore *lc, int level){
	MSSndCard *sndcard;
	lc->sound_conf.ring_lev = (char)level;
	sndcard=lc->sound_conf.ring_sndcard;
	if (sndcard) ms_snd_card_set_level(sndcard,MS_SND_CARD_PLAYBACK,level);
}

void linphone_core_set_mic_gain_db (LinphoneCore *lc, float gaindb){
	float gain=gaindb;
	LinphoneCall *call=linphone_core_get_current_call (lc);
	AudioStream *st;

	lc->sound_conf.soft_mic_lev=gaindb;

	if (linphone_core_ready(lc)){
		lp_config_set_float(lc->config,"sound","mic_gain_db",lc->sound_conf.soft_mic_lev);
	}

	if (!call || !(st = reinterpret_cast<AudioStream *>(linphone_call_get_stream(call, LinphoneStreamTypeAudio)))) {
		ms_message("linphone_core_set_mic_gain_db(): no active call.");
		return;
	}
	audio_stream_set_mic_gain_db(st,gain);
}

float linphone_core_get_mic_gain_db(LinphoneCore *lc) {
	return lc->sound_conf.soft_mic_lev;
}

void linphone_core_set_playback_gain_db (LinphoneCore *lc, float gaindb){
	float gain=gaindb;
	LinphoneCall *call=linphone_core_get_current_call (lc);
	AudioStream *st;

	lc->sound_conf.soft_play_lev=gaindb;
	if (linphone_core_ready(lc)){
		lp_config_set_float(lc->config,"sound","playback_gain_db",lc->sound_conf.soft_play_lev);
	}

	if (!call || !(st = reinterpret_cast<AudioStream *>(linphone_call_get_stream(call, LinphoneStreamTypeAudio)))) {
		ms_message("linphone_core_set_playback_gain_db(): no active call.");
		return;
	}
	set_playback_gain_db(st,gain);
}

float linphone_core_get_playback_gain_db(LinphoneCore *lc) {
	return lc->sound_conf.soft_play_lev;
}

void linphone_core_set_play_level(LinphoneCore *lc, int level){
	MSSndCard *sndcard;
	lc->sound_conf.play_lev = (char)level;
	sndcard=lc->sound_conf.play_sndcard;
	if (sndcard) ms_snd_card_set_level(sndcard,MS_SND_CARD_PLAYBACK,level);
}

void linphone_core_set_rec_level(LinphoneCore *lc, int level) {
	MSSndCard *sndcard;
	lc->sound_conf.rec_lev = (char)level;
	sndcard=lc->sound_conf.capt_sndcard;
	if (sndcard) ms_snd_card_set_level(sndcard,MS_SND_CARD_CAPTURE,level);
}

static MSSndCard *get_card_from_string_id(const char *devid, unsigned int cap, MSFactory *f){
	MSSndCard *sndcard=NULL;
	if (devid!=NULL){
		sndcard=ms_snd_card_manager_get_card(ms_factory_get_snd_card_manager(f),devid);
		if (sndcard!=NULL &&
			(ms_snd_card_get_capabilities(sndcard) & cap)==0 ){
			ms_warning("%s card does not have the %s capability, ignoring.",
				devid,
				cap==MS_SND_CARD_CAP_CAPTURE ? "capture" : "playback");
			sndcard=NULL;
		}
	}
	if (sndcard==NULL) {
		if ((cap & MS_SND_CARD_CAP_CAPTURE) && (cap & MS_SND_CARD_CAP_PLAYBACK)){
			sndcard=ms_snd_card_manager_get_default_card(ms_factory_get_snd_card_manager(f));
		}else if (cap & MS_SND_CARD_CAP_CAPTURE){
			sndcard=ms_snd_card_manager_get_default_capture_card(ms_factory_get_snd_card_manager(f));
		}
		else if (cap & MS_SND_CARD_CAP_PLAYBACK){
			sndcard=ms_snd_card_manager_get_default_playback_card(ms_factory_get_snd_card_manager(f));
		}
		if (sndcard==NULL){/*looks like a bug! take the first one !*/
			const bctbx_list_t *elem=ms_snd_card_manager_get_list(ms_factory_get_snd_card_manager(f));
			if (elem) sndcard=(MSSndCard*)elem->data;
		}
	}
	if (sndcard==NULL) ms_error("Could not find a suitable soundcard !");
	return sndcard;
}

bool_t linphone_core_sound_device_can_capture(LinphoneCore *lc, const char *devid){
	return ms_snd_card_manager_get_capture_card(ms_factory_get_snd_card_manager(lc->factory),devid) != NULL;
}

bool_t linphone_core_sound_device_can_playback(LinphoneCore *lc, const char *devid){
	return ms_snd_card_manager_get_playback_card(ms_factory_get_snd_card_manager(lc->factory),devid) != NULL;
}

LinphoneStatus linphone_core_set_ringer_device(LinphoneCore *lc, const char * devid){
	MSSndCard *card=get_card_from_string_id(devid,MS_SND_CARD_CAP_PLAYBACK, lc->factory);
	lc->sound_conf.ring_sndcard=card;
	if (card && linphone_core_ready(lc))
		lp_config_set_string(lc->config,"sound","ringer_dev_id",ms_snd_card_get_string_id(card));
	return 0;
}

LinphoneStatus linphone_core_set_playback_device(LinphoneCore *lc, const char * devid){
	MSSndCard *card=get_card_from_string_id(devid,MS_SND_CARD_CAP_PLAYBACK, lc->factory);
	lc->sound_conf.play_sndcard=card;
	if (card &&  linphone_core_ready(lc))
		lp_config_set_string(lc->config,"sound","playback_dev_id",ms_snd_card_get_string_id(card));
	return 0;
}

LinphoneStatus linphone_core_set_capture_device(LinphoneCore *lc, const char * devid){
	MSSndCard *card=get_card_from_string_id(devid,MS_SND_CARD_CAP_CAPTURE, lc->factory);
	lc->sound_conf.capt_sndcard=card;
	if (card &&  linphone_core_ready(lc))
		lp_config_set_string(lc->config,"sound","capture_dev_id",ms_snd_card_get_string_id(card));
	return 0;
}

const char * linphone_core_get_ringer_device(LinphoneCore *lc) {
	if (lc->sound_conf.ring_sndcard) return ms_snd_card_get_string_id(lc->sound_conf.ring_sndcard);
	return NULL;
}

const char * linphone_core_get_playback_device(LinphoneCore *lc) {
	return lc->sound_conf.play_sndcard ? ms_snd_card_get_string_id(lc->sound_conf.play_sndcard) : NULL;
}

const char * linphone_core_get_capture_device(LinphoneCore *lc) {
	return lc->sound_conf.capt_sndcard ? ms_snd_card_get_string_id(lc->sound_conf.capt_sndcard) : NULL;
}

const char**  linphone_core_get_sound_devices(LinphoneCore *lc){
	return lc->sound_conf.cards;
}

const char**  linphone_core_get_video_devices(const LinphoneCore *lc){
	return lc->video_conf.cams;
}

bctbx_list_t * linphone_core_get_sound_devices_list(const LinphoneCore *lc){
	bctbx_list_t *cards_list = NULL;
	const char** cards = lc->sound_conf.cards;
	for (const char* c = *cards; c; c=*++cards) {
		cards_list = bctbx_list_append(cards_list, (char *)c);
	}
	return cards_list;
}

bctbx_list_t * linphone_core_get_video_devices_list(const LinphoneCore *lc){
	bctbx_list_t *cards_list = NULL;
	const char** cards = lc->video_conf.cams;

	if (cards)
		for (const char* c = *cards; c; c=*++cards)
			cards_list = bctbx_list_append(cards_list, (char *)c);

	return cards_list;
}

void linphone_core_set_default_sound_devices(LinphoneCore *lc){
		linphone_core_set_ringer_device(lc, NULL);
		linphone_core_set_playback_device(lc, NULL);
		linphone_core_set_capture_device(lc, NULL);
}

void linphone_core_reload_sound_devices(LinphoneCore *lc){
	const char *ringer;
	const char *playback;
	const char *capture;
	char *ringer_copy = NULL;
	char *playback_copy = NULL;
	char *capture_copy = NULL;

	ringer = linphone_core_get_ringer_device(lc);
	if (ringer != NULL) {
		ringer_copy = ms_strdup(ringer);
	}
	playback = linphone_core_get_playback_device(lc);
	if (playback != NULL) {
		playback_copy = ms_strdup(playback);
	}
	capture = linphone_core_get_capture_device(lc);
	if (capture != NULL) {
		capture_copy = ms_strdup(capture);
	}
	ms_snd_card_manager_reload(ms_factory_get_snd_card_manager(lc->factory));
	build_sound_devices_table(lc);
	if (ringer_copy != NULL) {
		linphone_core_set_ringer_device(lc, ringer_copy);
		ms_free(ringer_copy);
	}
	if (playback_copy != NULL) {
		linphone_core_set_playback_device(lc, playback_copy);
		ms_free(playback_copy);
	}
	if (capture_copy != NULL) {
		linphone_core_set_capture_device(lc, capture_copy);
		ms_free(capture_copy);
	}
}

void linphone_core_reload_video_devices(LinphoneCore *lc){
	char *devid_copy = NULL;
	const char *devid = linphone_core_get_video_device(lc);
	if (devid != NULL) {
		devid_copy = ms_strdup(devid);
	}
	ms_web_cam_manager_reload(ms_factory_get_web_cam_manager(lc->factory));
	build_video_devices_table(lc);
	if (devid_copy != NULL) {
		linphone_core_set_video_device(lc, devid_copy);
		ms_free(devid_copy);
	}
}

char linphone_core_get_sound_source(LinphoneCore *lc) {
	return lc->sound_conf.source;
}

void linphone_core_set_sound_source(LinphoneCore *lc, char source) {
	MSSndCard *sndcard=lc->sound_conf.capt_sndcard;
	lc->sound_conf.source=source;
	if (!sndcard) return;
	switch(source){
		case 'm':
			ms_snd_card_set_capture(sndcard,MS_SND_CARD_MIC);
			break;
		case 'l':
			ms_snd_card_set_capture(sndcard,MS_SND_CARD_LINE);
			break;
	}

}


void linphone_core_set_ring(LinphoneCore *lc,const char *path){
	if (lc->sound_conf.local_ring!=0){
		ms_free(lc->sound_conf.local_ring);
		lc->sound_conf.local_ring=NULL;
	}
	if (path)
		lc->sound_conf.local_ring=ms_strdup(path);
	if ( linphone_core_ready(lc) && lc->sound_conf.local_ring)
		lp_config_set_string(lc->config,"sound","local_ring",lc->sound_conf.local_ring);
}

const char *linphone_core_get_ring(const LinphoneCore *lc){
	return lc->sound_conf.local_ring;
}

void linphone_core_set_root_ca(LinphoneCore *lc, const char *path) {
	lc->sal->setRootCa(L_C_TO_STRING(path));
	if (lc->http_crypto_config) {
		belle_tls_crypto_config_set_root_ca(lc->http_crypto_config, path);
	}
	lp_config_set_string(lc->config,"sip", "root_ca", path);
}

void linphone_core_set_root_ca_data(LinphoneCore *lc, const char *data) {
	lc->sal->setRootCa("");
	lc->sal->setRootCaData(L_C_TO_STRING(data));
	if (lc->http_crypto_config) {
		belle_tls_crypto_config_set_root_ca_data(lc->http_crypto_config, data);
	}
}

const char *linphone_core_get_root_ca(LinphoneCore *lc){
	return lp_config_get_string(lc->config,"sip","root_ca",NULL);
}

void linphone_core_verify_server_certificates(LinphoneCore *lc, bool_t yesno){
	lc->sal->verifyServerCertificates(!!yesno);
	if (lc->http_crypto_config){
		belle_tls_crypto_config_set_verify_exceptions(lc->http_crypto_config, yesno ? 0 : BELLE_TLS_VERIFY_ANY_REASON);
	}
	lp_config_set_int(lc->config,"sip","verify_server_certs",yesno);
}

void linphone_core_verify_server_cn(LinphoneCore *lc, bool_t yesno){
	lc->sal->verifyServerCn(!!yesno);
	if (lc->http_crypto_config){
		belle_tls_crypto_config_set_verify_exceptions(lc->http_crypto_config, yesno ? 0 : BELLE_TLS_VERIFY_CN_MISMATCH);
	}
	lp_config_set_int(lc->config,"sip","verify_server_cn",yesno);
}

void linphone_core_set_ssl_config(LinphoneCore *lc, void *ssl_config) {
	lc->sal->setSslConfig(ssl_config);
	if (lc->http_crypto_config) {
		belle_tls_crypto_config_set_ssl_config(lc->http_crypto_config, ssl_config);
	}
}

static void notify_end_of_ringtone( LinphoneRingtonePlayer* rp, void* user_data, int status) {
	LinphoneCore *lc=(LinphoneCore*)user_data;
	lc->preview_finished=1;
}

LinphoneStatus linphone_core_preview_ring(LinphoneCore *lc, const char *ring,LinphoneCoreCbFunc end_of_ringtone,void * userdata)
{
	int err;
	MSSndCard *ringcard=lc->sound_conf.lsd_card ? lc->sound_conf.lsd_card : lc->sound_conf.ring_sndcard;
	if (linphone_ringtoneplayer_is_started(lc->ringtoneplayer)){
		ms_warning("Cannot start ring now,there's already a ring being played");
		return -1;
	}
	lc_callback_obj_init(&lc->preview_finished_cb,end_of_ringtone,userdata);
	lc->preview_finished=0;
	err = linphone_ringtoneplayer_start_with_cb(lc->factory, lc->ringtoneplayer, ringcard, ring, -1, notify_end_of_ringtone,(void *)lc);
	if (err) {
		lc->preview_finished=1;
	}
	return err;
}

MSFactory *linphone_core_get_ms_factory(LinphoneCore *lc){
	return lc->factory;
}

void linphone_core_set_ringback(LinphoneCore *lc, const char *path){
	if (lc->sound_conf.remote_ring!=0){
		ms_free(lc->sound_conf.remote_ring);
	}
	lc->sound_conf.remote_ring=path?ms_strdup(path):NULL;
}

const char * linphone_core_get_ringback(const LinphoneCore *lc){
	return lc->sound_conf.remote_ring;
}

void linphone_core_enable_echo_cancellation(LinphoneCore *lc, bool_t val){
	lc->sound_conf.ec=val;
	if ( linphone_core_ready(lc))
		lp_config_set_int(lc->config,"sound","echocancellation",val);
}

bool_t linphone_core_echo_cancellation_enabled(const LinphoneCore *lc){
	return lc->sound_conf.ec;
}

void linphone_core_enable_echo_limiter(LinphoneCore *lc, bool_t val){
	lc->sound_conf.ea=val;
}

bool_t linphone_core_echo_limiter_enabled(const LinphoneCore *lc){
	return lc->sound_conf.ea;
}

static void linphone_core_mute_audio_stream(LinphoneCore *lc, AudioStream *st, bool_t val) {
	if (val) {
		audio_stream_set_mic_gain(st, 0);
	} else {
		audio_stream_set_mic_gain_db(st, lc->sound_conf.soft_mic_lev);
	}

	if ( linphone_core_get_rtp_no_xmit_on_audio_mute(lc) ){
		audio_stream_mute_rtp(st,val);
	}
}

void linphone_core_mute_mic(LinphoneCore *lc, bool_t val){
	linphone_core_enable_mic(lc, !val);
}

bool_t linphone_core_is_mic_muted(LinphoneCore *lc) {
	return !linphone_core_mic_enabled(lc);
}

void linphone_core_enable_mic(LinphoneCore *lc, bool_t enable) {
	LinphoneCall *call;
	const bctbx_list_t *list;
	const bctbx_list_t *elem;

	if (linphone_core_is_in_conference(lc)){
		linphone_conference_mute_microphone(lc->conf_ctx, !enable);
	}
	list = linphone_core_get_calls(lc);
	for (elem = list; elem != NULL; elem = elem->next) {
		call = (LinphoneCall *)elem->data;
		linphone_call_set_audio_muted(call, !enable);
		AudioStream *astream = reinterpret_cast<AudioStream *>(linphone_call_get_stream(call, LinphoneStreamTypeAudio));
		if (astream)
			linphone_core_mute_audio_stream(lc, astream, linphone_call_get_audio_muted(call));
	}
}

bool_t linphone_core_mic_enabled(LinphoneCore *lc) {
	LinphoneCall *call=linphone_core_get_current_call(lc);
	if (linphone_core_is_in_conference(lc)){
		return !linphone_conference_microphone_is_muted(lc->conf_ctx);
	}else if (call==NULL){
		ms_warning("%s(): No current call!", __FUNCTION__);
		return TRUE;
	}
	return !linphone_call_get_audio_muted(call);
}

bool_t linphone_core_is_rtp_muted(LinphoneCore *lc){
	LinphoneCall *call=linphone_core_get_current_call(lc);
	if (call==NULL){
		ms_warning("linphone_core_is_rtp_muted(): No current call !");
		return FALSE;
	}
	if( linphone_core_get_rtp_no_xmit_on_audio_mute(lc)){
		return linphone_call_get_audio_muted(call);
	}
	return FALSE;
}

void linphone_core_enable_agc(LinphoneCore *lc, bool_t val){
	lc->sound_conf.agc=val;
}

bool_t linphone_core_agc_enabled(const LinphoneCore *lc){
	return lc->sound_conf.agc;
}

void linphone_core_send_dtmf(LinphoneCore *lc, char dtmf) {
	LinphoneCall *call=linphone_core_get_current_call(lc);
	linphone_call_send_dtmf(call, dtmf);
}

void linphone_core_set_stun_server(LinphoneCore *lc, const char *server) {
	if (lc->nat_policy != NULL) {
		linphone_nat_policy_set_stun_server(lc->nat_policy, server);
		linphone_nat_policy_save_to_config(lc->nat_policy);
	} else {
		lp_config_set_string(lc->config, "net", "stun_server", server);
	}
}

const char * linphone_core_get_stun_server(const LinphoneCore *lc){
	if (lc->nat_policy != NULL)
		return linphone_nat_policy_get_stun_server(lc->nat_policy);
	else
		return lp_config_get_string(lc->config, "net", "stun_server", NULL);
}


bool_t linphone_core_upnp_available(){
	return FALSE;
}

LinphoneUpnpState linphone_core_get_upnp_state(const LinphoneCore *lc){
	return LinphoneUpnpStateNotAvailable;
}

const char * linphone_core_get_upnp_external_ipaddress(const LinphoneCore *lc){
	return NULL;
}

void linphone_core_set_nat_address(LinphoneCore *lc, const char *addr) {
	if (lc->net_conf.nat_address!=NULL){
		ms_free(lc->net_conf.nat_address);
	}
	if (addr!=NULL) lc->net_conf.nat_address=ms_strdup(addr);
	else lc->net_conf.nat_address=NULL;
	if (lc->sip_conf.contact) update_primary_contact(lc);
}

const char *linphone_core_get_nat_address(const LinphoneCore *lc) {
	return lc->net_conf.nat_address;
}

const char *linphone_core_get_nat_address_resolved(LinphoneCore *lc) {
	struct sockaddr_storage ss;
	socklen_t ss_len;
	int error;
	char ipstring [INET6_ADDRSTRLEN];

	if (lc->net_conf.nat_address==NULL) return NULL;

	if (parse_hostname_to_addr (lc->net_conf.nat_address, &ss, &ss_len, 5060)<0) {
		return lc->net_conf.nat_address;
	}

	error = bctbx_getnameinfo((struct sockaddr *)&ss, ss_len,
		ipstring, sizeof(ipstring), NULL, 0, NI_NUMERICHOST);
	if (error) {
		return lc->net_conf.nat_address;
	}

	if (lc->net_conf.nat_address_ip!=NULL){
		ms_free(lc->net_conf.nat_address_ip);
	}
	lc->net_conf.nat_address_ip = ms_strdup (ipstring);
	return lc->net_conf.nat_address_ip;
}

void linphone_core_set_firewall_policy(LinphoneCore *lc, LinphoneFirewallPolicy pol) {
	LinphoneNatPolicy *nat_policy;
	char *stun_server = NULL;
	char *stun_server_username = NULL;

	if (lc->nat_policy != NULL) {
		nat_policy = linphone_nat_policy_ref(lc->nat_policy);
		stun_server = ms_strdup(linphone_nat_policy_get_stun_server(nat_policy));
		stun_server_username = ms_strdup(linphone_nat_policy_get_stun_server_username(nat_policy));
		linphone_nat_policy_clear(nat_policy);
	} else {
		nat_policy = linphone_core_create_nat_policy(lc);
		stun_server = ms_strdup(linphone_core_get_stun_server(lc));
	}

	switch (pol) {
		default:
		case LinphonePolicyNoFirewall:
		case LinphonePolicyUseNatAddress:
			break;
		case LinphonePolicyUseStun:
			linphone_nat_policy_enable_stun(nat_policy, TRUE);
			break;
		case LinphonePolicyUseIce:
			linphone_nat_policy_enable_ice(nat_policy, TRUE);
			linphone_nat_policy_enable_stun(nat_policy, TRUE);
			break;
		case LinphonePolicyUseUpnp:
			ms_warning("UPNP is no longer supported, reset firewall policy to no firewall");
			break;
	}

	if (stun_server_username != NULL) {
		linphone_nat_policy_set_stun_server_username(nat_policy, stun_server_username);
		ms_free(stun_server_username);
	}
	if (stun_server != NULL) {
		linphone_nat_policy_set_stun_server(nat_policy, stun_server);
		ms_free(stun_server);
	}
	linphone_core_set_nat_policy(lc, nat_policy);
	linphone_nat_policy_unref(nat_policy);

	/* Ensure that the firewall policy is cleared in the config because it has been replaced by the nat_policy. */
	lp_config_set_string(lc->config, "net", "firewall_policy", NULL);
}

LinphoneFirewallPolicy linphone_core_get_firewall_policy(const LinphoneCore *lc) {
	const char *policy;

	policy = lp_config_get_string(lc->config, "net", "firewall_policy", NULL);
	if (policy == NULL) {
		LinphoneNatPolicy *nat_policy = linphone_core_get_nat_policy(lc);
		if (nat_policy == NULL) {
			return LinphonePolicyNoFirewall;
		} else if (linphone_nat_policy_upnp_enabled(nat_policy))
			return LinphonePolicyUseUpnp;
		else if (linphone_nat_policy_ice_enabled(nat_policy))
			return LinphonePolicyUseIce;
		else if (linphone_nat_policy_stun_enabled(nat_policy))
			return LinphonePolicyUseStun;
		else
			return LinphonePolicyNoFirewall;
	} else if (strcmp(policy, "0") == 0)
		return LinphonePolicyNoFirewall;
	else if ((strcmp(policy, "nat_address") == 0) || (strcmp(policy, "1") == 0))
		return LinphonePolicyUseNatAddress;
	else if ((strcmp(policy, "stun") == 0) || (strcmp(policy, "2") == 0))
		return LinphonePolicyUseStun;
	else if ((strcmp(policy, "ice") == 0) || (strcmp(policy, "3") == 0))
		return LinphonePolicyUseIce;
	else if ((strcmp(policy, "upnp") == 0) || (strcmp(policy, "4") == 0))
		return LinphonePolicyUseUpnp;
	else
		return LinphonePolicyNoFirewall;
}

void linphone_core_set_nat_policy(LinphoneCore *lc, LinphoneNatPolicy *policy) {
	if (policy != NULL) policy = linphone_nat_policy_ref(policy); /* Prevent object destruction if the same policy is used */
	else{
		ms_error("linphone_core_set_nat_policy() setting to NULL is not allowed");
		return ;
	}
	if (lc->nat_policy != NULL) {
		linphone_nat_policy_unref(lc->nat_policy);
		lc->nat_policy = NULL;
	}
	if (policy != NULL){
		lc->nat_policy = policy;
		/*start an immediate (but asynchronous) resolution.*/
		linphone_nat_policy_resolve_stun_server(policy);
		lp_config_set_string(lc->config, "net", "nat_policy_ref", lc->nat_policy->ref);
		linphone_nat_policy_save_to_config(lc->nat_policy);
	}

	lc->sal->enableNatHelper(!!lp_config_get_int(lc->config, "net", "enable_nat_helper", 1));
	lc->sal->enableAutoContacts(TRUE);
	lc->sal->useRport(!!lp_config_get_int(lc->config, "sip", "use_rport", 1));
	if (lc->sip_conf.contact) update_primary_contact(lc);
}

LinphoneNatPolicy * linphone_core_get_nat_policy(const LinphoneCore *lc) {
	return lc->nat_policy;
}


/*******************************************************************************
 * Call log related functions                                                  *
 ******************************************************************************/

void linphone_core_set_call_logs_database_path(LinphoneCore *lc, const char *path) {
	if (lc->logs_db_file){
		ms_free(lc->logs_db_file);
		lc->logs_db_file = NULL;
	}
	if (path) {
		lc->logs_db_file = ms_strdup(path);
		linphone_core_call_log_storage_init(lc);

		linphone_core_migrate_logs_from_rc_to_db(lc);
	}
}

const char * linphone_core_get_call_logs_database_path(LinphoneCore *lc) {
	return lc->logs_db_file;
}

const bctbx_list_t* linphone_core_get_call_logs(LinphoneCore *lc) {
#ifdef SQLITE_STORAGE_ENABLED
	if (lc->logs_db) {
		linphone_core_get_call_history(lc);
	}
#endif
	return lc->call_logs;
}

void linphone_core_clear_call_logs(LinphoneCore *lc) {
	bool_t call_logs_sqlite_db_found = FALSE;
	lc->missed_calls=0;
#ifdef SQLITE_STORAGE_ENABLED
	if (lc->logs_db) {
		call_logs_sqlite_db_found = TRUE;
		linphone_core_delete_call_history(lc);
	}
#endif
	if (!call_logs_sqlite_db_found) {
		bctbx_list_for_each(lc->call_logs, (void (*)(void*))linphone_call_log_unref);
		lc->call_logs = bctbx_list_free(lc->call_logs);
		call_logs_write_to_config_file(lc);
	}
}

int linphone_core_get_missed_calls_count(LinphoneCore *lc) {
	return lc->missed_calls;
}

void linphone_core_reset_missed_calls_count(LinphoneCore *lc) {
	lc->missed_calls=0;
}

void linphone_core_remove_call_log(LinphoneCore *lc, LinphoneCallLog *cl) {
	bool_t call_logs_sqlite_db_found = FALSE;
#ifdef SQLITE_STORAGE_ENABLED
	if (lc->logs_db) {
		call_logs_sqlite_db_found = TRUE;
		linphone_core_delete_call_log(lc, cl);
	}
#endif
	lc->call_logs = bctbx_list_remove(lc->call_logs, cl);
	if (!call_logs_sqlite_db_found) {
		call_logs_write_to_config_file(lc);
		linphone_call_log_unref(cl);
	}
}

void linphone_core_migrate_logs_from_rc_to_db(LinphoneCore *lc) {
	bctbx_list_t *logs_to_migrate = NULL;
	LpConfig *lpc = NULL;
	size_t original_logs_count, migrated_logs_count;
	int i;

#ifndef SQLITE_STORAGE_ENABLED
	ms_warning("linphone has been compiled without sqlite, can't migrate call logs");
	return;
#endif
	if (!lc) {
		return;
	}

	lpc = linphone_core_get_config(lc);
	if (!lpc) {
		ms_warning("this core has been started without a rc file, nothing to migrate");
		return;
	}
	if (lp_config_get_int(lpc, "misc", "call_logs_migration_done", 0) == 1) {
		ms_warning("the call logs migration has already been done, skipping...");
		return;
	}

	logs_to_migrate = linphone_core_read_call_logs_from_config_file(lc);
	if (!logs_to_migrate) {
		ms_warning("nothing to migrate, skipping...");
		return;
	}

	// This is because there must have been a call previously to linphone_core_call_log_storage_init
	lc->call_logs = bctbx_list_free_with_data(lc->call_logs, (void (*)(void*))linphone_call_log_unref);
	lc->call_logs = NULL;

	// We can't use bctbx_list_for_each because logs_to_migrate are listed in the wrong order (latest first), and we want to store the logs latest last
	for (i = (int)bctbx_list_size(logs_to_migrate) - 1; i >= 0; i--) {
		LinphoneCallLog *log = (LinphoneCallLog *) bctbx_list_nth_data(logs_to_migrate, i);
		linphone_core_store_call_log(lc, log);
	}

	original_logs_count = bctbx_list_size(logs_to_migrate);
	migrated_logs_count = bctbx_list_size(lc->call_logs);
	if (original_logs_count == migrated_logs_count) {
		size_t i = 0;
		ms_debug("call logs migration successful: %u logs migrated", (unsigned int)bctbx_list_size(lc->call_logs));
		lp_config_set_int(lpc, "misc", "call_logs_migration_done", 1);

		for (; i < original_logs_count; i++) {
			char logsection[32];
			snprintf(logsection, sizeof(logsection), "call_log_%u", (unsigned int)i);
			lp_config_clean_section(lpc, logsection);
		}
	} else {
		ms_error("not as many logs saved in db has logs read from rc (" FORMAT_SIZE_T " in rc against " FORMAT_SIZE_T " in db)!", original_logs_count, migrated_logs_count);
	}

	bctbx_list_free_with_data(logs_to_migrate, (void (*)(void*))linphone_call_log_unref);
}


/*******************************************************************************
 * Video related functions                                                  *
 ******************************************************************************/


#ifdef VIDEO_ENABLED
static void video_filter_callback(void *userdata, struct _MSFilter *f, unsigned int id, void *arg) {
	switch(id) {
		case  MS_JPEG_WRITER_SNAPSHOT_TAKEN: {
			LinphoneCore *lc = (LinphoneCore *)userdata;
			linphone_core_enable_video_preview(lc, FALSE);
			break;
		}
		case MS_QRCODE_READER_QRCODE_FOUND: {
			LinphoneCore *lc = (LinphoneCore *)userdata;
			if (linphone_core_cbs_get_qrcode_found(linphone_core_get_current_callbacks(lc)) != NULL) {
				char* result = ms_strdup((const char*)arg);
				linphone_core_notify_qrcode_found(lc, result);
				ms_free(result);
			}
			break;
		}
	}
}
#endif

LinphoneStatus linphone_core_take_preview_snapshot(LinphoneCore *lc, const char *file) {
	LinphoneCall *call = linphone_core_get_current_call(lc);

	if (!file) return -1;
	if (call) {
		return linphone_call_take_preview_snapshot(call, file);
	} else {
#ifdef VIDEO_ENABLED
		if (lc->previewstream == NULL) {
			MSVideoSize vsize=lc->video_conf.preview_vsize.width != 0 ? lc->video_conf.preview_vsize : lc->video_conf.vsize;
			lc->previewstream = video_preview_new(lc->factory);
			video_preview_set_size(lc->previewstream, vsize);
			video_preview_set_display_filter_name(lc->previewstream, NULL);
			video_preview_set_fps(lc->previewstream,linphone_core_get_preferred_framerate(lc));
			video_preview_start(lc->previewstream, lc->video_conf.device);
			lc->previewstream->ms.factory = lc->factory;
			linphone_core_enable_video_preview(lc, TRUE);

			ms_filter_add_notify_callback(lc->previewstream->local_jpegwriter, video_filter_callback, lc, TRUE);
			ms_filter_call_method(lc->previewstream->local_jpegwriter, MS_JPEG_WRITER_TAKE_SNAPSHOT, (void*)file);
		} else {
			ms_filter_call_method(lc->previewstream->local_jpegwriter, MS_JPEG_WRITER_TAKE_SNAPSHOT, (void*)file);
		}
		return 0;
#endif
	}
	return -1;
}

static void toggle_video_preview(LinphoneCore *lc, bool_t val){
#ifdef VIDEO_ENABLED
	if (val){
		if (lc->previewstream==NULL){
			const char *display_filter=linphone_core_get_video_display_filter(lc);
			MSVideoSize vsize = { 0 };
			const LinphoneVideoDefinition *vdef = linphone_core_get_preview_video_definition(lc);
			if (!vdef || linphone_video_definition_is_undefined(vdef)) {
				vdef = linphone_core_get_preferred_video_definition(lc);
			}
			if (linphone_core_qrcode_video_preview_enabled(lc)) {
				vsize.width = 720;
				vsize.height = 1280;
			} else {
				vsize.width = (int)linphone_video_definition_get_width(vdef);
				vsize.height = (int)linphone_video_definition_get_height(vdef);
			}
			lc->previewstream = video_preview_new(lc->factory);
			video_preview_set_size(lc->previewstream,vsize);
			if (display_filter)
				video_preview_set_display_filter_name(lc->previewstream,display_filter);
			if (lc->preview_window_id != NULL)
				video_preview_set_native_window_id(lc->previewstream,lc->preview_window_id);
			video_preview_set_fps(lc->previewstream,linphone_core_get_preferred_framerate(lc));
			if (linphone_core_qrcode_video_preview_enabled(lc)) {
				video_preview_enable_qrcode(lc->previewstream, TRUE);
				if (lc->qrcode_rect.w != 0 && lc->qrcode_rect.h != 0) {
					video_preview_set_decode_rect(lc->previewstream, lc->qrcode_rect);
				}
			}
			video_preview_start(lc->previewstream,lc->video_conf.device);
			if (video_preview_qrcode_enabled(lc->previewstream)) {
				ms_filter_add_notify_callback(lc->previewstream->qrcode, video_filter_callback, lc, TRUE);
			}
		}
	}else{
		if (lc->previewstream!=NULL){
			video_preview_stop(lc->previewstream);
			lc->previewstream=NULL;
		}
	}
#endif
}

static void relaunch_video_preview(LinphoneCore *lc){
	if (lc->previewstream){
		toggle_video_preview(lc,FALSE);
	}
	/* And nothing else, because linphone_core_iterate() will restart the preview stream if necessary.
	 * This code will need to be revisited when linphone_core_iterate() will no longer be required*/
}

bool_t linphone_core_video_supported(LinphoneCore *lc){
#ifdef VIDEO_ENABLED
	return TRUE;
#else
	return FALSE;
#endif
}

void linphone_core_enable_video(LinphoneCore *lc, bool_t vcap_enabled, bool_t display_enabled) {
	linphone_core_enable_video_capture(lc, vcap_enabled);
	linphone_core_enable_video_display(lc, display_enabled);
}

bool_t linphone_core_video_enabled(LinphoneCore *lc){
	return (lc->video_conf.display || lc->video_conf.capture);
}

static void reapply_network_bandwidth_settings(LinphoneCore *lc) {
	linphone_core_set_download_bandwidth(lc, linphone_core_get_download_bandwidth(lc));
	linphone_core_set_upload_bandwidth(lc, linphone_core_get_upload_bandwidth(lc));
}

void linphone_core_enable_video_capture(LinphoneCore *lc, bool_t enable) {
#ifndef VIDEO_ENABLED
	if (enable == TRUE) {
		ms_warning("Cannot enable video capture, this version of linphone was built without video support.");
	}
#endif
	lc->video_conf.capture = enable;
	if (linphone_core_ready(lc)) {
		lp_config_set_int(lc->config, "video", "capture", lc->video_conf.capture);
	}
	/* Need to re-apply network bandwidth settings. */
	reapply_network_bandwidth_settings(lc);
}

void linphone_core_enable_video_display(LinphoneCore *lc, bool_t enable) {
#ifndef VIDEO_ENABLED
	if (enable == TRUE) {
		ms_warning("Cannot enable video display, this version of linphone was built without video support.");
	}
#endif
	lc->video_conf.display = enable;
	if (linphone_core_ready(lc)) {
		lp_config_set_int(lc->config, "video", "display", lc->video_conf.display);
	}
	/* Need to re-apply network bandwidth settings. */
	reapply_network_bandwidth_settings(lc);
}

void linphone_core_enable_video_source_reuse(LinphoneCore* lc, bool_t enable){
#ifndef VIDEO_ENABLED
	if (enable == TRUE) {
		ms_warning("Cannot enable video display, this version of linphone was built without video support.");
	}
#endif
	lc->video_conf.reuse_preview_source = enable;
	if( linphone_core_ready(lc) ){
		lp_config_set_int(lc->config, "video", "reuse_source", lc->video_conf.reuse_preview_source);
	}
}

bool_t linphone_core_video_capture_enabled(LinphoneCore *lc) {
	return lc->video_conf.capture;
}

bool_t linphone_core_video_display_enabled(LinphoneCore *lc) {
	return lc->video_conf.display;
}

void linphone_core_set_video_policy(LinphoneCore *lc, const LinphoneVideoPolicy *policy){
	lc->video_policy=*policy;
	if (linphone_core_ready(lc)){
		lp_config_set_int(lc->config,"video","automatically_initiate",policy->automatically_initiate);
		lp_config_set_int(lc->config,"video","automatically_accept",policy->automatically_accept);
	}
}

const LinphoneVideoPolicy *linphone_core_get_video_policy(const LinphoneCore *lc){
	return &lc->video_policy;
}

BELLE_SIP_DECLARE_NO_IMPLEMENTED_INTERFACES(LinphoneVideoActivationPolicy);

BELLE_SIP_INSTANCIATE_VPTR(LinphoneVideoActivationPolicy, belle_sip_object_t,
	NULL, // destroy
	NULL, // clone
	NULL, // marshal
	FALSE
);

LinphoneVideoActivationPolicy *linphone_video_activation_policy_new() {
	LinphoneVideoActivationPolicy *policy = belle_sip_object_new(LinphoneVideoActivationPolicy);
	policy->automatically_accept = FALSE;
	policy->automatically_initiate = FALSE;
	return policy;
}

LinphoneVideoActivationPolicy* linphone_video_activation_policy_ref(LinphoneVideoActivationPolicy* policy) {
	return (LinphoneVideoActivationPolicy*) belle_sip_object_ref(policy);
}

void linphone_video_activation_policy_unref(LinphoneVideoActivationPolicy* policy) {
	belle_sip_object_unref(policy);
}

void *linphone_video_activation_policy_get_user_data(const LinphoneVideoActivationPolicy *policy) {
	return policy->user_data;
}

void linphone_video_activation_policy_set_user_data(LinphoneVideoActivationPolicy *policy, void *data) {
	policy->user_data = data;
}

bool_t linphone_video_activation_policy_get_automatically_accept(const LinphoneVideoActivationPolicy *policy) {
	return policy->automatically_accept;
}

bool_t linphone_video_activation_policy_get_automatically_initiate(const LinphoneVideoActivationPolicy *policy) {
	return policy->automatically_initiate;
}

void linphone_video_activation_policy_set_automatically_accept(LinphoneVideoActivationPolicy *policy, bool_t enable) {
	policy->automatically_accept = enable;
}

void linphone_video_activation_policy_set_automatically_initiate(LinphoneVideoActivationPolicy *policy, bool_t enable) {
	policy->automatically_initiate = enable;
}

void linphone_core_set_video_activation_policy(LinphoneCore *lc, const LinphoneVideoActivationPolicy *policy) {
	lc->video_policy.automatically_accept = policy->automatically_accept;
	lc->video_policy.automatically_initiate = policy->automatically_initiate;
	if (linphone_core_ready(lc)) {
		lp_config_set_int(lc->config, "video", "automatically_initiate", policy->automatically_initiate);
		lp_config_set_int(lc->config, "video", "automatically_accept", policy->automatically_accept);
	}
}

LinphoneVideoActivationPolicy *linphone_core_get_video_activation_policy(const LinphoneCore *lc){
	LinphoneVideoActivationPolicy *policy = linphone_video_activation_policy_new();
	policy->automatically_accept = lc->video_policy.automatically_accept;
	policy->automatically_initiate = lc->video_policy.automatically_initiate;
	return policy;
}

void linphone_core_enable_video_preview(LinphoneCore *lc, bool_t val){
	lc->video_conf.show_local=val;
	if (linphone_core_ready(lc))
		lp_config_set_int(lc->config,"video","show_local",val);
}

bool_t linphone_core_video_preview_enabled(const LinphoneCore *lc){
	return lc->video_conf.show_local;
}

void linphone_core_enable_qrcode_video_preview(LinphoneCore *lc, bool_t val) {
	lc->video_conf.qrcode_decoder=val;
	if (linphone_core_ready(lc))
		lp_config_set_int(lc->config,"video","qrcode_decoder",val);
}

bool_t linphone_core_qrcode_video_preview_enabled(const LinphoneCore *lc) {
	return lc->video_conf.qrcode_decoder;
}

void linphone_core_set_qrcode_decode_rect(LinphoneCore *lc, const int x, const int y, const int w, const int h) {
	if (lc) {
		MSRect rect;
		rect.x = x;
		rect.y = y;
		rect.w = w;
		rect.h = h;
		lc->qrcode_rect = rect;
	}
}

void linphone_core_enable_self_view(LinphoneCore *lc, bool_t val){
#ifdef VIDEO_ENABLED
	LinphoneCall *call=linphone_core_get_current_call (lc);
	lc->video_conf.selfview=val;
	if (linphone_core_ready(lc)) {
		lp_config_set_int(lc->config,"video","self_view",linphone_core_self_view_enabled(lc));
	}
	if (call) {
		VideoStream *vstream = reinterpret_cast<VideoStream *>(linphone_call_get_stream(call, LinphoneStreamTypeVideo));
		if (vstream)
			video_stream_enable_self_view(vstream,val);
	}
	if (linphone_core_ready(lc)){
		lp_config_set_int(lc->config,"video","self_view",val);
	}
#endif
}

bool_t linphone_core_self_view_enabled(const LinphoneCore *lc){
	return lc->video_conf.selfview;
}

LinphoneStatus linphone_core_set_video_device(LinphoneCore *lc, const char *id){
	MSWebCam *olddev=lc->video_conf.device;
	const char *vd;
	if (id!=NULL){
		lc->video_conf.device=ms_web_cam_manager_get_cam(ms_factory_get_web_cam_manager(lc->factory),id);
		if (lc->video_conf.device==NULL){
			ms_warning("Could not find video device %s",id);
		}
	}
	if (lc->video_conf.device==NULL)
		lc->video_conf.device=ms_web_cam_manager_get_default_cam(ms_factory_get_web_cam_manager(lc->factory));
	if (olddev!=NULL && olddev!=lc->video_conf.device){
		relaunch_video_preview(lc);
	}
	if ( linphone_core_ready(lc) && lc->video_conf.device){
		vd=ms_web_cam_get_string_id(lc->video_conf.device);
		if (vd && strstr(vd,"Static picture")!=NULL){
			vd=NULL;
		}
		lp_config_set_string(lc->config,"video","device",vd);
	}
	return 0;
}

const char *linphone_core_get_video_device(const LinphoneCore *lc){
	if (lc->video_conf.device) return ms_web_cam_get_string_id(lc->video_conf.device);
	return NULL;
}

#ifdef VIDEO_ENABLED
static VideoStream * get_active_video_stream(LinphoneCore *lc){
	VideoStream *vs = NULL;
	LinphoneCall *call=linphone_core_get_current_call (lc);
	/* Select the video stream from the call in the first place */
	if (call) {
		VideoStream *vstream = reinterpret_cast<VideoStream *>(linphone_call_get_stream(call, LinphoneStreamTypeVideo));
		if (vstream)
			vs = vstream;
	}
	/* If not in call, select the video stream from the preview */
	if (vs == NULL && lc->previewstream) {
		vs = lc->previewstream;
	}
	return vs;
}
#endif

LinphoneStatus linphone_core_set_static_picture(LinphoneCore *lc, const char *path) {
#ifdef VIDEO_ENABLED
	VideoStream *vs=get_active_video_stream(lc);
	/* If we have a video stream (either preview, either from call), we
		 have a source and it is using the static picture filter, then
		 force the filter to use that picture. */
	if (vs && vs->source) {
		if (ms_filter_get_id(vs->source) == MS_STATIC_IMAGE_ID) {
			ms_filter_call_method(vs->source, MS_STATIC_IMAGE_SET_IMAGE,
														(void *)path);
		}
	}
	/* Tell the static image filter to use that image from now on so
		 that the image will be used next time it has to be read */
	ms_static_image_set_default_image(path);
#else
	ms_warning("Video support not compiled.");
#endif
	return 0;
}

const char *linphone_core_get_static_picture(LinphoneCore *lc) {
	const char *path=NULL;
#ifdef VIDEO_ENABLED
	path=ms_static_image_get_default_image();
#else
	ms_warning("Video support not compiled.");
#endif
	return path;
}

LinphoneStatus linphone_core_set_static_picture_fps(LinphoneCore *lc, float fps) {
#ifdef VIDEO_ENABLED
	VideoStream *vs = NULL;

	vs=get_active_video_stream(lc);

	/* If we have a video stream (either preview, either from call), we
		 have a source and it is using the static picture filter, then
		 force the filter to use that picture. */
	if (vs && vs->source) {
		if (ms_filter_get_id(vs->source) == MS_STATIC_IMAGE_ID) {
			ms_filter_call_method(vs->source, MS_FILTER_SET_FPS,(void *)&fps);
		}
	}
#else
	ms_warning("Video support not compiled.");
#endif
	return 0;
}

float linphone_core_get_static_picture_fps(LinphoneCore *lc) {
#ifdef VIDEO_ENABLED
	VideoStream *vs = NULL;
	vs=get_active_video_stream(lc);
	/* If we have a video stream (either preview, either from call), we
		 have a source and it is using the static picture filter, then
		 force the filter to use that picture. */
	if (vs && vs->source) {
		if (ms_filter_get_id(vs->source) == MS_STATIC_IMAGE_ID) {

				float fps;

			ms_filter_call_method(vs->source, MS_FILTER_GET_FPS,(void *)&fps);
			return fps;
		}
	}
#else
	ms_warning("Video support not compiled.");
#endif
	return 0;
}

void * linphone_core_get_native_video_window_id(const LinphoneCore *lc){
	if (lc->video_window_id) {
		/* case where the video id was previously set by the app*/
		return lc->video_window_id;
	}else{
#ifdef VIDEO_ENABLED
		/*case where it was not set but we want to get the one automatically created by mediastreamer2 (desktop versions only)*/
		LinphoneCall *call=linphone_core_get_current_call (lc);
		if (call) {
			VideoStream *vstream = reinterpret_cast<VideoStream *>(linphone_call_get_stream(call, LinphoneStreamTypeVideo));
			if (vstream)
				return video_stream_get_native_window_id(vstream);
		}
#endif
	}
	return 0;
}

/* unsets the video id for all calls (indeed it may be kept by filters or videostream object itself by paused calls)*/
static void unset_video_window_id(LinphoneCore *lc, bool_t preview, void *id){
	if ((id != NULL)
#ifndef _WIN32
		&& ((unsigned long)id != (unsigned long)-1)
#endif
	){
		ms_error("Invalid use of unset_video_window_id()");
		return;
	}
	L_GET_PRIVATE_FROM_C_OBJECT(lc)->unsetVideoWindowId(!!preview, id);
}

void linphone_core_set_native_video_window_id(LinphoneCore *lc, void *id){
	if ((id == NULL)
#ifndef _WIN32
		|| ((unsigned long)id == (unsigned long)-1)
#endif
	){
		unset_video_window_id(lc,FALSE,id);
	}
	lc->video_window_id=id;
#ifdef VIDEO_ENABLED
	{
		LinphoneCall *call=linphone_core_get_current_call(lc);
		if (call) {
			VideoStream *vstream = reinterpret_cast<VideoStream *>(linphone_call_get_stream(call, LinphoneStreamTypeVideo));
			if (vstream)
				video_stream_set_native_window_id(vstream,id);
		}
	}
#endif
}

void * linphone_core_get_native_preview_window_id(const LinphoneCore *lc){
	if (lc->preview_window_id){
		/*case where the id was set by the app previously*/
		return lc->preview_window_id;
	}else{
		/*case where we want the id automatically created by mediastreamer2 (desktop versions only)*/
#ifdef VIDEO_ENABLED
		LinphoneCall *call=linphone_core_get_current_call(lc);
		if (call) {
			VideoStream *vstream = reinterpret_cast<VideoStream *>(linphone_call_get_stream(call, LinphoneStreamTypeVideo));
			if (vstream)
				return video_stream_get_native_preview_window_id(vstream);
		}
		if (lc->previewstream)
			return video_preview_get_native_window_id(lc->previewstream);
#endif
	}
	return 0;
}

void linphone_core_set_native_preview_window_id(LinphoneCore *lc, void *id){
	if ((id == NULL)
#ifndef _WIN32
		|| ((unsigned long)id == (unsigned long)-1)
#endif
	) {
		unset_video_window_id(lc,TRUE,id);
	}
	lc->preview_window_id=id;
#ifdef VIDEO_ENABLED
	{
		LinphoneCall *call=linphone_core_get_current_call(lc);
		if (call) {
			VideoStream *vstream = reinterpret_cast<VideoStream *>(linphone_call_get_stream(call, LinphoneStreamTypeVideo));
			if (vstream)
				video_stream_set_native_preview_window_id(vstream,id);
		}else if (lc->previewstream){
			video_preview_set_native_window_id(lc->previewstream,id);
		}
	}
#endif
}

void linphone_core_show_video(LinphoneCore *lc, bool_t show){
#ifdef VIDEO_ENABLED
	LinphoneCall *call=linphone_core_get_current_call(lc);
	ms_error("linphone_core_show_video %d", show);
	if (call) {
		VideoStream *vstream = reinterpret_cast<VideoStream *>(linphone_call_get_stream(call, LinphoneStreamTypeVideo));
		if (vstream)
			video_stream_show_video(vstream,show);
	}
#endif
}

void linphone_core_use_preview_window(LinphoneCore *lc, bool_t yesno){
	lc->use_preview_window=yesno;
}

int linphone_core_get_device_rotation(LinphoneCore *lc ) {
	return lc->device_rotation;
}

void linphone_core_set_device_rotation(LinphoneCore *lc, int rotation) {
	if (rotation!=lc->device_rotation) ms_message("%s : rotation=%d\n", __FUNCTION__, rotation);
	lc->device_rotation = rotation;
#ifdef VIDEO_ENABLED
	{
		LinphoneCall *call=linphone_core_get_current_call(lc);
		if (call) {
			VideoStream *vstream = reinterpret_cast<VideoStream *>(linphone_call_get_stream(call, LinphoneStreamTypeVideo));
			if (vstream)
				video_stream_set_device_rotation(vstream,rotation);
		}
	}
#endif
}

int linphone_core_get_camera_sensor_rotation(LinphoneCore *lc) {
#ifdef VIDEO_ENABLED
	LinphoneCall *call = linphone_core_get_current_call(lc);
	if (call) {
		VideoStream *vstream = reinterpret_cast<VideoStream *>(linphone_call_get_stream(call, LinphoneStreamTypeVideo));
		if (vstream)
			return video_stream_get_camera_sensor_rotation(vstream);
	}
#endif
	return -1;
}

static MSVideoSizeDef supported_resolutions[] = {
#if !defined(__ANDROID__) && !TARGET_OS_IPHONE
	{ { MS_VIDEO_SIZE_1080P_W, MS_VIDEO_SIZE_1080P_H }, "1080p" },
#endif
#if !defined(__ANDROID__) && !TARGET_OS_MAC /*limit to most common sizes because mac video API cannot list supported resolutions*/
	{ { MS_VIDEO_SIZE_UXGA_W, MS_VIDEO_SIZE_UXGA_H }, "uxga" },
	{ { MS_VIDEO_SIZE_SXGA_MINUS_W, MS_VIDEO_SIZE_SXGA_MINUS_H }, "sxga-" },
#endif
	{ { MS_VIDEO_SIZE_720P_W, MS_VIDEO_SIZE_720P_H }, "720p" },
#if !defined(__ANDROID__) && !TARGET_OS_MAC
	{ { MS_VIDEO_SIZE_XGA_W, MS_VIDEO_SIZE_XGA_H }, "xga" },
#endif
#if !defined(__ANDROID__) && !TARGET_OS_IPHONE
	{ { MS_VIDEO_SIZE_SVGA_W, MS_VIDEO_SIZE_SVGA_H }, "svga" },
	{ { MS_VIDEO_SIZE_4CIF_W, MS_VIDEO_SIZE_4CIF_H }, "4cif" },
#endif
	{ { MS_VIDEO_SIZE_VGA_W, MS_VIDEO_SIZE_VGA_H }, "vga" },
#if TARGET_OS_IPHONE
	{ { MS_VIDEO_SIZE_IOS_MEDIUM_H, MS_VIDEO_SIZE_IOS_MEDIUM_W }, "ios-medium" },
#endif
	{ { MS_VIDEO_SIZE_CIF_W, MS_VIDEO_SIZE_CIF_H }, "cif" },
#if !TARGET_OS_MAC || TARGET_OS_IPHONE /* OS_MAC is 1 for iPhone, but we need QVGA */
	{ { MS_VIDEO_SIZE_QVGA_W, MS_VIDEO_SIZE_QVGA_H } , "qvga" },
#endif
	{ { MS_VIDEO_SIZE_QCIF_W, MS_VIDEO_SIZE_QCIF_H }, "qcif" },
	{ { 0, 0 }, NULL }
};

const MSVideoSizeDef *linphone_core_get_supported_video_sizes(LinphoneCore *lc){
	return supported_resolutions;
}

static MSVideoSize video_size_get_by_name(const char *name){
	MSVideoSizeDef *pdef=supported_resolutions;
	MSVideoSize null_vsize={0,0};
	MSVideoSize parsed;
	if (!name) return null_vsize;
	for(;pdef->name!=NULL;pdef++){
		if (strcasecmp(name,pdef->name)==0){
			return pdef->vsize;
		}
	}
	if (sscanf(name,"%ix%i",&parsed.width,&parsed.height)==2){
		return parsed;
	}
	ms_warning("Video resolution %s is not supported in linphone.",name);
	return null_vsize;
}

static bool_t video_definition_supported(const LinphoneVideoDefinition *vdef) {
	const bctbx_list_t *item;
	const bctbx_list_t *supported_definitions = linphone_factory_get_supported_video_definitions(linphone_factory_get());
	for (item = supported_definitions; item != NULL; item = bctbx_list_next(item)) {
		LinphoneVideoDefinition *supported_vdef = (LinphoneVideoDefinition *)bctbx_list_get_data(item);
		if (linphone_video_definition_equals(vdef, supported_vdef)) return TRUE;
	}
	ms_warning("Video definition %ix%i is not supported", linphone_video_definition_get_width(vdef), linphone_video_definition_get_height(vdef));
	return FALSE;
}

void linphone_core_set_preferred_video_definition(LinphoneCore *lc, LinphoneVideoDefinition *vdef) {
	if (video_definition_supported(vdef)) {
		LinphoneVideoDefinition *oldvdef = lc->video_conf.vdef;
		lc->video_conf.vdef = linphone_video_definition_ref(vdef);

		if ((lc->previewstream != NULL) && (lc->video_conf.preview_vdef == NULL)
			&& (oldvdef != NULL) && !linphone_video_definition_equals(oldvdef, vdef)) {
			relaunch_video_preview(lc);
		}

		if (oldvdef != NULL) linphone_video_definition_unref(oldvdef);
		if (linphone_core_ready(lc)) {
			lp_config_set_string(lc->config, "video", "size", linphone_video_definition_get_name(vdef));
		}
	}
}

void linphone_core_set_preferred_video_size(LinphoneCore *lc, MSVideoSize vsize) {
	linphone_core_set_preferred_video_definition(lc,
		linphone_factory_find_supported_video_definition(linphone_factory_get(), (unsigned int)vsize.width, (unsigned int)vsize.height));
}

void linphone_core_set_preview_video_definition(LinphoneCore *lc, LinphoneVideoDefinition *vdef) {
	if (!vdef || linphone_video_definition_is_undefined(vdef)) {
		/* Reset the forced preview video definition mode */
		if (lc->video_conf.preview_vdef != NULL) linphone_video_definition_unref(lc->video_conf.preview_vdef);
		lc->video_conf.preview_vdef = NULL;
		if (linphone_core_ready(lc)) {
			lp_config_set_string(lc->config, "video", "preview_size", NULL);
		}
		return;
	}

	if (!linphone_video_definition_equals(lc->video_conf.preview_vdef, vdef)) {
		LinphoneVideoDefinition *oldvdef = lc->video_conf.preview_vdef;
		lc->video_conf.preview_vdef = linphone_video_definition_ref(vdef);
		if (oldvdef != NULL) linphone_video_definition_unref(oldvdef);
		if (lc->previewstream != NULL) {
			relaunch_video_preview(lc);
		}
	}
	if (linphone_core_ready(lc)) {
		lp_config_set_string(lc->config, "video", "preview_size", linphone_video_definition_get_name(vdef));
	}
}

void linphone_core_set_preview_video_size(LinphoneCore *lc, MSVideoSize vsize) {
	linphone_core_set_preview_video_definition(lc,
		linphone_factory_find_supported_video_definition(linphone_factory_get(), (unsigned int)vsize.width, (unsigned int)vsize.height));
}

const LinphoneVideoDefinition * linphone_core_get_preview_video_definition(const LinphoneCore *lc) {
	return lc->video_conf.preview_vdef;
}

MSVideoSize linphone_core_get_preview_video_size(const LinphoneCore *lc) {
	MSVideoSize vsize = { 0 };
	vsize.width = (int)linphone_video_definition_get_width(lc->video_conf.preview_vdef);
	vsize.height = (int)linphone_video_definition_get_height(lc->video_conf.preview_vdef);
	return vsize;
}

MSVideoSize linphone_core_get_current_preview_video_size(const LinphoneCore *lc){
	MSVideoSize ret={0};
#ifndef VIDEO_ENABLED
	ms_error("linphone_core_get_current_preview_video_size() fail. Support for video is disabled");
#else
	if (lc->previewstream){
		ret=video_preview_get_current_size(lc->previewstream);
	}
#endif
	return ret;
}

LinphoneVideoDefinition * linphone_core_get_current_preview_video_definition(const LinphoneCore *lc) {
#ifdef VIDEO_ENABLED
	MSVideoSize vsize;
	if (lc->previewstream) {
		vsize = video_preview_get_current_size(lc->previewstream);
	}
	return linphone_factory_find_supported_video_definition(linphone_factory_get(), (unsigned int)vsize.width, (unsigned int)vsize.height);
#else
	ms_error("Video support is disabled");
	return NULL;
#endif
}

void linphone_core_set_preview_video_size_by_name(LinphoneCore *lc, const char *name){
	MSVideoSize vsize=video_size_get_by_name(name);
	linphone_core_set_preview_video_size(lc,vsize);
}

void linphone_core_set_preview_video_definition_by_name(LinphoneCore *lc, const char *name) {
	LinphoneVideoDefinition *vdef = linphone_factory_find_supported_video_definition_by_name(linphone_factory_get(), name);
	if (vdef == NULL) {
		ms_error("Video definition '%s' is not supported", name);
	} else {
		linphone_core_set_preview_video_definition(lc, vdef);
	}
}

void linphone_core_set_preferred_video_size_by_name(LinphoneCore *lc, const char *name){
	MSVideoSize vsize=video_size_get_by_name(name);
	MSVideoSize default_vsize={MS_VIDEO_SIZE_CIF_W,MS_VIDEO_SIZE_CIF_H};
	if (vsize.width!=0)	linphone_core_set_preferred_video_size(lc,vsize);
	else linphone_core_set_preferred_video_size(lc,default_vsize);
}

void linphone_core_set_preferred_video_definition_by_name(LinphoneCore *lc, const char *name) {
	LinphoneVideoDefinition *vdef = linphone_factory_find_supported_video_definition_by_name(linphone_factory_get(), name);
	if (vdef == NULL) {
		ms_error("Video definition '%s' is not supported", name);
	} else {
		linphone_core_set_preferred_video_definition(lc, vdef);
	}
}

const LinphoneVideoDefinition * linphone_core_get_preferred_video_definition(const LinphoneCore *lc) {
	return lc->video_conf.vdef;
}

MSVideoSize linphone_core_get_preferred_video_size(const LinphoneCore *lc) {
	MSVideoSize vsize = { 0 };
	vsize.width = (int)linphone_video_definition_get_width(lc->video_conf.vdef);
	vsize.height = (int)linphone_video_definition_get_height(lc->video_conf.vdef);
	return vsize;
}

char * linphone_core_get_preferred_video_size_name(const LinphoneCore *lc) {
	return ms_strdup(linphone_video_definition_get_name(lc->video_conf.vdef));
}

void linphone_core_set_preferred_framerate(LinphoneCore *lc, float fps){
	lc->video_conf.fps=fps;
	if (linphone_core_ready(lc))
		lp_config_set_float(lc->config,"video","framerate",fps);
}

float linphone_core_get_preferred_framerate(LinphoneCore *lc){
	return lc->video_conf.fps;
}

void linphone_core_preview_ogl_render(const LinphoneCore *lc) {
	#ifdef VIDEO_ENABLED

	LinphoneCall *call = linphone_core_get_current_call(lc);
	VideoStream *stream = call ? reinterpret_cast<VideoStream *>(linphone_call_get_stream(call, LinphoneStreamTypeVideo)) : lc->previewstream;

	if (stream && stream->output2 && ms_filter_get_id(stream->output2) == MS_OGL_ID) {
		int mirroring = TRUE;
		ms_filter_call_method(stream->output2, MS_VIDEO_DISPLAY_ENABLE_MIRRORING, &mirroring);
		ms_filter_call_method(stream->output2, MS_OGL_RENDER, NULL);
	}

	#endif
}

void linphone_core_set_use_files(LinphoneCore *lc, bool_t yesno){
	lc->use_files=yesno;
}

bool_t linphone_core_get_use_files(LinphoneCore *lc) {
	return lc->use_files;
}

const char * linphone_core_get_play_file(const LinphoneCore *lc) {
	return lc->play_file;
}

void linphone_core_set_play_file(LinphoneCore *lc, const char *file){
	LinphoneCall *call=linphone_core_get_current_call(lc);
	if (lc->play_file!=NULL){
		ms_free(lc->play_file);
		lc->play_file=NULL;
	}
	if (file!=NULL) {
		lc->play_file=ms_strdup(file);
		if (call) {
			AudioStream *astream = reinterpret_cast<AudioStream *>(linphone_call_get_stream(call, LinphoneStreamTypeAudio));
			if (astream && astream->ms.state==MSStreamStarted)
				audio_stream_play(astream,file);
		}
	}
}

const char * linphone_core_get_record_file(const LinphoneCore *lc) {
	return lc->rec_file;
}

void linphone_core_set_record_file(LinphoneCore *lc, const char *file){
	LinphoneCall *call=linphone_core_get_current_call(lc);
	if (lc->rec_file!=NULL){
		ms_free(lc->rec_file);
		lc->rec_file=NULL;
	}
	if (file!=NULL) {
		lc->rec_file=ms_strdup(file);
		if (call) {
			AudioStream *astream = reinterpret_cast<AudioStream *>(linphone_call_get_stream(call, LinphoneStreamTypeAudio));
			if (astream)
				audio_stream_record(astream,file);
		}
	}
}

typedef enum{
	LinphoneToneGenerator,
	LinphoneLocalPlayer
}LinphoneAudioResourceType;

<<<<<<< HEAD
static MSFilter *get_audio_resource(LinphoneCore *lc, LinphoneAudioResourceType rtype, MSSndCard *card){
=======
static MSFilter *get_audio_resource(LinphoneCore *lc, LinphoneAudioResourceType rtype, MSSndCard *card) {
>>>>>>> 34c058c2
	LinphoneCall *call=linphone_core_get_current_call(lc);
	AudioStream *stream=NULL;
	RingStream *ringstream;
	if (call){
		stream=reinterpret_cast<AudioStream *>(linphone_call_get_stream(call, LinphoneStreamTypeAudio));
	}else if (linphone_core_is_in_conference(lc)){
		stream=linphone_conference_get_audio_stream(lc->conf_ctx);
	}
	if (stream){
		if (rtype==LinphoneToneGenerator) return stream->dtmfgen;
		if (rtype==LinphoneLocalPlayer) return stream->local_player;
		return NULL;
	}
	if (card && lc->ringstream && card != lc->ringstream->card){
			ring_stop(lc->ringstream);
			lc->ringstream = NULL;
	}
	if (lc->ringstream  == NULL) {
		float amp=lp_config_get_float(lc->config,"sound","dtmf_player_amp",0.1f);
		MSSndCard *ringcard=lc->sound_conf.lsd_card
<<<<<<< HEAD
													? lc->sound_conf.lsd_card
													: card
														? card
														: lc->sound_conf.ring_sndcard;
=======
			? lc->sound_conf.lsd_card
			: card
				? card
				: lc->sound_conf.ring_sndcard;
>>>>>>> 34c058c2

		if (ringcard == NULL)
			return NULL;

		ringstream=lc->ringstream=ring_start(lc->factory, NULL,0,ringcard);
		ms_filter_call_method(lc->ringstream->gendtmf,MS_DTMF_GEN_SET_DEFAULT_AMPLITUDE,&amp);
		lc->dmfs_playing_start_time = (time_t)ms_get_cur_time_ms()/1000;
	}else{
		ringstream=lc->ringstream;
		if (lc->dmfs_playing_start_time!=0)
			lc->dmfs_playing_start_time = (time_t)ms_get_cur_time_ms()/1000;
	}
	if (rtype==LinphoneToneGenerator) return ringstream->gendtmf;
	if (rtype==LinphoneLocalPlayer) return ringstream->source;
	return NULL;
}

<<<<<<< HEAD
static MSFilter *get_dtmf_gen(LinphoneCore *lc, MSSndCard *card){
	return get_audio_resource(lc, LinphoneToneGenerator, card);
=======
static MSFilter *get_dtmf_gen(LinphoneCore *lc, MSSndCard *card) {
	return get_audio_resource(lc,LinphoneToneGenerator, card);
>>>>>>> 34c058c2
}

void linphone_core_play_dtmf(LinphoneCore *lc, char dtmf, int duration_ms){
	MSSndCard *card = linphone_core_in_call(lc)
<<<<<<< HEAD
											? lc->sound_conf.play_sndcard
											: lc->sound_conf.ring_sndcard;
=======
		? lc->sound_conf.play_sndcard
		: lc->sound_conf.ring_sndcard;
>>>>>>> 34c058c2
	MSFilter *f=get_dtmf_gen(lc, card);
	if (f==NULL){
		ms_error("No dtmf generator at this time !");
		return;
	}

	if (duration_ms > 0)
		ms_filter_call_method(f, MS_DTMF_GEN_PLAY, &dtmf);
	else ms_filter_call_method(f, MS_DTMF_GEN_START, &dtmf);
}

<<<<<<< HEAD
LinphoneStatus _linphone_core_play_local(LinphoneCore *lc, const char *audiofile, MSSndCard *card){
=======
LinphoneStatus _linphone_core_play_local(LinphoneCore *lc, const char *audiofile, MSSndCard *card) {
>>>>>>> 34c058c2
	MSFilter *f=get_audio_resource(lc,LinphoneLocalPlayer, card);
	int loopms=-1;
	if (!f) return -1;
	ms_filter_call_method(f,MS_PLAYER_SET_LOOP,&loopms);
	if (ms_filter_call_method(f,MS_PLAYER_OPEN,(void*)audiofile)!=0){
		return -1;
	}
	ms_filter_call_method_noarg(f,MS_PLAYER_START);
	return 0;
}

<<<<<<< HEAD
LinphoneStatus linphone_core_play_local(LinphoneCore *lc, const char *audiofile){
=======
LinphoneStatus linphone_core_play_local(LinphoneCore *lc, const char *audiofile) {
>>>>>>> 34c058c2
	return _linphone_core_play_local(lc, audiofile, NULL);
}

void linphone_core_play_named_tone(LinphoneCore *lc, LinphoneToneID toneid){
	if (linphone_core_tone_indications_enabled(lc)){
		const char *audiofile=linphone_core_get_tone_file(lc,toneid);
		if (!audiofile){
			MSFilter *f=get_dtmf_gen(lc, lc->sound_conf.play_sndcard);
			MSDtmfGenCustomTone def;
			if (f==NULL){
				ms_error("No dtmf generator at this time !");
				return;
			}
			memset(&def,0,sizeof(def));
			def.amplitude=1;
			/*these are french tones, excepted the failed one, which is USA congestion tone (does not exist in France)*/
			switch(toneid){
				case LinphoneToneCallOnHold:
				case LinphoneToneCallWaiting:
					def.duration=300;
					def.frequencies[0]=440;
					def.interval=2000;
				break;
				case LinphoneToneBusy:
					def.duration=500;
					def.frequencies[0]=440;
					def.interval=500;
					def.repeat_count=3;
				break;
				case LinphoneToneCallLost:
					def.duration=250;
					def.frequencies[0]=480;
					def.frequencies[0]=620;
					def.interval=250;
					def.repeat_count=3;

				break;
				default:
					ms_warning("Unhandled tone id.");
			}
			if (def.duration>0)
				ms_filter_call_method(f, MS_DTMF_GEN_PLAY_CUSTOM,&def);
		}else{
			_linphone_core_play_local(lc,audiofile, lc->sound_conf.play_sndcard);
		}
	}
}

void linphone_core_play_call_error_tone(LinphoneCore *lc, LinphoneReason reason){
	if (linphone_core_tone_indications_enabled(lc)){
		LinphoneToneDescription *tone=linphone_core_get_call_error_tone(lc,reason);
		if (tone){
			if (tone->audiofile){
				_linphone_core_play_local(lc, tone->audiofile, lc->sound_conf.play_sndcard);
			}else if (tone->toneid != LinphoneToneUndefined){
				linphone_core_play_named_tone(lc, tone->toneid);
			}
		}
	}
}

void linphone_core_stop_dtmf(LinphoneCore *lc){
	MSFilter *f=get_dtmf_gen(lc, NULL);
	if (f!=NULL)
		ms_filter_call_method_noarg (f, MS_DTMF_GEN_STOP);
}

void *linphone_core_get_user_data(const LinphoneCore *lc){
	return lc->data;
}

void linphone_core_set_user_data(LinphoneCore *lc, void *userdata){
	lc->data=userdata;
}

int linphone_core_get_mtu(const LinphoneCore *lc){
	return lc->net_conf.mtu;
}

void linphone_core_set_mtu(LinphoneCore *lc, int mtu){
	lc->net_conf.mtu=mtu;
	if (mtu>0){
		if (mtu<500){
			ms_error("MTU too small !");
			mtu=500;
		}
		ms_factory_set_mtu(lc->factory, mtu);
		ms_message("MTU is supposed to be %i, rtp payload max size will be %i",mtu, ms_factory_get_payload_max_size(lc->factory));
	}else ms_factory_set_mtu(lc->factory, 0);//use mediastreamer2 default value
}

void linphone_core_set_waiting_callback(LinphoneCore *lc, LinphoneCoreWaitingCallback cb, void *user_context){
	lc->wait_cb=cb;
	lc->wait_ctx=user_context;
}

void linphone_core_start_waiting(LinphoneCore *lc, const char *purpose){
	if (lc->wait_cb){
		lc->wait_ctx=lc->wait_cb(lc,lc->wait_ctx,LinphoneWaitingStart,purpose,0);
	}
}

void linphone_core_update_progress(LinphoneCore *lc, const char *purpose, float progress){
	if (lc->wait_cb){
		lc->wait_ctx=lc->wait_cb(lc,lc->wait_ctx,LinphoneWaitingProgress,purpose,progress);
	}else{
		ms_usleep(50000);
	}
}

void linphone_core_stop_waiting(LinphoneCore *lc){
	if (lc->wait_cb){
		lc->wait_ctx=lc->wait_cb(lc,lc->wait_ctx,LinphoneWaitingFinished,NULL,0);
	}
}

void linphone_core_set_rtp_transport_factories(LinphoneCore* lc, LinphoneRtpTransportFactories *factories){
	lc->rtptf=factories;
}

int linphone_core_get_current_call_stats(LinphoneCore *lc, rtp_stats_t *local, rtp_stats_t *remote){
	LinphoneCall *call=linphone_core_get_current_call (lc);
	if (call){
		AudioStream *astream = reinterpret_cast<AudioStream *>(linphone_call_get_stream(call, LinphoneStreamTypeAudio));
		if (astream){
			memset(remote,0,sizeof(*remote));
			audio_stream_get_local_rtp_stats (astream,local);
			return 0;
		}
	}
	return -1;
}

void net_config_uninit(LinphoneCore *lc)
{
	net_config_t *config=&lc->net_conf;

	if (config->nat_address!=NULL){
		lp_config_set_string(lc->config,"net","nat_address",config->nat_address);
		ms_free(lc->net_conf.nat_address);
	}
	if (lc->net_conf.nat_address_ip !=NULL){
		ms_free(lc->net_conf.nat_address_ip);
	}
	lp_config_set_int(lc->config,"net","mtu",config->mtu);
	if (lc->nat_policy != NULL) {
		linphone_nat_policy_unref(lc->nat_policy);
		lc->nat_policy = NULL;
	}
}

void sip_config_uninit(LinphoneCore *lc)
{
	bctbx_list_t *elem;
	int i;
	sip_config_t *config=&lc->sip_conf;
	bool_t still_registered=TRUE;

	lp_config_set_int(lc->config,"sip","guess_hostname",config->guess_hostname);
	lp_config_set_string(lc->config,"sip","contact",config->contact);
	lp_config_set_int(lc->config,"sip","inc_timeout",config->inc_timeout);
	lp_config_set_int(lc->config,"sip","in_call_timeout",config->in_call_timeout);
	lp_config_set_int(lc->config,"sip","delayed_timeout",config->delayed_timeout);
	lp_config_set_int(lc->config,"sip","register_only_when_network_is_up",config->register_only_when_network_is_up);
	lp_config_set_int(lc->config,"sip","register_only_when_upnp_is_ok",config->register_only_when_upnp_is_ok);

	if (lc->sip_network_reachable) {
		for(elem=config->proxies;elem!=NULL;elem=bctbx_list_next(elem)){
			LinphoneProxyConfig *cfg=(LinphoneProxyConfig*)(elem->data);
			_linphone_proxy_config_unpublish(cfg);	/* to unpublish without changing the stored flag enable_publish */
			_linphone_proxy_config_unregister(cfg);	/* to unregister without changing the stored flag enable_register */
		}

		ms_message("Unregistration started.");

		for (i=0;i<20&&still_registered;i++){
			still_registered=FALSE;
			lc->sal->iterate();
			for(elem=config->proxies;elem!=NULL;elem=bctbx_list_next(elem)){
				LinphoneProxyConfig *cfg=(LinphoneProxyConfig*)(elem->data);
				LinphoneRegistrationState state = linphone_proxy_config_get_state(cfg);
				still_registered = (state==LinphoneRegistrationOk||state==LinphoneRegistrationProgress);
			}
			ms_usleep(100000);
		}
		if (i>=20) ms_warning("Cannot complete unregistration, giving up");
	}

	elem = config->proxies;
	config->proxies=NULL; /*to make sure proxies cannot be referenced during deletion*/
	bctbx_list_free_with_data(elem,(void (*)(void*)) _linphone_proxy_config_release);

	config->deleted_proxies=bctbx_list_free_with_data(config->deleted_proxies,(void (*)(void*)) _linphone_proxy_config_release);

	/*no longuer need to write proxy config if not changed linphone_proxy_config_write_to_config_file(lc->config,NULL,i);*/	/*mark the end */

	lc->auth_info=bctbx_list_free_with_data(lc->auth_info,(void (*)(void*))linphone_auth_info_unref);
	lc->default_proxy = NULL;

	if (lc->vcard_context) {
		linphone_vcard_context_destroy(lc->vcard_context);
	}

	lc->sal->resetTransports();
	lc->sal->unlistenPorts(); /*to make sure no new messages are received*/
	if (lc->http_provider) {
		belle_sip_object_unref(lc->http_provider);
		lc->http_provider=NULL;
	}
	if (lc->http_crypto_config){
		belle_sip_object_unref(lc->http_crypto_config);
		lc->http_crypto_config=NULL;
	}

	/*now that we are unregisted, there is no more channel using tunnel socket we no longer need the tunnel.*/
#ifdef TUNNEL_ENABLED
	if (lc->tunnel) {
		linphone_tunnel_unref(lc->tunnel);
		lc->tunnel=NULL;
		ms_message("Tunnel destroyed.");
	}
#endif

	lc->sal->iterate(); /*make sure event are purged*/
	delete lc->sal;
	lc->sal=NULL;


	if (lc->sip_conf.guessed_contact)
		ms_free(lc->sip_conf.guessed_contact);
	if (config->contact)
		ms_free(config->contact);
	if (lc->default_rls_addr)
		linphone_address_unref(lc->default_rls_addr);

	linphone_im_notif_policy_unref(lc->im_notif_policy);
}

void rtp_config_uninit(LinphoneCore *lc)
{
	rtp_config_t *config=&lc->rtp_conf;
	if (config->audio_rtp_min_port == config->audio_rtp_max_port) {
		lp_config_set_int(lc->config, "rtp", "audio_rtp_port", config->audio_rtp_min_port);
	} else {
		lp_config_set_range(lc->config, "rtp", "audio_rtp_port", config->audio_rtp_min_port, config->audio_rtp_max_port);
	}
	if (config->video_rtp_min_port == config->video_rtp_max_port) {
		lp_config_set_int(lc->config, "rtp", "video_rtp_port", config->video_rtp_min_port);
	} else {
		lp_config_set_range(lc->config, "rtp", "video_rtp_port", config->video_rtp_min_port, config->video_rtp_max_port);
	}
	if (config->text_rtp_min_port == config->text_rtp_max_port) {
		lp_config_set_int(lc->config, "rtp", "text_rtp_port", config->text_rtp_min_port);
	} else {
		lp_config_set_range(lc->config, "rtp", "text_rtp_port", config->text_rtp_min_port, config->text_rtp_max_port);
	}
	lp_config_set_int(lc->config,"rtp","audio_jitt_comp",config->audio_jitt_comp);
	lp_config_set_int(lc->config,"rtp","video_jitt_comp",config->video_jitt_comp);
	lp_config_set_int(lc->config,"rtp","nortp_timeout",config->nortp_timeout);
	lp_config_set_int(lc->config,"rtp","audio_adaptive_jitt_comp_enabled",config->audio_adaptive_jitt_comp_enabled);
	lp_config_set_int(lc->config,"rtp","video_adaptive_jitt_comp_enabled",config->video_adaptive_jitt_comp_enabled);
	ms_free(lc->rtp_conf.audio_multicast_addr);
	ms_free(lc->rtp_conf.video_multicast_addr);
	ms_free(config->srtp_suites);
}

static void sound_config_uninit(LinphoneCore *lc)
{
	sound_config_t *config=&lc->sound_conf;
	ms_free((void *)config->cards);

	lp_config_set_string(lc->config,"sound","remote_ring",config->remote_ring);
	lp_config_set_float(lc->config,"sound","playback_gain_db",config->soft_play_lev);
	lp_config_set_float(lc->config,"sound","mic_gain_db",config->soft_mic_lev);

	if (config->local_ring) ms_free(config->local_ring);
	if (config->remote_ring) ms_free(config->remote_ring);
	lc->tones=bctbx_list_free_with_data(lc->tones, (void (*)(void*))linphone_tone_description_destroy);
}

static void video_config_uninit(LinphoneCore *lc)
{
	const LinphoneVideoDefinition *vdef = linphone_core_get_preferred_video_definition(lc);
	lp_config_set_string(lc->config,"video","size",vdef ? linphone_video_definition_get_name(vdef) : NULL);
	lp_config_set_int(lc->config,"video","display",lc->video_conf.display);
	lp_config_set_int(lc->config,"video","capture",lc->video_conf.capture);
	if (lc->video_conf.cams)
		ms_free((void *)lc->video_conf.cams);
	if (lc->video_conf.vdef) linphone_video_definition_unref(lc->video_conf.vdef);
	if (lc->video_conf.preview_vdef) linphone_video_definition_unref(lc->video_conf.preview_vdef);
}

void _linphone_core_codec_config_write(LinphoneCore *lc){
	if (linphone_core_ready(lc)){
		PayloadType *pt;
		codecs_config_t *config=&lc->codecs_conf;
		bctbx_list_t *node;
		char key[50];
		int index;
		index=0;
		for(node=config->audio_codecs;node!=NULL;node=bctbx_list_next(node)){
			pt=(PayloadType*)(node->data);
			sprintf(key,"audio_codec_%i",index);
			lp_config_set_string(lc->config,key,"mime",pt->mime_type);
			lp_config_set_int(lc->config,key,"rate",pt->clock_rate);
			lp_config_set_int(lc->config,key,"channels",pt->channels);
			lp_config_set_int(lc->config,key,"enabled",payload_type_enabled(pt));
			index++;
		}
		sprintf(key,"audio_codec_%i",index);
		lp_config_clean_section (lc->config,key);

		index=0;
		for(node=config->video_codecs;node!=NULL;node=bctbx_list_next(node)){
			pt=(PayloadType*)(node->data);
			sprintf(key,"video_codec_%i",index);
			lp_config_set_string(lc->config,key,"mime",pt->mime_type);
			lp_config_set_int(lc->config,key,"rate",pt->clock_rate);
			lp_config_set_int(lc->config,key,"enabled",payload_type_enabled(pt));
			lp_config_set_string(lc->config,key,"recv_fmtp",pt->recv_fmtp);
			index++;
		}
		sprintf(key,"video_codec_%i",index);
		lp_config_clean_section (lc->config,key);
	}
}

static void codecs_config_uninit(LinphoneCore *lc)
{
	_linphone_core_codec_config_write(lc);
	bctbx_list_free(lc->codecs_conf.audio_codecs);
	bctbx_list_free(lc->codecs_conf.video_codecs);
	bctbx_list_free(lc->codecs_conf.text_codecs);
}

void friends_config_uninit(LinphoneCore* lc)
{
	ms_message("Destroying friends.");
	lc->friends_lists = bctbx_list_free_with_data(lc->friends_lists, (void (*)(void*))_linphone_friend_list_release);
	if (lc->subscribers) {
		lc->subscribers = bctbx_list_free_with_data(lc->subscribers, (void (*)(void *))_linphone_friend_release);
	}
	if (lc->presence_model) {
		linphone_presence_model_unref(lc->presence_model);
		lc->presence_model = NULL;
	}
	ms_message("Destroying friends done.");
}

void linphone_core_enter_background(LinphoneCore *lc) {
	L_GET_CPP_PTR_FROM_C_OBJECT(lc)->enterBackground();
}

void linphone_core_enter_foreground(LinphoneCore *lc) {
	L_GET_CPP_PTR_FROM_C_OBJECT(lc)->enterForeground();
}

LpConfig * linphone_core_get_config(const LinphoneCore *lc){
	return lc->config;
}

LpConfig * linphone_core_create_lp_config(LinphoneCore *lc, const char *filename) {
	return lp_config_new(filename);
}

LinphoneConfig * linphone_core_create_config(LinphoneCore *lc, const char *filename) {
	return lp_config_new(filename);
}

<<<<<<< HEAD
static void linphone_core_uninit(LinphoneCore *lc)
=======
LinphoneAddress * linphone_core_create_address(LinphoneCore *lc, const char *address) {
	return linphone_address_new(address);
}

LinphoneXmlRpcSession * linphone_core_create_xml_rpc_session(LinphoneCore *lc, const char *url) {
	return linphone_xml_rpc_session_new(lc, url);
}

void _linphone_core_uninit(LinphoneCore *lc)
>>>>>>> 34c058c2
{
	bctbx_list_t *elem = NULL;
	int i=0;
	bool_t wait_until_unsubscribe = FALSE;
	linphone_task_list_free(&lc->hooks);
	lc->video_conf.show_local = FALSE;

	L_GET_PRIVATE_FROM_C_OBJECT(lc)->uninit();

	for (elem = lc->friends_lists; elem != NULL; elem = bctbx_list_next(elem)) {
		LinphoneFriendList *list = (LinphoneFriendList *)elem->data;
		linphone_friend_list_enable_subscriptions(list,FALSE);
		if (list->event)
			wait_until_unsubscribe =  TRUE;
	}
	/*give a chance to unsubscribe, might be optimized*/
	for (i=0; wait_until_unsubscribe && i<50; i++) {
		linphone_core_iterate(lc);
		ms_usleep(10000);
	}

	lc->chat_rooms = bctbx_list_free_with_data(lc->chat_rooms, (bctbx_list_free_func)linphone_chat_room_unref);

	linphone_core_set_state(lc,LinphoneGlobalShutdown,"Shutting down");
#ifdef VIDEO_ENABLED
	if (lc->previewstream!=NULL){
		video_preview_stop(lc->previewstream);
		lc->previewstream=NULL;
	}
#endif

	lc->msevq=NULL;

	/* save all config */
	friends_config_uninit(lc);
	sip_config_uninit(lc);
	net_config_uninit(lc);
	rtp_config_uninit(lc);
	linphone_core_stop_ringing(lc);
	sound_config_uninit(lc);
	video_config_uninit(lc);
	codecs_config_uninit(lc);

	sip_setup_unregister_all();

	if (lp_config_needs_commit(lc->config)) lp_config_sync(lc->config);
	lp_config_destroy(lc->config);
	lc->config = NULL; /* Mark the config as NULL to block further calls */

	bctbx_list_for_each(lc->call_logs,(void (*)(void*))linphone_call_log_unref);
	lc->call_logs=bctbx_list_free(lc->call_logs);

	if(lc->zrtp_secrets_cache != NULL) {
		ms_free(lc->zrtp_secrets_cache);
	}

	if(lc->user_certificates_path != NULL) {
		ms_free(lc->user_certificates_path);
	}
	if(lc->play_file!=NULL){
		ms_free(lc->play_file);
	}
	if(lc->rec_file!=NULL){
		ms_free(lc->rec_file);
	}
	if (lc->logs_db_file) {
		ms_free(lc->logs_db_file);
	}
	if (lc->friends_db_file) {
		ms_free(lc->friends_db_file);
	}
	if (lc->tls_key){
		ms_free(lc->tls_key);
	}
	if (lc->tls_cert){
		ms_free(lc->tls_cert);
	}
	if (lc->ringtoneplayer) {
		linphone_ringtoneplayer_destroy(lc->ringtoneplayer);
	}
	if (lc->im_encryption_engine) {
		linphone_im_encryption_engine_unref(lc->im_encryption_engine);
	}
	if (lc->default_ac_service) {
		linphone_account_creator_service_unref(lc->default_ac_service);
	}

	linphone_core_free_payload_types(lc);
	if (lc->supported_formats) ms_free((void *)lc->supported_formats);
	linphone_core_call_log_storage_close(lc);
	linphone_core_friends_storage_close(lc);
	linphone_core_zrtp_cache_close(lc);

	linphone_core_set_state(lc,LinphoneGlobalOff,"Off");
	linphone_core_deactivate_log_serialization_if_needed();
	bctbx_list_free_with_data(lc->vtable_refs,(void (*)(void *))v_table_reference_destroy);
	ms_bandwidth_controller_destroy(lc->bw_controller);
	ms_factory_destroy(lc->factory);
	if (lc->platform_helper) delete getPlatformHelpers(lc);
	bctbx_uninit_logger();
}

static void stop_refreshing_proxy_config(bool_t is_sip_reachable, LinphoneProxyConfig* cfg) {
	if (linphone_proxy_config_register_enabled(cfg) ) {
		if (!is_sip_reachable) {
			linphone_proxy_config_stop_refreshing(cfg);
			linphone_proxy_config_set_state(cfg, LinphoneRegistrationNone,"Registration impossible (network down)");
		}else{
			cfg->commit=TRUE;
			if (linphone_proxy_config_publish_enabled(cfg))
				cfg->send_publish=TRUE; /*not sure if really the best place*/
		}
	}
}

static void set_sip_network_reachable(LinphoneCore* lc,bool_t is_sip_reachable, time_t curtime){
	// second get the list of available proxies
	const bctbx_list_t *elem = NULL;

	if (lc->sip_network_reachable==is_sip_reachable) return; // no change, ignore.
	lc->network_reachable_to_be_notified=TRUE;

	if (is_sip_reachable){
		getPlatformHelpers(lc)->setDnsServers();
		if (lc->sip_conf.guess_hostname) update_primary_contact(lc);
	}

	ms_message("SIP network reachability state is now [%s]",is_sip_reachable?"UP":"DOWN");
	for(elem=linphone_core_get_proxy_config_list(lc);elem!=NULL;elem=elem->next){
		LinphoneProxyConfig *cfg=(LinphoneProxyConfig*)elem->data;
		stop_refreshing_proxy_config(is_sip_reachable, cfg);
	}
	for(elem=lc->sip_conf.deleted_proxies;elem!=NULL;elem=elem->next){
		LinphoneProxyConfig *deleted_cfg=(LinphoneProxyConfig*)elem->data;
		stop_refreshing_proxy_config(is_sip_reachable, deleted_cfg);
	}

	lc->netup_time=curtime;
	lc->sip_network_reachable=is_sip_reachable;

	if (!lc->sip_network_reachable){
		linphone_core_invalidate_friend_subscriptions(lc);
		lc->sal->resetTransports();
	}
}

static void set_media_network_reachable(LinphoneCore* lc, bool_t is_media_reachable){
	if (lc->media_network_reachable==is_media_reachable) return; // no change, ignore.
	lc->network_reachable_to_be_notified=TRUE;

	ms_message("Media network reachability state is now [%s]",is_media_reachable?"UP":"DOWN");
	lc->media_network_reachable=is_media_reachable;

	if (lc->media_network_reachable){
		if (lc->bw_controller){
			ms_bandwidth_controller_reset_state(lc->bw_controller);
		}
	}
}

static void set_network_reachable(LinphoneCore *lc, bool_t is_network_reachable, time_t curtime){
	set_sip_network_reachable(lc, is_network_reachable, curtime);
	set_media_network_reachable(lc, is_network_reachable);
}

void linphone_core_refresh_registers(LinphoneCore* lc) {
	const bctbx_list_t *elem;
	if (!lc->sip_network_reachable) {
		ms_warning("Refresh register operation not available (network unreachable)");
		return;
	}
	elem=linphone_core_get_proxy_config_list(lc);
	for(;elem!=NULL;elem=elem->next){
		LinphoneProxyConfig *cfg=(LinphoneProxyConfig*)elem->data;
		if (linphone_proxy_config_register_enabled(cfg) && linphone_proxy_config_get_expires(cfg)>0) {
			linphone_proxy_config_refresh_register(cfg);
		}
	}
}

static void disable_internal_network_reachability_detection(LinphoneCore *lc){
	if (lc->auto_net_state_mon) {
		ms_message("Disabling automatic network state monitoring");
		lc->auto_net_state_mon=FALSE;
	}
}

void linphone_core_set_network_reachable(LinphoneCore *lc, bool_t isReachable) {
	disable_internal_network_reachability_detection(lc);
	set_network_reachable(lc, isReachable, ms_time(NULL));
	notify_network_reachable_change(lc);
}

void linphone_core_set_media_network_reachable(LinphoneCore *lc, bool_t is_reachable){
	disable_internal_network_reachability_detection(lc);
	set_media_network_reachable(lc, is_reachable);
	notify_network_reachable_change(lc);
}

void linphone_core_set_sip_network_reachable(LinphoneCore *lc, bool_t is_reachable){
	disable_internal_network_reachability_detection(lc);
	set_sip_network_reachable(lc, is_reachable, ms_time(NULL));
	notify_network_reachable_change(lc);
}

bool_t linphone_core_is_network_reachable(LinphoneCore* lc) {
	return lc->sip_network_reachable;
}

ortp_socket_t linphone_core_get_sip_socket(LinphoneCore *lc){
	return lc->sal->getSocket();
}

void linphone_core_destroy(LinphoneCore *lc){
	linphone_core_unref(lc);
}

int linphone_core_get_calls_nb(const LinphoneCore *lc) {
	return (int)L_GET_CPP_PTR_FROM_C_OBJECT(lc)->getCallCount();
}

<<<<<<< HEAD
void linphone_core_soundcard_hint_check( LinphoneCore* lc){
	bctbx_list_t* the_calls = lc->calls;
	LinphoneCall* call = NULL;
	bool_t dont_need_sound = TRUE;
	bool_t use_rtp_io = lp_config_get_int(lc->config, "sound", "rtp_io", FALSE);
	bool_t use_rtp_io_enable_local_output = lp_config_get_int(lc->config, "sound", "rtp_io_enable_local_output", FALSE);

	if (lc->conf_ctx && linphone_conference_get_size(lc->conf_ctx) >= 1) return;
	
	/* check if the remaining calls are paused */
	while( the_calls ){
		call = reinterpret_cast<LinphoneCall *>(the_calls->data);
		if( call->state != LinphoneCallPausing && call->state != LinphoneCallPaused && call->state != LinphoneCallEnd && call->state != LinphoneCallError){
			dont_need_sound = FALSE;
			break;
		}
		the_calls = the_calls->next;
	}
	/* if no more calls or all calls are paused, we can free the soundcard */
	if ( (lc->calls==NULL || dont_need_sound) && !lc->use_files && (!use_rtp_io || (use_rtp_io && use_rtp_io_enable_local_output))){
		ms_message("Notifying soundcard that we don't need it anymore for calls.");
		notify_soundcard_usage(lc,FALSE);
	}
}

int linphone_core_add_call( LinphoneCore *lc, LinphoneCall *call) {
	if (linphone_core_can_we_add_call(lc)){
		if (lc->calls==NULL) notify_soundcard_usage(lc,TRUE);
		lc->calls = bctbx_list_append(lc->calls,call);
		linphone_core_notify_call_created(lc, call);
		return 0;
	}
	return -1;
}

int linphone_core_del_call( LinphoneCore *lc, LinphoneCall *call) {
	bctbx_list_t *it;
	bctbx_list_t *the_calls = lc->calls;

	it=bctbx_list_find(the_calls,call);
	if (it)
	{
		the_calls = bctbx_list_erase_link(the_calls,it);
	}
	else
	{
		ms_warning("could not find the call into the list\n");
		return -1;
	}
	lc->calls = the_calls;
=======
>>>>>>> 34c058c2

void linphone_core_soundcard_hint_check(LinphoneCore* lc) {
	L_GET_CPP_PTR_FROM_C_OBJECT(lc)->soundcardHintCheck();
}

void linphone_core_set_remote_ringback_tone(LinphoneCore *lc, const char *file){
	if (lc->sound_conf.ringback_tone){
		ms_free(lc->sound_conf.ringback_tone);
		lc->sound_conf.ringback_tone=NULL;
	}
	if (file)
		lc->sound_conf.ringback_tone=ms_strdup(file);
}

const char *linphone_core_get_remote_ringback_tone(const LinphoneCore *lc){
	return lc->sound_conf.ringback_tone;
}

void linphone_core_set_ring_during_incoming_early_media(LinphoneCore *lc, bool_t enable) {
	lp_config_set_int(lc->config, "sound", "ring_during_incoming_early_media", (int)enable);
}

bool_t linphone_core_get_ring_during_incoming_early_media(const LinphoneCore *lc) {
	return (bool_t)lp_config_get_int(lc->config, "sound", "ring_during_incoming_early_media", 0);
}

static OrtpPayloadType* _linphone_core_find_payload_type(LinphoneCore* lc, const char* type, int rate, int channels) {
	OrtpPayloadType* result = find_payload_type_from_list(type, rate, channels, lc->codecs_conf.audio_codecs);
	if (result)  {
		return result;
	} else {
		result = find_payload_type_from_list(type, rate, 0, lc->codecs_conf.video_codecs);
		if (result) {
			return result;
		} else {
			result = find_payload_type_from_list(type, rate, 0, lc->codecs_conf.text_codecs);
			if (result) {
				return result;
			}
		}
	}
	/*not found*/
	return NULL;
}

OrtpPayloadType* linphone_core_find_payload_type(LinphoneCore* lc, const char* type, int rate, int channels) {
	return _linphone_core_find_payload_type(lc, type, rate, channels);
}

LinphonePayloadType *linphone_core_get_payload_type(LinphoneCore *lc, const char *type, int rate, int channels) {
	OrtpPayloadType *pt = _linphone_core_find_payload_type(lc, type, rate, channels);
	return pt ? linphone_payload_type_new(lc, pt) : NULL;
}

const char* linphone_configuring_state_to_string(LinphoneConfiguringState cs){
	switch(cs){
		case LinphoneConfiguringSuccessful:
			return "LinphoneConfiguringSuccessful";
		break;
		case LinphoneConfiguringFailed:
			return "LinphoneConfiguringFailed";
		break;
		case LinphoneConfiguringSkipped:
			return "LinphoneConfiguringSkipped";
		break;
	}
	return NULL;
}

const char *linphone_global_state_to_string(LinphoneGlobalState gs){
	switch(gs){
		case LinphoneGlobalOff:
			return "LinphoneGlobalOff";
		break;
		case LinphoneGlobalOn:
			return "LinphoneGlobalOn";
		break;
		case LinphoneGlobalStartup:
			return "LinphoneGlobalStartup";
		break;
		case LinphoneGlobalShutdown:
			return "LinphoneGlobalShutdown";
		case LinphoneGlobalConfiguring:
			return "LinphoneGlobalConfiguring";
		break;
	}
	return NULL;
}

LinphoneGlobalState linphone_core_get_global_state(const LinphoneCore *lc){
	return lc->state;
}


LinphoneCallParams *linphone_core_create_call_params(LinphoneCore *lc, LinphoneCall *call){
	if (!call) return linphone_call_params_new(lc);
	if (linphone_call_get_params(call)){
		return linphone_call_params_copy(linphone_call_get_params(call));
	}
	ms_error("linphone_core_create_call_params(): call [%p] is not in a state where call params can be created or used.", call);
	return NULL;
}

const char *linphone_error_to_string(LinphoneReason err){
	return linphone_reason_to_string(err);
}

void linphone_core_enable_keep_alive(LinphoneCore* lc,bool_t enable) {
	if (enable > 0) {
		lc->sal->useTcpTlsKeepAlive(!!lc->sip_conf.tcp_tls_keepalive);
		lc->sal->setKeepAlivePeriod(lc->sip_conf.keepalive_period);
	} else {
		lc->sal->setKeepAlivePeriod(0);
	}
}

bool_t linphone_core_keep_alive_enabled(LinphoneCore* lc) {
	return lc->sal->getKeepAlivePeriod() > 0;
}

void linphone_core_start_dtmf_stream(LinphoneCore* lc) {
	get_dtmf_gen(lc, lc->sound_conf.ring_sndcard); /*make sure ring stream is started*/
	lc->ringstream_autorelease=FALSE; /*disable autorelease mode*/
}

void linphone_core_stop_ringing(LinphoneCore* lc) {
	LinphoneCall *call=linphone_core_get_current_call(lc);
	if (linphone_ringtoneplayer_is_started(lc->ringtoneplayer)) {
		linphone_ringtoneplayer_stop(lc->ringtoneplayer);
	}
	if (lc->ringstream) {
		ring_stop(lc->ringstream);
		lc->ringstream=NULL;
		lc->dmfs_playing_start_time=0;
		lc->ringstream_autorelease=TRUE;
	}
	if (call && L_GET_PRIVATE_FROM_C_OBJECT(call)->getRingingBeep()) {
		linphone_core_stop_dtmf(lc);
		L_GET_PRIVATE_FROM_C_OBJECT(call)->setRingingBeep(false);
	}
}

void linphone_core_stop_dtmf_stream(LinphoneCore* lc) {
	if (lc->dmfs_playing_start_time!=0) {
		linphone_core_stop_ringing(lc);
	}
}

int linphone_core_get_max_calls(LinphoneCore *lc) {
	return lc->max_calls;
}

void linphone_core_set_max_calls(LinphoneCore *lc, int max) {
	lc->max_calls=max;
}

void linphone_core_add_iterate_hook(LinphoneCore *lc, LinphoneCoreIterateHook hook, void *hook_data){
	linphone_task_list_add(&lc->hooks, hook, hook_data);
}

static void linphone_core_run_hooks(LinphoneCore *lc){
	linphone_task_list_run(&lc->hooks);
}

void linphone_core_remove_iterate_hook(LinphoneCore *lc, LinphoneCoreIterateHook hook, void *hook_data){
	linphone_task_list_remove(&lc->hooks, hook, hook_data);

}

// =============================================================================
// TODO: Remove me later, code found in message_storage.c.
// =============================================================================

#ifdef SQLITE_STORAGE_ENABLED

int _linphone_sqlite3_open(const char *db_file, sqlite3 **db) {
	char* errmsg = NULL;
	int ret;
	int flags = SQLITE_OPEN_READWRITE|SQLITE_OPEN_CREATE;

#if TARGET_OS_IPHONE
	/* the secured filesystem of the iPHone doesn't allow writing while the app is in background mode, which is problematic.
	 * We workaround by asking that the open is made with no protection*/
	flags |= SQLITE_OPEN_FILEPROTECTION_NONE;
#endif

	/*since we plug our vfs into sqlite, we convert to UTF-8.
	 * On Windows, the filename has to be converted back to windows native charset.*/
	char *utf8_filename = bctbx_locale_to_utf8(db_file);
	ret = sqlite3_open_v2(utf8_filename, db, flags, LINPHONE_SQLITE3_VFS);
	ms_free(utf8_filename);

	if (ret != SQLITE_OK) return ret;
	// Some platforms do not provide a way to create temporary files which are needed
	// for transactions... so we work in memory only
	// see http ://www.sqlite.org/compile.html#temp_store
	ret = sqlite3_exec(*db, "PRAGMA temp_store=MEMORY", NULL, NULL, &errmsg);
	if (ret != SQLITE_OK) {
		ms_error("Cannot set sqlite3 temporary store to memory: %s.", errmsg);
		sqlite3_free(errmsg);
	}

	return ret;
}

#endif

// =============================================================================

void linphone_core_set_zrtp_secrets_file(LinphoneCore *lc, const char* file){
	LinphoneProxyConfig *proxy = linphone_core_get_default_proxy_config(lc);
	if (lc->zrtp_secrets_cache != NULL) {
		ms_free(lc->zrtp_secrets_cache);
	}

	lc->zrtp_secrets_cache=file ? ms_strdup(file) : NULL;

	/* shall we perform cache migration ? */
	if (proxy && !lp_config_get_int(lc->config,"sip","zrtp_cache_migration_done",FALSE)) {
		char *tmpFile = reinterpret_cast<char *>(bctbx_malloc(strlen(file)+6));
		/* check we have a valid xml cache file given in path */
		FILE *CACHEFD = NULL;
		/* load the xml cache */
		if (file != NULL) {
			int ret=0;
			CACHEFD = fopen(file, "rb+");
			xmlDocPtr cacheXml = NULL;
			if (CACHEFD) {
				size_t cacheSize;
				char *cacheString = ms_load_file_content(CACHEFD, &cacheSize);
				if (!cacheString) {
					ms_warning("Unable to load content of ZRTP ZID cache");
					bctbx_free(tmpFile);
					return;
				}
				cacheString[cacheSize] = '\0';
				cacheSize += 1;
				fclose(CACHEFD);
				cacheXml = xmlParseDoc((xmlChar*)cacheString);
				ms_free(cacheString);
			}

			/* create a temporary file for the sqlite base and initialise it */
			sprintf(tmpFile,"%s.tmp", file);
			linphone_core_zrtp_cache_db_init(lc, tmpFile);

			/* migrate */
			char *bkpFile = reinterpret_cast<char *>(bctbx_malloc(strlen(file)+6));
			sprintf(bkpFile,"%s.bkp", file);
			char *selfURI = linphone_address_as_string_uri_only(linphone_proxy_config_get_identity_address(proxy));
			if ((ret = ms_zrtp_cache_migration((void *)cacheXml, linphone_core_get_zrtp_cache_db(lc), selfURI)) == 0) {
				ms_message("LIME/ZRTP cache migration successfull, obsolete xml file kept as backup in %s", bkpFile);
			} else {
				ms_error("LIME/ZRTP cache migration failed(returned -%x), start with a fresh cache, old one kept as backup in %s", -ret, bkpFile);
			}
			ms_free(selfURI);

			/* rename the newly created sqlite3 file in to the given file name */
			rename(file, bkpFile);

#ifdef _WIN32
			/* We first have to close the file before renaming it */
			sqlite3_close(lc->zrtp_cache_db);
#endif
<<<<<<< HEAD
=======

>>>>>>> 34c058c2
			if (rename(tmpFile, file)==0) { /* set the flag if we were able to set the sqlite file in the correct place (even if migration failed) */
				lp_config_set_int(lc->config, "sip", "zrtp_cache_migration_done", TRUE);
			}
#ifdef _WIN32
			/* Then reopen it */
			_linphone_sqlite3_open(file, &lc->zrtp_cache_db);
#endif

#ifdef _WIN32
			/* Then reopen it */
			_linphone_sqlite3_open(file, &lc->zrtp_cache_db);
#endif

			/* clean up */
			bctbx_free(bkpFile);
			xmlFreeDoc(cacheXml);
		}
		bctbx_free(tmpFile);
	} else {
		linphone_core_zrtp_cache_db_init(lc, file);
	}
}

const char *linphone_core_get_zrtp_secrets_file(LinphoneCore *lc){
	return lc->zrtp_secrets_cache;
}

void *linphone_core_get_zrtp_cache_db(LinphoneCore *lc){
#ifdef SQLITE_STORAGE_ENABLED
	return (void *)lc->zrtp_cache_db;
#else /* SQLITE_STORAGE_ENABLED */
	return NULL;
#endif /* SQLITE_STORAGE_ENABLED */
}

static void linphone_core_zrtp_cache_close(LinphoneCore *lc) {
#ifdef SQLITE_STORAGE_ENABLED
	if (lc->zrtp_cache_db) {
		sqlite3_close(lc->zrtp_cache_db);
		lc->zrtp_cache_db = NULL;
	}
#endif /* SQLITE_STORAGE_ENABLED */
}


void linphone_core_zrtp_cache_db_init(LinphoneCore *lc, const char *fileName) {
#ifdef SQLITE_STORAGE_ENABLED
	int ret;
	const char *errmsg;
	const char *backupExtension = "_backup";
	char *backupName = bctbx_strdup_printf("%s%s", fileName, backupExtension);
	sqlite3 *db;

	linphone_core_zrtp_cache_close(lc);

	ret = _linphone_sqlite3_open(fileName, &db);
	if (ret != SQLITE_OK) {
		errmsg = sqlite3_errmsg(db);
		ms_error("Error in the opening zrtp_cache_db_file(%s): %s.\n", fileName, errmsg);
		sqlite3_close(db);
		unlink(backupName);
		rename(fileName, backupName);
		lc->zrtp_cache_db=NULL;
		goto end;
	}

	ret = ms_zrtp_initCache((void *)db); /* this may perform an update, check return value */

	if (ret == MSZRTP_CACHE_SETUP || ret == MSZRTP_CACHE_UPDATE) {
		/* After updating schema, database need to be closed/reopenned */
		sqlite3_close(db);
		_linphone_sqlite3_open(fileName, &db);
	} else if(ret != 0) { /* something went wrong */
		ms_error("Zrtp cache failed to initialise(returned -%x), run cacheless", -ret);
		sqlite3_close(db);
		unlink(backupName);
		rename(fileName, backupName);
		lc->zrtp_cache_db = NULL;
		goto end;
	}

	/* everything ok, set the db pointer into core */
	lc->zrtp_cache_db = db;
end:
	if (backupName) bctbx_free(backupName);
#endif /* SQLITE_STORAGE_ENABLED */
}

void linphone_core_set_user_certificates_path (LinphoneCore *lc, const char *path) {
	char *new_value = path ? bctbx_strdup(path) : NULL;
	if (lc->user_certificates_path) bctbx_free(lc->user_certificates_path);
	lc->user_certificates_path = new_value;
	lp_config_set_string(lc->config, "misc", "user_certificates_path", lc->user_certificates_path);
}

const char *linphone_core_get_user_certificates_path(LinphoneCore *lc){
	return lc->user_certificates_path;
}

bool_t linphone_core_sound_resources_locked(LinphoneCore *lc) {
	return !!L_GET_CPP_PTR_FROM_C_OBJECT(lc)->areSoundResourcesLocked();
}

void linphone_core_set_srtp_enabled(LinphoneCore *lc, bool_t enabled) {
	lp_config_set_int(lc->config,"sip","srtp",(int)enabled);
}

const char *linphone_media_encryption_to_string(LinphoneMediaEncryption menc){
	switch(menc){
		case LinphoneMediaEncryptionSRTP:
			return "LinphoneMediaEncryptionSRTP";
		case LinphoneMediaEncryptionDTLS:
			return "LinphoneMediaEncryptionDTLS";
		case LinphoneMediaEncryptionZRTP:
			return "LinphoneMediaEncryptionZRTP";
		case LinphoneMediaEncryptionNone:
			return "LinphoneMediaEncryptionNone";
	}
	ms_error("Invalid LinphoneMediaEncryption value %i",(int)menc);
	return "INVALID";
}


bool_t linphone_core_media_encryption_supported(const LinphoneCore *lc, LinphoneMediaEncryption menc){
	switch(menc){
		case LinphoneMediaEncryptionSRTP:
			return ms_srtp_supported();
		case LinphoneMediaEncryptionDTLS:
			return ms_dtls_srtp_available();
		case LinphoneMediaEncryptionZRTP:
			return ms_zrtp_available() && !lc->zrtp_not_available_simulation;
		case LinphoneMediaEncryptionNone:
			return TRUE;
	}
	return FALSE;
}

LinphoneStatus linphone_core_set_media_encryption(LinphoneCore *lc, LinphoneMediaEncryption menc) {
	const char *type="none";
	int ret=-1;

	switch(menc){
		case LinphoneMediaEncryptionSRTP:
			if (!ms_srtp_supported()){
				ms_warning("SRTP not supported by library.");
				type="none";
				ret=-1;
			}else{
				type="srtp";
				ret = 0;
			}
		break;
		case LinphoneMediaEncryptionZRTP:
			if (!linphone_core_media_encryption_supported(lc, LinphoneMediaEncryptionZRTP)){
				ms_warning("ZRTP not supported by library.");
				type="none";
				ret=-1;
			}else {
				type="zrtp";
				ret = 0;
			}
		break;
		case LinphoneMediaEncryptionDTLS:
			if (!ms_dtls_srtp_available()){
				ms_warning("DTLS not supported by library.");
				type="none";
				ret=-1;
			}else {
				type="dtls";
				ret = 0;
			}
		break;
		case LinphoneMediaEncryptionNone:
			type = "none";
			ret = 0;
		break;
	}
	lp_config_set_string(lc->config,"sip","media_encryption",type);
	return ret;
}

LinphoneMediaEncryption linphone_core_get_media_encryption(LinphoneCore *lc) {
	const char* menc = lp_config_get_string(lc->config, "sip", "media_encryption", NULL);

	if (menc == NULL)
		return LinphoneMediaEncryptionNone;
	else if (strcmp(menc, "srtp")==0)
		return LinphoneMediaEncryptionSRTP;
	else if (strcmp(menc, "dtls")==0)
		return LinphoneMediaEncryptionDTLS;
	else if (strcmp(menc, "zrtp")==0)
		return LinphoneMediaEncryptionZRTP;
	else
		return LinphoneMediaEncryptionNone;
}

bool_t linphone_core_is_media_encryption_mandatory(LinphoneCore *lc) {
	return (bool_t)lp_config_get_int(lc->config, "sip", "media_encryption_mandatory", 0);
}

void linphone_core_set_media_encryption_mandatory(LinphoneCore *lc, bool_t m) {
	lp_config_set_int(lc->config, "sip", "media_encryption_mandatory", (int)m);
}

void linphone_core_init_default_params(LinphoneCore*lc, LinphoneCallParams *params) {
	L_GET_CPP_PTR_FROM_C_OBJECT(params)->initDefault(L_GET_CPP_PTR_FROM_C_OBJECT(lc));
}

void linphone_core_set_device_identifier(LinphoneCore *lc,const char* device_id) {
	if (lc->device_id) ms_free(lc->device_id);
	lc->device_id=ms_strdup(device_id);
}

const char*  linphone_core_get_device_identifier(const LinphoneCore *lc) {
	return lc->device_id;
}

void linphone_core_set_sip_dscp(LinphoneCore *lc, int dscp){
	lc->sal->setDscp(dscp);
	if (linphone_core_ready(lc)){
		lp_config_set_int_hex(lc->config,"sip","dscp",dscp);
		_linphone_core_apply_transports(lc);
	}
}

int linphone_core_get_sip_dscp(const LinphoneCore *lc){
	return lp_config_get_int(lc->config,"sip","dscp",0x1a);
}

void linphone_core_set_audio_dscp(LinphoneCore *lc, int dscp){
	if (linphone_core_ready(lc))
		lp_config_set_int_hex(lc->config,"rtp","audio_dscp",dscp);
}

int linphone_core_get_audio_dscp(const LinphoneCore *lc){
	return lp_config_get_int(lc->config,"rtp","audio_dscp",0x2e);
}

void linphone_core_set_video_dscp(LinphoneCore *lc, int dscp){
	if (linphone_core_ready(lc))
		lp_config_set_int_hex(lc->config,"rtp","video_dscp",dscp);

}

int linphone_core_get_video_dscp(const LinphoneCore *lc){
	return lp_config_get_int(lc->config,"rtp","video_dscp",0);
}

void linphone_core_set_chat_database_path (LinphoneCore *lc, const char *path) {
	if (!linphone_core_conference_server_enabled(lc)) {
		auto &mainDb = L_GET_PRIVATE_FROM_C_OBJECT(lc)->mainDb;
		if (mainDb) {
			mainDb->import(LinphonePrivate::MainDb::Sqlite3, path);
			L_GET_PRIVATE_FROM_C_OBJECT(lc)->loadChatRooms();
		} else {
			ms_warning("linphone_core_set_chat_database_path() needs to be called once linphone_core_start() has been called");
		}
	}
}

const char *linphone_core_get_chat_database_path (const LinphoneCore *) {
	lError() << "Do not use `linphone_core_get_chat_database_path`. Not necessary.";
	return "";
}

void linphone_core_enable_sdp_200_ack(LinphoneCore *lc, bool_t enable) {
	lp_config_set_int(lc->config,"sip","sdp_200_ack",lc->sip_conf.sdp_200_ack=enable);
}

bool_t linphone_core_sdp_200_ack_enabled(const LinphoneCore *lc) {
	return lc->sip_conf.sdp_200_ack!=0;
}

void linphone_core_set_file_transfer_server(LinphoneCore *core, const char * server_url) {
	lp_config_set_string(core->config, "misc", "file_transfer_server_url", server_url);
}

const char * linphone_core_get_file_transfer_server(LinphoneCore *core) {
	return lp_config_get_string(core->config, "misc", "file_transfer_server_url", NULL);
}

void linphone_core_add_supported_tag(LinphoneCore *lc, const char *tag){
	lc->sal->addSupportedTag(tag);
	lp_config_set_string(lc->config,"sip","supported",lc->sal->getSupportedTags().c_str());
}

void linphone_core_remove_supported_tag(LinphoneCore *lc, const char *tag){
	lc->sal->removeSupportedTag(tag);
	lp_config_set_string(lc->config,"sip","supported",lc->sal->getSupportedTags().c_str());
}

void linphone_core_set_avpf_mode(LinphoneCore *lc, LinphoneAVPFMode mode){
	if (mode==LinphoneAVPFDefault) mode=LinphoneAVPFDisabled;
	lc->rtp_conf.avpf_mode=mode;
	if (linphone_core_ready(lc)) lp_config_set_int(lc->config,"rtp","avpf",mode);
}

LinphoneAVPFMode linphone_core_get_avpf_mode(const LinphoneCore *lc){
	return lc->rtp_conf.avpf_mode;
}

int linphone_core_get_avpf_rr_interval(const LinphoneCore *lc){
	return lp_config_get_int(lc->config,"rtp","avpf_rr_interval",5);
}

void linphone_core_set_avpf_rr_interval(LinphoneCore *lc, int interval){
	lp_config_set_int(lc->config,"rtp","avpf_rr_interval",interval);
}

LinphoneStatus linphone_core_set_audio_multicast_addr(LinphoneCore *lc, const char* ip) {
	char* new_value;
	if (ip && !ms_is_multicast(ip)) {
		ms_error("Cannot set multicast audio addr to core [%p] because [%s] is not multicast",lc,ip);
		return -1;
	}
	new_value = ip?ms_strdup(ip):NULL;
	if (lc->rtp_conf.audio_multicast_addr) ms_free(lc->rtp_conf.audio_multicast_addr);
	lp_config_set_string(lc->config,"rtp","audio_multicast_addr",lc->rtp_conf.audio_multicast_addr=new_value);
	return 0;
}

LinphoneStatus linphone_core_set_video_multicast_addr(LinphoneCore *lc, const char* ip) {
	char* new_value;
	if (ip && !ms_is_multicast(ip)) {
		ms_error("Cannot set multicast video addr to core [%p] because [%s] is not multicast",lc,ip);
		return -1;
	}
	new_value = ip?ms_strdup(ip):NULL;
	if (lc->rtp_conf.video_multicast_addr) ms_free(lc->rtp_conf.video_multicast_addr);
	lp_config_set_string(lc->config,"rtp","video_multicast_addr",lc->rtp_conf.video_multicast_addr=new_value);
	return 0;
}

const char* linphone_core_get_audio_multicast_addr(const LinphoneCore *lc) {
	return lc->rtp_conf.audio_multicast_addr;
}

const char* linphone_core_get_video_multicast_addr(const LinphoneCore *lc){
	return lc->rtp_conf.video_multicast_addr;
}

LinphoneStatus linphone_core_set_audio_multicast_ttl(LinphoneCore *lc, int ttl) {
	if (ttl>255) {
		ms_error("Cannot set multicast audio ttl to core [%p] to [%i] value must be <256",lc,ttl);
		return -1;
	}

	lp_config_set_int(lc->config,"rtp","audio_multicast_ttl",lc->rtp_conf.audio_multicast_ttl=ttl);
	return 0;
}

LinphoneStatus linphone_core_set_video_multicast_ttl(LinphoneCore *lc, int ttl) {
	if (ttl>255) {
		ms_error("Cannot set multicast video ttl to core [%p] to [%i] value must be <256",lc,ttl);
		return -1;
	}

	lp_config_set_int(lc->config,"rtp","video_multicast_ttl",lc->rtp_conf.video_multicast_ttl=ttl);
	return 0;
}

int linphone_core_get_audio_multicast_ttl(const LinphoneCore *lc) {
	return lc->rtp_conf.audio_multicast_ttl;
}


int linphone_core_get_video_multicast_ttl(const LinphoneCore *lc){
	return lc->rtp_conf.video_multicast_ttl;
}

void linphone_core_enable_audio_multicast(LinphoneCore *lc, bool_t yesno) {
	lp_config_set_int(lc->config,"rtp","audio_multicast_enabled",lc->rtp_conf.audio_multicast_enabled=yesno);
}

 bool_t linphone_core_audio_multicast_enabled(const LinphoneCore *lc) {
	return lc->rtp_conf.audio_multicast_enabled;
}

void linphone_core_enable_video_multicast(LinphoneCore *lc, bool_t yesno) {
	lp_config_set_int(lc->config,"rtp","video_multicast_enabled",lc->rtp_conf.video_multicast_enabled=yesno);
}

bool_t linphone_core_video_multicast_enabled(const LinphoneCore *lc) {
	return lc->rtp_conf.video_multicast_enabled;
}

void linphone_core_set_video_preset(LinphoneCore *lc, const char *preset) {
	lp_config_set_string(lc->config, "video", "preset", preset);
}

const char * linphone_core_get_video_preset(const LinphoneCore *lc) {
	return lp_config_get_string(lc->config, "video", "preset", NULL);
}



LINPHONE_PUBLIC const char *linphone_core_log_collection_upload_state_to_string(const LinphoneCoreLogCollectionUploadState lcus) {
	switch (lcus) {
	case LinphoneCoreLogCollectionUploadStateInProgress : return "LinphoneCoreLogCollectionUploadStateInProgress";
	case LinphoneCoreLogCollectionUploadStateDelivered : return "LinphoneCoreLogCollectionUploadStateDelivered";
	case LinphoneCoreLogCollectionUploadStateNotDelivered : return "LinphoneCoreLogCollectionUploadStateNotDelivered";
	}
	return "UNKNOWN";
}

bool_t linphone_core_realtime_text_enabled(LinphoneCore *lc) {
	return lc->text_conf.enabled;
}

void linphone_core_enable_realtime_text(LinphoneCore *lc, bool_t value) {
	lc->text_conf.enabled = value;
}

void linphone_core_set_http_proxy_host(LinphoneCore *lc, const char *host) {
	lp_config_set_string(lc->config,"sip","http_proxy_host",host);
	if (lc->sal) {
		lc->sal->setHttpProxyHost(host);
		lc->sal->setHttpProxyPort(linphone_core_get_http_proxy_port(lc)); /*to make sure default value is set*/
	}
}

void linphone_core_set_http_proxy_port(LinphoneCore *lc, int port) {
	lp_config_set_int(lc->config,"sip","http_proxy_port",port);
	if (lc->sal)
		lc->sal->setHttpProxyPort(port);
}

const char *linphone_core_get_http_proxy_host(const LinphoneCore *lc) {
	return lp_config_get_string(lc->config,"sip","http_proxy_host",NULL);
}

int linphone_core_get_http_proxy_port(const LinphoneCore *lc) {
	return lp_config_get_int(lc->config,"sip","http_proxy_port",3128);
}

const char* linphone_transport_to_string(LinphoneTransportType transport) {
	return sal_transport_to_string((SalTransport)transport);
}

LinphoneTransportType linphone_transport_parse(const char* transport) {
	return (LinphoneTransportType)sal_transport_parse(transport);
}

const char *linphone_stream_type_to_string(const LinphoneStreamType type) {
	switch (type) {
		case LinphoneStreamTypeAudio: return "LinphoneStreamTypeAudio";
		case LinphoneStreamTypeVideo: return "LinphoneStreamTypeVideo";
		case LinphoneStreamTypeText: return "LinphoneStreamTypeText";
		case LinphoneStreamTypeUnknown: return "LinphoneStreamTypeUnknown";
	}
	return "INVALID";
}

LinphoneRingtonePlayer *linphone_core_get_ringtoneplayer(LinphoneCore *lc) {
	return lc->ringtoneplayer;
}

static int _linphone_core_delayed_conference_destruction_cb(void *user_data, unsigned int event) {
	LinphoneConference *conf = (LinphoneConference *)user_data;
	linphone_conference_unref(conf);
	return 0;
}

static void _linphone_core_conference_state_changed(LinphoneConference *conf, LinphoneConferenceState cstate, void *user_data) {
	LinphoneCore *lc = (LinphoneCore *)user_data;
	if(cstate == LinphoneConferenceStartingFailed || cstate == LinphoneConferenceStopped) {
		linphone_core_queue_task(lc, _linphone_core_delayed_conference_destruction_cb, conf, "Conference destruction task");
		lc->conf_ctx = NULL;
	}
}

/*This function sets the "unique" conference object for the LinphoneCore - which is necessary as long as
 * liblinphone is used in a client app. When liblinphone will be used in a server app, this shall not be done anymore.*/
static void linphone_core_set_conference(LinphoneCore *lc, LinphoneConference *conf){
	lc->conf_ctx = linphone_conference_ref(conf);
}

LinphoneConference *linphone_core_create_conference_with_params(LinphoneCore *lc, const LinphoneConferenceParams *params) {
	const char *conf_method_name;
	LinphoneConference *conf;
	if(lc->conf_ctx == NULL) {
		LinphoneConferenceParams *params2 = linphone_conference_params_clone(params);
		linphone_conference_params_set_state_changed_callback(params2, _linphone_core_conference_state_changed, lc);
		conf_method_name = lp_config_get_string(lc->config, "misc", "conference_type", "local");
		if(strcasecmp(conf_method_name, "local") == 0) {
			conf = linphone_local_conference_new_with_params(lc, params2);
		} else if(strcasecmp(conf_method_name, "remote") == 0) {
			conf = linphone_remote_conference_new_with_params(lc, params2);
		} else {
			ms_error("'%s' is not a valid conference method", conf_method_name);
			linphone_conference_params_unref(params2);
			return NULL;
		}
		linphone_conference_params_unref(params2);
		linphone_core_set_conference(lc, conf);
	} else {
		ms_error("Could not create a conference: a conference instance already exists");
		return NULL;
	}
	return lc->conf_ctx;
}

LinphoneConferenceParams * linphone_core_create_conference_params(LinphoneCore *lc){
	return linphone_conference_params_new(lc);
}

LinphoneStatus linphone_core_add_to_conference(LinphoneCore *lc, LinphoneCall *call) {
	LinphoneConference *conference = linphone_core_get_conference(lc);
	if(conference == NULL) {
		LinphoneConferenceParams *params = linphone_conference_params_new(lc);
		conference = linphone_core_create_conference_with_params(lc, params);
		linphone_conference_params_unref(params);
		linphone_conference_unref(conference); /*actually linphone_core_create_conference_with_params() takes a ref for lc->conf_ctx */
	}
	if(conference) return linphone_conference_add_participant(lc->conf_ctx, call);
	else return -1;
}

LinphoneStatus linphone_core_add_all_to_conference(LinphoneCore *lc) {
	for (const auto &call : L_GET_CPP_PTR_FROM_C_OBJECT(lc)->getCalls()) {
		if (!linphone_call_get_conference(L_GET_C_BACK_PTR(call))) // Prevent the call to the conference server from being added to the conference
			linphone_core_add_to_conference(lc, L_GET_C_BACK_PTR(call));
	}
	if(lc->conf_ctx && linphone_conference_check_class(lc->conf_ctx, LinphoneConferenceClassLocal)) {
		linphone_core_enter_conference(lc);
	}
	return 0;
}

LinphoneStatus linphone_core_remove_from_conference(LinphoneCore *lc, LinphoneCall *call) {
	if(lc->conf_ctx) return linphone_conference_remove_participant_with_call(lc->conf_ctx, call);
	else return -1;
}

int linphone_core_terminate_conference(LinphoneCore *lc) {
	if(lc->conf_ctx == NULL) {
		ms_error("Could not terminate conference: no conference context");
		return -1;
	}
	linphone_conference_terminate(lc->conf_ctx);
	lc->conf_ctx = NULL;
	return 0;
}

LinphoneStatus linphone_core_enter_conference(LinphoneCore *lc) {
	if(lc->conf_ctx) return linphone_conference_enter(lc->conf_ctx);
	else return -1;
}

LinphoneStatus linphone_core_leave_conference(LinphoneCore *lc) {
	if(lc->conf_ctx) return linphone_conference_leave(lc->conf_ctx);
	else return -1;
}

bool_t linphone_core_is_in_conference(const LinphoneCore *lc) {
	if(lc->conf_ctx) return linphone_conference_is_in(lc->conf_ctx);
	else return FALSE;
}

int linphone_core_get_conference_size(LinphoneCore *lc) {
	if(lc->conf_ctx) return linphone_conference_get_size(lc->conf_ctx);
	return 0;
}

float linphone_core_get_conference_local_input_volume(LinphoneCore *lc) {
	if(lc->conf_ctx) return linphone_conference_get_input_volume(lc->conf_ctx);
	else return -1.0;
}

LinphoneStatus linphone_core_start_conference_recording(LinphoneCore *lc, const char *path) {
	if(lc->conf_ctx) return linphone_conference_start_recording(lc->conf_ctx, path);
	return -1;
}

LinphoneStatus linphone_core_stop_conference_recording(LinphoneCore *lc) {
	if(lc->conf_ctx) return linphone_conference_stop_recording(lc->conf_ctx);
	return -1;
}

LinphoneConference *linphone_core_get_conference(LinphoneCore *lc) {
	return lc->conf_ctx;
}

void linphone_core_enable_conference_server (LinphoneCore *lc, bool_t enable) {
	lp_config_set_int(linphone_core_get_config(lc), "misc", "conference_server_enabled", enable);
}

bool_t _linphone_core_is_conference_creation (const LinphoneCore *lc, const LinphoneAddress *addr) {
	LinphoneProxyConfig *proxy = linphone_core_get_default_proxy_config(lc);
	if (!proxy)
		return FALSE;
	const char *uri = linphone_proxy_config_get_conference_factory_uri(proxy);
	if (!uri)
		return FALSE;

	LinphoneAddress *factoryAddr = linphone_address_new(uri);
	if (!factoryAddr)
		return FALSE;
	// Do not compare ports
	linphone_address_set_port(factoryAddr, 0);
	LinphoneAddress *testedAddr = linphone_address_clone(addr);
	linphone_address_set_port(testedAddr, 0);
	bool_t result = linphone_address_weak_equal(factoryAddr, testedAddr);
	linphone_address_unref(factoryAddr);
	linphone_address_unref(testedAddr);
	return result;
}

bool_t linphone_core_conference_server_enabled (const LinphoneCore *lc) {
	return lp_config_get_int(linphone_core_get_config(lc), "misc", "conference_server_enabled", FALSE) ? TRUE : FALSE;
}

void linphone_core_set_tls_cert(LinphoneCore *lc, const char *tls_cert) {
	if (lc->tls_cert) {
		ms_free(lc->tls_cert);
		lc->tls_cert = NULL;
	}
	if (tls_cert && strlen(tls_cert) > 0) lc->tls_cert = ms_strdup(tls_cert);
}

void linphone_core_set_tls_key(LinphoneCore *lc, const char *tls_key) {
	if (lc->tls_key) {
		ms_free(lc->tls_key);
		lc->tls_key = NULL;
	}
	if (tls_key && strlen(tls_key) > 0) lc->tls_key = ms_strdup(tls_key);
}

void linphone_core_set_tls_cert_path(LinphoneCore *lc, const char *tls_cert_path) {
	lp_config_set_string(lc->config, "sip", "client_cert_chain", tls_cert_path);
}

void linphone_core_set_tls_key_path(LinphoneCore *lc, const char *tls_key_path) {
	lp_config_set_string(lc->config, "sip", "client_cert_key", tls_key_path);
}

const char *linphone_core_get_tls_cert(const LinphoneCore *lc) {
	return lc->tls_cert;
}

const char *linphone_core_get_tls_key(const LinphoneCore *lc) {
	return lc->tls_key;
}

const char *linphone_core_get_tls_cert_path(const LinphoneCore *lc) {
	const char *tls_cert_path = lp_config_get_string(lc->config, "sip", "client_cert_chain", NULL);
	return tls_cert_path;
}

const char *linphone_core_get_tls_key_path(const LinphoneCore *lc) {
	const char *tls_key_path = lp_config_get_string(lc->config, "sip", "client_cert_key", NULL);
	return tls_key_path;
}

void linphone_core_set_im_encryption_engine(LinphoneCore *lc, LinphoneImEncryptionEngine *imee) {
	if (lc->im_encryption_engine) {
		linphone_im_encryption_engine_unref(lc->im_encryption_engine);
		lc->im_encryption_engine = NULL;
	}
	if (imee) {
		imee->lc = lc;
		lc->im_encryption_engine = linphone_im_encryption_engine_ref(imee);
	}
}

LinphoneImEncryptionEngine *linphone_core_get_im_encryption_engine(const LinphoneCore *lc) {
	return lc->im_encryption_engine;
}

void linphone_core_initialize_supported_content_types(LinphoneCore *lc) {
	lc->sal->addContentTypeSupport("text/plain");
	lc->sal->addContentTypeSupport("message/external-body");
	lc->sal->addContentTypeSupport("application/vnd.gsma.rcs-ft-http+xml");
	lc->sal->addContentTypeSupport("application/im-iscomposing+xml");
	lc->sal->addContentTypeSupport("message/imdn+xml");
}

bool_t linphone_core_is_content_type_supported(const LinphoneCore *lc, const char *content_type) {
	return lc->sal->isContentTypeSupported(content_type);
}

void linphone_core_add_content_type_support(LinphoneCore *lc, const char *content_type) {
	lc->sal->addContentTypeSupport(content_type);
}

void linphone_core_remove_content_type_support(LinphoneCore *lc, const char *content_type) {
	lc->sal->removeContentTypeSupport(content_type);
}

void linphone_core_remove_content_type_support(LinphoneCore *lc, const char *content_type) {
	sal_remove_content_type_support(lc->sal, content_type);
}

#ifdef ENABLE_UPDATE_CHECK
static void update_check_process_terminated(LinphoneCore *lc, LinphoneVersionUpdateCheckResult result, const char *version, const char *url) {
	linphone_core_notify_version_update_check_result_received(lc, result, version, url);
	if (lc->update_check_http_listener) {
		belle_sip_object_unref(lc->update_check_http_listener);
		lc->update_check_http_listener = NULL;
	}
	bctbx_free(lc->update_check_current_version);
	lc->update_check_current_version = NULL;
}

typedef struct _parsed_version_st {
	int major;
	int minor;
	int patch;
} parsed_version_t;

static int compare_parsed_versions(parsed_version_t current_version, parsed_version_t last_version) {
	if (last_version.major > current_version.major) return 1;
	if (last_version.minor > current_version.minor) return 1;
	if (last_version.patch > current_version.patch) return 1;
	return -1;
}

static void parse_version(const char *version, parsed_version_t *parsed_version) {
	char *copy = bctbx_strdup(version);
	char *ptr = copy;
	char *next;
	memset(parsed_version, 0, sizeof(parsed_version_t));
	next = strchr(ptr, '.');
	parsed_version->major = atoi(ptr);
	ptr = next + 1;
	next = strchr(ptr, '.');
	parsed_version->minor = atoi(ptr);
	if (next != NULL) {
		ptr = next + 1;
		parsed_version->patch = atoi(ptr);
	}
	bctbx_free(copy);
}

static bool_t update_is_available(const char *current_version, const char *last_version) {
	parsed_version_t current_parsed_version;
	parsed_version_t last_parsed_version;
	parse_version(current_version, &current_parsed_version);
	parse_version(last_version, &last_parsed_version);
	return (compare_parsed_versions(current_parsed_version, last_parsed_version) > 0) ? TRUE : FALSE;
}

static void update_check_process_response_event(void *ctx, const belle_http_response_event_t *event) {
	LinphoneCore *lc = (LinphoneCore *)ctx;

	if (belle_http_response_get_status_code(event->response) == 200) {
		belle_sip_message_t *message = BELLE_SIP_MESSAGE(event->response);
		char *body = bctbx_strdup(belle_sip_message_get_body(message));
		char *last_version = body;
		char *url = strchr(body, '\t');
		char *ptr;
		if (url == NULL) {
			update_check_process_terminated(lc, LinphoneVersionUpdateCheckError, NULL, NULL);
			bctbx_free(body);
			return;
		}
		*url = '\0';
		url++;
		ptr = strrchr(url, '\r');
		if (ptr != NULL) *ptr = '\0';
		ptr = strrchr(url, '\n');
		if (ptr != NULL) *ptr = '\0';
		if (update_is_available(lc->update_check_current_version, last_version)) {
			update_check_process_terminated(lc, LinphoneVersionUpdateCheckNewVersionAvailable, last_version, url);
		} else {
			update_check_process_terminated(lc, LinphoneVersionUpdateCheckUpToDate, NULL, NULL);
		}
		bctbx_free(body);
	} else {
		update_check_process_terminated(lc, LinphoneVersionUpdateCheckError, NULL, NULL);
	}
}

static void update_check_process_io_error(void *ctx, const belle_sip_io_error_event_t *event) {
	LinphoneCore *lc = (LinphoneCore *)ctx;
	update_check_process_terminated(lc, LinphoneVersionUpdateCheckError, NULL, NULL);
}

static void update_check_process_timeout(void *ctx, const belle_sip_timeout_event_t *event) {
	LinphoneCore *lc = (LinphoneCore *)ctx;
	update_check_process_terminated(lc, LinphoneVersionUpdateCheckError, NULL, NULL);
}

static void update_check_process_auth_requested(void *ctx, belle_sip_auth_event_t *event) {
	LinphoneCore *lc = (LinphoneCore *)ctx;
	update_check_process_terminated(lc, LinphoneVersionUpdateCheckError, NULL, NULL);
}
#endif /* ENABLE_UPDATE_CHECK */

void linphone_core_check_for_update(LinphoneCore *lc, const char *current_version) {
#ifdef ENABLE_UPDATE_CHECK
	int err;
	bool_t is_desktop = FALSE;
	const char *platform = NULL;
	const char *mobilePlatform = NULL;
	const char *version_check_url_root = lp_config_get_string(lc->config, "misc", "version_check_url_root", NULL);

	if (version_check_url_root != NULL) {
		belle_http_request_listener_callbacks_t belle_request_listener = { 0 };
		belle_http_request_t *request;
		belle_generic_uri_t *uri;
		char *version_check_url;
		MSList *item;
		MSList *platform_tags = ms_factory_get_platform_tags(linphone_core_get_ms_factory(lc));

		for (item = platform_tags; item != NULL; item = ms_list_next(item)) {
			const char *tag = (const char *)item->data;
			if (strcmp(tag, "win32") == 0) platform = "windows";
			else if (strcmp(tag, "apple") == 0) platform = "macosx";
			else if (strcmp(tag, "linux") == 0) platform = "linux";
	    else if (strcmp(tag, "ios") == 0) mobilePlatform = "ios";
	    else if (strcmp(tag, "android") == 0) mobilePlatform = "android";
			else if (strcmp(tag, "desktop") == 0) is_desktop = TRUE;
		}
		  if (!is_desktop) {
		    platform = mobilePlatform;
		  }
		  if (platform == NULL) {
			ms_warning("Update checking is not supported on this platform");
			return;
		}
		version_check_url = bctbx_strdup_printf("%s/%s/RELEASE", version_check_url_root, platform);
		uri = belle_generic_uri_parse(version_check_url);
		ms_message("Checking for new version at: %s", version_check_url);
		bctbx_free(version_check_url);

		belle_request_listener.process_response = update_check_process_response_event;
		belle_request_listener.process_auth_requested = update_check_process_auth_requested;
		belle_request_listener.process_io_error = update_check_process_io_error;
		belle_request_listener.process_timeout = update_check_process_timeout;

		lc->update_check_current_version = bctbx_strdup(current_version);
		lc->update_check_http_listener = belle_http_request_listener_create_from_callbacks(&belle_request_listener, lc);
		request = belle_http_request_create("GET", uri, belle_sip_header_create("User-Agent", linphone_core_get_user_agent(lc)), NULL);
		err = belle_http_provider_send_request(lc->http_provider, request, lc->update_check_http_listener);
	}
#endif
}

bool_t linphone_core_has_crappy_opengl(LinphoneCore *lc) {
	MSFactory * factory = linphone_core_get_ms_factory(lc);
	MSDevicesInfo *devices = ms_factory_get_devices_info(factory);
	SoundDeviceDescription *sound_description = ms_devices_info_get_sound_device_description(devices);
	if (sound_description == NULL) return FALSE;
	if (sound_description->flags & DEVICE_HAS_CRAPPY_OPENGL) return TRUE;
	return FALSE;
}

const char *linphone_core_get_linphone_specs (const LinphoneCore *core) {
	return lp_config_get_string(linphone_core_get_config(core), "sip", "linphone_specs", NULL);
}

void linphone_core_set_linphone_specs (LinphoneCore *core, const char *specs) {
	lp_config_set_string(linphone_core_get_config(core), "sip", "linphone_specs", specs);
	core->sal->setContactLinphoneSpecs(L_C_TO_STRING(specs));
}<|MERGE_RESOLUTION|>--- conflicted
+++ resolved
@@ -23,12 +23,8 @@
 #include "linphone/core.h"
 #include "linphone/logging.h"
 #include "linphone/lpconfig.h"
-<<<<<<< HEAD
-#include "linphone/logging.h"
-=======
 #include "linphone/sipsetup.h"
 
->>>>>>> 34c058c2
 #include "private.h"
 #include "logging-private.h"
 #include "quality_reporting.h"
@@ -46,16 +42,9 @@
 #include <ortp/telephonyevents.h>
 #include <mediastreamer2/zrtp.h>
 #include <mediastreamer2/dtls_srtp.h>
-<<<<<<< HEAD
-
-#include "bctoolbox/defs.h"
-#include "bctoolbox/crypto.h"
-#include "bctoolbox/regex.h"
-=======
 #include "bctoolbox/defs.h"
 #include "bctoolbox/regex.h"
 #include "belr/grammarbuilder.h"
->>>>>>> 34c058c2
 
 #include "mediastreamer2/dtmfgen.h"
 #include "mediastreamer2/mediastream.h"
@@ -79,16 +68,10 @@
 #include "content/content-type.h"
 #include "core/core-p.h"
 
-<<<<<<< HEAD
-
-
-#include <errno.h>
-=======
 // For migration purpose.
 #include "address/address-p.h"
 #include "c-wrapper/c-wrapper.h"
 
->>>>>>> 34c058c2
 
 #ifdef INET6
 #ifndef _WIN32
@@ -537,11 +520,7 @@
 	}
 }
 
-<<<<<<< HEAD
-void linphone_core_set_log_handler(OrtpLogFunc logfunc) {
-=======
 void linphone_core_set_log_handler(OrtpLogFunc logfunc){
->>>>>>> 34c058c2
 	_linphone_core_set_log_handler(logfunc);
 }
 
@@ -1098,11 +1077,7 @@
 }
 
 void linphone_core_enable_logs_with_cb(OrtpLogFunc logfunc){
-<<<<<<< HEAD
-	linphone_core_set_log_handler(logfunc);
-=======
 	_linphone_core_set_log_handler(logfunc);
->>>>>>> 34c058c2
 	linphone_core_set_log_level(ORTP_MESSAGE);
 }
 
@@ -1360,13 +1335,8 @@
 	linphone_core_verify_server_certificates(lc, !!lp_config_get_int(lc->config,"sip","verify_server_certs",TRUE));
 	linphone_core_verify_server_cn(lc, !!lp_config_get_int(lc->config,"sip","verify_server_cn",TRUE));
 	bctbx_free(root_ca_path);
-<<<<<<< HEAD
-	
-	sal_set_tls_postcheck_callback(lc->sal, _linphone_core_tls_postcheck_callback, lc);
-=======
 
 	lc->sal->setTlsPostcheckCallback(_linphone_core_tls_postcheck_callback, lc);
->>>>>>> 34c058c2
 }
 
 static void sip_config_read(LinphoneCore *lc) {
@@ -1485,13 +1455,8 @@
 	lc->sal->enableSipUpdateMethod(!!lp_config_get_int(lc->config,"sip","sip_update",1));
 	lc->sip_conf.vfu_with_info = !!lp_config_get_int(lc->config,"sip","vfu_with_info",1);
 	linphone_core_set_sip_transport_timeout(lc, lp_config_get_int(lc->config, "sip", "transport_timeout", 63000));
-<<<<<<< HEAD
-	sal_set_supported_tags(lc->sal,lp_config_get_string(lc->config,"sip","supported","replaces, outbound"/*, gruu" not yet enabled by default*/));
-	lc->sip_conf.save_auth_info = lp_config_get_int(lc->config, "sip", "save_auth_info", 1);
-=======
 	lc->sal->setSupportedTags(lp_config_get_string(lc->config,"sip","supported","replaces, outbound, gruu"));
 	lc->sip_conf.save_auth_info = !!lp_config_get_int(lc->config, "sip", "save_auth_info", 1);
->>>>>>> 34c058c2
 	linphone_core_create_im_notif_policy(lc);
 }
 
@@ -1955,15 +1920,6 @@
 	linphone_core_set_dns_servers(lc, servers);
 }
 
-bool_t linphone_core_get_dns_set_by_app(LinphoneCore *lc) {
-	return lc->dns_set_by_app;
-}
-
-void linphone_core_set_dns_servers_app(LinphoneCore *lc, const bctbx_list_t *servers){
-	lc->dns_set_by_app = (servers != NULL);
-	linphone_core_set_dns_servers(lc, servers);
-}
-
 void linphone_core_set_dns_servers(LinphoneCore *lc, const bctbx_list_t *servers){
 	lc->sal->setDnsServers(servers);
 }
@@ -2313,12 +2269,7 @@
 	linphone_core_set_account_creator_service(lc, service);
 }
 
-<<<<<<< HEAD
-static void linphone_core_init(LinphoneCore * lc, LinphoneCoreCbs *cbs, LpConfig *config, void * userdata, void *system_context){
-	const char *remote_provisioning_uri = NULL;
-=======
 static void linphone_core_init(LinphoneCore * lc, LinphoneCoreCbs *cbs, LpConfig *config, void * userdata, void *system_context, bool_t automatically_start) {
->>>>>>> 34c058c2
 	LinphoneFactory *lfactory = linphone_factory_get();
 	LinphoneCoreCbs *internal_cbs = _linphone_core_cbs_new();
 	const char *msplugins_dir;
@@ -2334,8 +2285,6 @@
 	lc->data=userdata;
 	lc->ringstream_autorelease=TRUE;
 
-<<<<<<< HEAD
-=======
 	// We need the Sal on the Android platform helper init
 	lc->sal=new Sal(NULL);
 	lc->sal->setRefresherRetryAfter(lp_config_get_int(lc->config, "sip", "refresher_retry_after", 60000));
@@ -2345,7 +2294,6 @@
 	lc->sal->setUserPointer(lc);
 	lc->sal->setCallbacks(&linphone_sal_callbacks);
 
->>>>>>> 34c058c2
 #ifdef __ANDROID__
 	if (system_context)
 		lc->platform_helper = LinphonePrivate::createAndroidPlatformHelpers(lc, system_context);
@@ -2355,8 +2303,6 @@
 	if (lc->platform_helper == NULL)
 		lc->platform_helper = new LinphonePrivate::StubbedPlatformHelpers(lc);
 
-<<<<<<< HEAD
-=======
 	msplugins_dir = linphone_factory_get_msplugins_dir(lfactory);
 	image_resources_dir = linphone_factory_get_image_resources_dir(lfactory);
 	// MS Factory MUST be created after Android has been set, otherwise no camera will be detected !
@@ -2364,7 +2310,6 @@
 	lc->sal->setFactory(lc->factory);
 
 	belr::GrammarLoader::get().addPath(std::string(linphone_factory_get_top_resources_dir(lfactory)).append("/belr/grammars"));
->>>>>>> 34c058c2
 
 	linphone_task_list_init(&lc->hooks);
 
@@ -2392,18 +2337,6 @@
 	/* This allows to run event's callback in linphone_core_iterate() */
 	lc->msevq=ms_factory_create_event_queue(lc->factory);
 
-<<<<<<< HEAD
-	lc->sal=sal_init(lc->factory);
-
-	sal_set_refresher_retry_after(lc->sal, lp_config_get_int(lc->config, "sip", "refresher_retry_after", 60000));
-	sal_set_http_proxy_host(lc->sal, linphone_core_get_http_proxy_host(lc));
-	sal_set_http_proxy_port(lc->sal, linphone_core_get_http_proxy_port(lc));
-
-	sal_set_user_pointer(lc->sal,lc);
-	sal_set_callbacks(lc->sal,&linphone_sal_callbacks);
-
-=======
->>>>>>> 34c058c2
 #ifdef TUNNEL_ENABLED
 	lc->tunnel=linphone_core_tunnel_new(lc);
 #endif
@@ -2450,12 +2383,6 @@
 	}
 }
 
-<<<<<<< HEAD
-	getPlatformHelpers(lc)->setDnsServers();
-
-	remote_provisioning_uri = linphone_core_get_provisioning_uri(lc);
-	if (remote_provisioning_uri == NULL) {
-=======
 void linphone_core_start (LinphoneCore *lc) {
 	linphone_core_set_state(lc,LinphoneGlobalStartup,"Starting up");
 
@@ -2480,22 +2407,14 @@
 		if (linphone_remote_provisioning_download_and_apply(lc, remote_provisioning_uri) == -1)
 			linphone_configuring_terminated(lc, LinphoneConfiguringFailed, "Bad URI");
 	} else {
->>>>>>> 34c058c2
 		linphone_configuring_terminated(lc, LinphoneConfiguringSkipped, NULL);
 	}
 }
 
-<<<<<<< HEAD
-
-LinphoneCore *_linphone_core_new_with_config(LinphoneCoreCbs *cbs, struct _LpConfig *config, void *userdata, void *system_context) {
-	LinphoneCore *core = belle_sip_object_new(LinphoneCore);
-	linphone_core_init(core, cbs, config, userdata, system_context);
-=======
 LinphoneCore *_linphone_core_new_with_config(LinphoneCoreCbs *cbs, struct _LpConfig *config, void *userdata, void *system_context, bool_t automatically_start) {
 	LinphoneCore *core = L_INIT(Core);
 	Core::create(core);
 	linphone_core_init(core, cbs, config, userdata, system_context, automatically_start);
->>>>>>> 34c058c2
 	return core;
 }
 
@@ -2510,11 +2429,7 @@
 	LinphoneCore *core = NULL;
 	if (vtable != NULL) *local_vtable = *vtable;
 	_linphone_core_cbs_set_v_table(cbs, local_vtable, TRUE);
-<<<<<<< HEAD
-	core = _linphone_core_new_with_config(cbs, config, userdata, NULL);
-=======
 	core = _linphone_core_new_with_config(cbs, config, userdata, NULL, automatically_start);
->>>>>>> 34c058c2
 	linphone_core_cbs_unref(cbs);
 	return core;
 }
@@ -3583,11 +3498,7 @@
 		proxy_routes_iterator = bctbx_list_next(proxy_routes_iterator);
 	}
 	if (srv_route){
-<<<<<<< HEAD
-		ret=bctbx_list_append(ret,sal_address_clone((SalAddress*)srv_route));
-=======
 		ret=bctbx_list_append(ret,sal_address_clone(L_GET_PRIVATE_FROM_C_OBJECT(srv_route)->getInternalAddress()));
->>>>>>> 34c058c2
 	}
 	if (ret==NULL){
 		/*if the proxy address matches the domain part of the destination, then use the same transport
@@ -3614,7 +3525,7 @@
 	/*return default proxy if it is matching the destination uri*/
 	if (default_cfg){
 		const char *domain=linphone_proxy_config_get_domain(default_cfg);
-		if (strcmp(domain,linphone_address_get_domain(uri))==0){
+		if (domain && !strcmp(domain,linphone_address_get_domain(uri))){
 			found_cfg=default_cfg;
 			goto end;
 		}
@@ -3707,28 +3618,12 @@
 		routes=make_routes_for_proxy(proxy,dest);
 		linphone_transfer_routes_to_op(routes,op);
 	}
-<<<<<<< HEAD
-	if (sal_address_has_uri_param((const SalAddress *)dest,"gr")) {
-		/*in case of gruu destination remove gruu parram from to*/
-		SalAddress *dest_copy = sal_address_clone(dest);
-		sal_address_remove_uri_param(dest_copy,"gr");
-		sal_op_set_to_address(op,dest_copy);
-		sal_address_unref(dest_copy);
-	} else {
-		sal_op_set_to_address(op,dest);
-	}
-
-	sal_op_set_from(op,identity);
-	sal_op_set_sent_custom_header(op,headers);
-	sal_op_set_realm(op,linphone_proxy_config_get_realm(proxy));
-=======
 
 	op->setToAddress(L_GET_PRIVATE_FROM_C_OBJECT(dest)->getInternalAddress());
 	op->setFrom(identity);
 	op->setSentCustomHeaders(headers);
 	op->setRealm(L_C_TO_STRING(linphone_proxy_config_get_realm(proxy)));
 
->>>>>>> 34c058c2
 	if (with_contact && proxy && proxy->op){
 		const LinphoneAddress *contact = linphone_proxy_config_get_contact(proxy);
 		SalAddress *salAddress = nullptr;
@@ -3790,52 +3685,6 @@
 	}
 
 	/* Unless this call is for a conference, it becomes now the current one*/
-<<<<<<< HEAD
-	if (linphone_call_params_get_local_conference_mode(params) ==  FALSE) lc->current_call=call;
-	linphone_call_set_state (call,LinphoneCallOutgoingInit,"Starting outgoing call");
-	call->log->start_date_time=ms_time(NULL);
-
-	if (linphone_nat_policy_ice_enabled(call->nat_policy)) {
-		if (lc->sip_conf.sdp_200_ack){
-			ms_warning("ICE is not supported when sending INVITE without SDP");
-		}else{
-			/* Defer the start of the call after the ICE gathering process. */
-			if (linphone_call_prepare_ice(call,FALSE)==1)
-				defer=TRUE;
-		}
-	}
-	else if (linphone_core_get_firewall_policy(call->core) == LinphonePolicyUseUpnp) {
-#ifdef BUILD_UPNP
-		if (linphone_call_update_upnp(call) < 0) {
-			/* uPnP port mappings failed, proceed with the call anyway. */
-			linphone_call_delete_upnp_session(call);
-		} else {
-			defer = TRUE;
-		}
-#endif // BUILD_UPNP
-	}
-
-	if (call->dest_proxy==NULL && lc->sip_conf.ping_with_options==TRUE){
-#ifdef BUILD_UPNP
-		if (lc->upnp != NULL && linphone_core_get_firewall_policy(lc)==LinphonePolicyUseUpnp &&
-			linphone_upnp_context_get_state(lc->upnp) == LinphoneUpnpStateOk) {
-#else //BUILD_UPNP
-		{
-#endif //BUILD_UPNP
-			/*defer the start of the call after the OPTIONS ping*/
-			call->ping_replied=FALSE;
-			call->ping_op=sal_op_new(lc->sal);
-			sal_ping(call->ping_op,from,real_url);
-			sal_op_set_user_pointer(call->ping_op,call);
-			defer = TRUE;
-		}
-	}
-
-	if (defer==FALSE) {
-		if (linphone_call_start_invite(call,NULL) != 0){
-			/*the call has already gone to error and released state, so do not return it*/
-			call = NULL;
-=======
 	if (linphone_call_params_get_local_conference_mode(params) ==  FALSE)
 		L_GET_PRIVATE_FROM_C_OBJECT(lc)->setCurrentCall(L_GET_CPP_PTR_FROM_C_OBJECT(call));
 	bool defer = L_GET_PRIVATE_FROM_C_OBJECT(call)->initiateOutgoing();
@@ -3843,7 +3692,6 @@
 		if (L_GET_PRIVATE_FROM_C_OBJECT(call)->startInvite(nullptr) != 0) {
 			/* The call has already gone to error and released state, so do not return it */
 			call = nullptr;
->>>>>>> 34c058c2
 		}
 	}
 
@@ -5845,11 +5693,7 @@
 	LinphoneLocalPlayer
 }LinphoneAudioResourceType;
 
-<<<<<<< HEAD
-static MSFilter *get_audio_resource(LinphoneCore *lc, LinphoneAudioResourceType rtype, MSSndCard *card){
-=======
 static MSFilter *get_audio_resource(LinphoneCore *lc, LinphoneAudioResourceType rtype, MSSndCard *card) {
->>>>>>> 34c058c2
 	LinphoneCall *call=linphone_core_get_current_call(lc);
 	AudioStream *stream=NULL;
 	RingStream *ringstream;
@@ -5870,17 +5714,10 @@
 	if (lc->ringstream  == NULL) {
 		float amp=lp_config_get_float(lc->config,"sound","dtmf_player_amp",0.1f);
 		MSSndCard *ringcard=lc->sound_conf.lsd_card
-<<<<<<< HEAD
-													? lc->sound_conf.lsd_card
-													: card
-														? card
-														: lc->sound_conf.ring_sndcard;
-=======
 			? lc->sound_conf.lsd_card
 			: card
 				? card
 				: lc->sound_conf.ring_sndcard;
->>>>>>> 34c058c2
 
 		if (ringcard == NULL)
 			return NULL;
@@ -5898,24 +5735,14 @@
 	return NULL;
 }
 
-<<<<<<< HEAD
-static MSFilter *get_dtmf_gen(LinphoneCore *lc, MSSndCard *card){
-	return get_audio_resource(lc, LinphoneToneGenerator, card);
-=======
 static MSFilter *get_dtmf_gen(LinphoneCore *lc, MSSndCard *card) {
 	return get_audio_resource(lc,LinphoneToneGenerator, card);
->>>>>>> 34c058c2
 }
 
 void linphone_core_play_dtmf(LinphoneCore *lc, char dtmf, int duration_ms){
 	MSSndCard *card = linphone_core_in_call(lc)
-<<<<<<< HEAD
-											? lc->sound_conf.play_sndcard
-											: lc->sound_conf.ring_sndcard;
-=======
 		? lc->sound_conf.play_sndcard
 		: lc->sound_conf.ring_sndcard;
->>>>>>> 34c058c2
 	MSFilter *f=get_dtmf_gen(lc, card);
 	if (f==NULL){
 		ms_error("No dtmf generator at this time !");
@@ -5927,11 +5754,7 @@
 	else ms_filter_call_method(f, MS_DTMF_GEN_START, &dtmf);
 }
 
-<<<<<<< HEAD
-LinphoneStatus _linphone_core_play_local(LinphoneCore *lc, const char *audiofile, MSSndCard *card){
-=======
 LinphoneStatus _linphone_core_play_local(LinphoneCore *lc, const char *audiofile, MSSndCard *card) {
->>>>>>> 34c058c2
 	MSFilter *f=get_audio_resource(lc,LinphoneLocalPlayer, card);
 	int loopms=-1;
 	if (!f) return -1;
@@ -5943,11 +5766,7 @@
 	return 0;
 }
 
-<<<<<<< HEAD
-LinphoneStatus linphone_core_play_local(LinphoneCore *lc, const char *audiofile){
-=======
 LinphoneStatus linphone_core_play_local(LinphoneCore *lc, const char *audiofile) {
->>>>>>> 34c058c2
 	return _linphone_core_play_local(lc, audiofile, NULL);
 }
 
@@ -6317,9 +6136,6 @@
 	return lp_config_new(filename);
 }
 
-<<<<<<< HEAD
-static void linphone_core_uninit(LinphoneCore *lc)
-=======
 LinphoneAddress * linphone_core_create_address(LinphoneCore *lc, const char *address) {
 	return linphone_address_new(address);
 }
@@ -6329,7 +6145,6 @@
 }
 
 void _linphone_core_uninit(LinphoneCore *lc)
->>>>>>> 34c058c2
 {
 	bctbx_list_t *elem = NULL;
 	int i=0;
@@ -6551,59 +6366,6 @@
 	return (int)L_GET_CPP_PTR_FROM_C_OBJECT(lc)->getCallCount();
 }
 
-<<<<<<< HEAD
-void linphone_core_soundcard_hint_check( LinphoneCore* lc){
-	bctbx_list_t* the_calls = lc->calls;
-	LinphoneCall* call = NULL;
-	bool_t dont_need_sound = TRUE;
-	bool_t use_rtp_io = lp_config_get_int(lc->config, "sound", "rtp_io", FALSE);
-	bool_t use_rtp_io_enable_local_output = lp_config_get_int(lc->config, "sound", "rtp_io_enable_local_output", FALSE);
-
-	if (lc->conf_ctx && linphone_conference_get_size(lc->conf_ctx) >= 1) return;
-	
-	/* check if the remaining calls are paused */
-	while( the_calls ){
-		call = reinterpret_cast<LinphoneCall *>(the_calls->data);
-		if( call->state != LinphoneCallPausing && call->state != LinphoneCallPaused && call->state != LinphoneCallEnd && call->state != LinphoneCallError){
-			dont_need_sound = FALSE;
-			break;
-		}
-		the_calls = the_calls->next;
-	}
-	/* if no more calls or all calls are paused, we can free the soundcard */
-	if ( (lc->calls==NULL || dont_need_sound) && !lc->use_files && (!use_rtp_io || (use_rtp_io && use_rtp_io_enable_local_output))){
-		ms_message("Notifying soundcard that we don't need it anymore for calls.");
-		notify_soundcard_usage(lc,FALSE);
-	}
-}
-
-int linphone_core_add_call( LinphoneCore *lc, LinphoneCall *call) {
-	if (linphone_core_can_we_add_call(lc)){
-		if (lc->calls==NULL) notify_soundcard_usage(lc,TRUE);
-		lc->calls = bctbx_list_append(lc->calls,call);
-		linphone_core_notify_call_created(lc, call);
-		return 0;
-	}
-	return -1;
-}
-
-int linphone_core_del_call( LinphoneCore *lc, LinphoneCall *call) {
-	bctbx_list_t *it;
-	bctbx_list_t *the_calls = lc->calls;
-
-	it=bctbx_list_find(the_calls,call);
-	if (it)
-	{
-		the_calls = bctbx_list_erase_link(the_calls,it);
-	}
-	else
-	{
-		ms_warning("could not find the call into the list\n");
-		return -1;
-	}
-	lc->calls = the_calls;
-=======
->>>>>>> 34c058c2
 
 void linphone_core_soundcard_hint_check(LinphoneCore* lc) {
 	L_GET_CPP_PTR_FROM_C_OBJECT(lc)->soundcardHintCheck();
@@ -6868,17 +6630,10 @@
 			/* We first have to close the file before renaming it */
 			sqlite3_close(lc->zrtp_cache_db);
 #endif
-<<<<<<< HEAD
-=======
-
->>>>>>> 34c058c2
+
 			if (rename(tmpFile, file)==0) { /* set the flag if we were able to set the sqlite file in the correct place (even if migration failed) */
 				lp_config_set_int(lc->config, "sip", "zrtp_cache_migration_done", TRUE);
 			}
-#ifdef _WIN32
-			/* Then reopen it */
-			_linphone_sqlite3_open(file, &lc->zrtp_cache_db);
-#endif
 
 #ifdef _WIN32
 			/* Then reopen it */
@@ -7561,10 +7316,6 @@
 	lc->sal->removeContentTypeSupport(content_type);
 }
 
-void linphone_core_remove_content_type_support(LinphoneCore *lc, const char *content_type) {
-	sal_remove_content_type_support(lc->sal, content_type);
-}
-
 #ifdef ENABLE_UPDATE_CHECK
 static void update_check_process_terminated(LinphoneCore *lc, LinphoneVersionUpdateCheckResult result, const char *version, const char *url) {
 	linphone_core_notify_version_update_check_result_received(lc, result, version, url);
