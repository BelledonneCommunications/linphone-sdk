/*
remote_provisioning.c
Copyright (C) 2010  Belledonne Communications SARL

This program is free software; you can redistribute it and/or
modify it under the terms of the GNU General Public License
as published by the Free Software Foundation; either version 2
of the License, or (at your option) any later version.

This program is distributed in the hope that it will be useful,
but WITHOUT ANY WARRANTY; without even the implied warranty of
MERCHANTABILITY or FITNESS FOR A PARTICULAR PURPOSE.  See the
GNU General Public License for more details.

You should have received a copy of the GNU General Public License
along with this program; if not, write to the Free Software
Foundation, Inc., 59 Temple Place - Suite 330, Boston, MA  02111-1307, USA.
*/
#include "private.h"
#include "xml2lpc.h"

#define XML2LPC_CALLBACK_BUFFER_SIZE  1024

static void xml2lpc_callback(void *ctx, xml2lpc_log_level level, const char *fmt, va_list list) {
	char buffer[XML2LPC_CALLBACK_BUFFER_SIZE];
	vsnprintf(buffer, XML2LPC_CALLBACK_BUFFER_SIZE, fmt, list);

	if (level == XML2LPC_ERROR)
		ms_error("%s", buffer);
	else if (level == XML2LPC_WARNING)
		ms_warning("%s", buffer);
	/*else
		ms_message("%s", buffer); // Don't log debug messages */
}

static void linphone_remote_provisioning_apply(LinphoneCore *lc, const char *xml) {
	xml2lpc_context *context = xml2lpc_context_new(xml2lpc_callback, lc);
	int result = xml2lpc_set_xml_string(context, xml);
	char * error_msg = NULL;
	if (result == 0) {
		LpConfig * lpc = linphone_core_get_config(lc);
		result = xml2lpc_convert(context, lpc);
		if (result == 0) {
			// if the remote provisioning added a proxy config and none was set before, set it
			if (lp_config_has_section(lpc, "proxy_0") && lp_config_get_int(lpc, "sip", "default_proxy", -1) == -1){
				lp_config_set_int(lpc, "sip", "default_proxy", 0);
			}
			lp_config_sync(lpc);

		} else {
			error_msg = "xml to lpc failed";
		}
	} else {
		error_msg = "invalid xml";
	}

	xml2lpc_context_destroy(context);
	linphone_configuring_terminated(lc
									,error_msg ? LinphoneConfiguringFailed : LinphoneConfiguringSuccessful
									, error_msg);
}

static char *load_file_content(const char *path){
	FILE *f=fopen(path,"rb");
	size_t bufsize=2048;
	size_t step=bufsize;
	size_t pos=0;
	size_t count;
	char *buffer=ms_malloc(bufsize+1);
	if (!f) {
		ms_error("load_file_content(): could not open [%s]",path);
		return NULL;
	}
	while((count=fread(buffer+pos, 1, step, f))>0){
		pos+=count;
		if (pos+step>=bufsize){
			bufsize*=2;
			buffer=ms_realloc(buffer, bufsize+1);
		}
	}
	buffer[pos]='\0';
	fclose(f);
	return buffer;
}

int linphone_remote_provisioning_load_file( LinphoneCore* lc, const char* file_path){
	int status = -1;
<<<<<<< HEAD
	FILE* f = fopen(file_path, "rb");

	if ( f ){
		long fsize;
		char* provisioning;

		fseek(f, 0, SEEK_END);
		fsize = ftell(f);
		fseek(f, 0, SEEK_SET);

		provisioning = ms_malloc(fsize + 1);
		provisioning[fsize]='\0';
		if (fread(provisioning, fsize, 1, f)==0){
			ms_error("Could not read xml provisioning file from %s",file_path);
			status=-1;
		}else{
			linphone_remote_provisioning_apply(lc, provisioning);
			status = 0;
		}
=======
	char* provisioning=load_file_content(file_path);

	if (provisioning){
		linphone_remote_provisioning_apply(lc, provisioning);
		status = 0;
>>>>>>> 4b4e438e
		ms_free(provisioning);
	}
	return status;
}

static void belle_request_process_response_event(void *ctx, const belle_http_response_event_t *event) {
	LinphoneCore *lc = (LinphoneCore *)ctx;
	belle_sip_message_t *message = BELLE_SIP_MESSAGE(event->response);
	const char *body = belle_sip_message_get_body(message);

	if (belle_http_response_get_status_code(event->response) == 200) {
		linphone_remote_provisioning_apply(lc, body);
	} else {
		linphone_configuring_terminated(lc, LinphoneConfiguringFailed, "http error");
	}
}

static void belle_request_process_io_error(void *ctx, const belle_sip_io_error_event_t *event) {
	LinphoneCore *lc = (LinphoneCore *)ctx;
	linphone_configuring_terminated(lc, LinphoneConfiguringFailed, "http io error");
}

static void belle_request_process_timeout(void *ctx, const belle_sip_timeout_event_t *event) {
	LinphoneCore *lc = (LinphoneCore *)ctx;
	linphone_configuring_terminated(lc, LinphoneConfiguringFailed, "http timeout");
}

static void belle_request_process_auth_requested(void *ctx, belle_sip_auth_event_t *event) {
	LinphoneCore *lc = (LinphoneCore *)ctx;
	linphone_configuring_terminated(lc, LinphoneConfiguringFailed, "http auth requested");
}

int linphone_remote_provisioning_download_and_apply(LinphoneCore *lc, const char *remote_provisioning_uri) {

	belle_generic_uri_t *uri=belle_generic_uri_parse(remote_provisioning_uri);
	const char* scheme = uri ? belle_generic_uri_get_scheme(uri) : NULL;

	if( scheme && (strcmp(scheme,"file") == 0) ){
		// We allow for 'local remote-provisioning' in case the file is to be opened from the hard drive.
		const char* file_path = remote_provisioning_uri + strlen("file://"); // skip scheme
		return linphone_remote_provisioning_load_file(lc, file_path);

	} else if( scheme && strncmp(scheme, "http", 4) == 0 ) {
		belle_http_request_listener_callbacks_t belle_request_listener={0};
		belle_http_request_listener_t *listener;
		belle_http_request_t *request;

		belle_request_listener.process_response=belle_request_process_response_event;
		belle_request_listener.process_auth_requested=belle_request_process_auth_requested;
		belle_request_listener.process_io_error=belle_request_process_io_error;
		belle_request_listener.process_timeout=belle_request_process_timeout;

		listener = belle_http_request_listener_create_from_callbacks(&belle_request_listener, lc);

		request=belle_http_request_create("GET",uri, NULL);
		return belle_http_provider_send_request(lc->http_provider, request, listener);
	} else {
		ms_error("Invalid provisioning URI [%s] (missing scheme?)",remote_provisioning_uri);
		return -1;
	}
}

void linphone_core_set_provisioning_uri(LinphoneCore *lc, const char *uri) {
	lp_config_set_string(lc->config,"misc","config-uri",uri);
}

const char*linphone_core_get_provisioning_uri(const LinphoneCore *lc){
	return lp_config_get_string(lc->config,"misc","config-uri",NULL);
}

bool_t linphone_core_is_provisioning_transient(LinphoneCore *lc) {
	return lp_config_get_int(lc->config, "misc", "transient_provisioning", 0) == 1;
}<|MERGE_RESOLUTION|>--- conflicted
+++ resolved
@@ -85,33 +85,11 @@
 
 int linphone_remote_provisioning_load_file( LinphoneCore* lc, const char* file_path){
 	int status = -1;
-<<<<<<< HEAD
-	FILE* f = fopen(file_path, "rb");
-
-	if ( f ){
-		long fsize;
-		char* provisioning;
-
-		fseek(f, 0, SEEK_END);
-		fsize = ftell(f);
-		fseek(f, 0, SEEK_SET);
-
-		provisioning = ms_malloc(fsize + 1);
-		provisioning[fsize]='\0';
-		if (fread(provisioning, fsize, 1, f)==0){
-			ms_error("Could not read xml provisioning file from %s",file_path);
-			status=-1;
-		}else{
-			linphone_remote_provisioning_apply(lc, provisioning);
-			status = 0;
-		}
-=======
 	char* provisioning=load_file_content(file_path);
 
 	if (provisioning){
 		linphone_remote_provisioning_apply(lc, provisioning);
 		status = 0;
->>>>>>> 4b4e438e
 		ms_free(provisioning);
 	}
 	return status;
