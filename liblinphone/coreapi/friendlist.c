/*
linphone
Copyright (C) 2010-2015 Belledonne Communications SARL

This program is free software; you can redistribute it and/or
modify it under the terms of the GNU General Public License
as published by the Free Software Foundation; either version 2
of the License, or (at your option) any later version.

This program is distributed in the hope that it will be useful,
but WITHOUT ANY WARRANTY; without even the implied warranty of
MERCHANTABILITY or FITNESS FOR A PARTICULAR PURPOSE.  See the
GNU General Public License for more details.

You should have received a copy of the GNU General Public License
along with this program; if not, write to the Free Software
Foundation, Inc., 59 Temple Place - Suite 330, Boston, MA  02111-1307, USA.
*/

#include "linphonecore.h"
#include "private.h"

#include <polarssl/md5.h>


static char * create_resource_list_xml(const LinphoneFriendList *list) {
	char *xml_content = NULL;
	MSList *elem;
	xmlBufferPtr buf;
	xmlTextWriterPtr writer;
	int err;

	if (ms_list_size(list->friends) <= 0) return NULL;

	buf = xmlBufferCreate();
	if (buf == NULL) {
		ms_error("%s: Error creating the XML buffer", __FUNCTION__);
		return NULL;
	}
	writer = xmlNewTextWriterMemory(buf, 0);
	if (writer == NULL) {
		ms_error("%s: Error creating the XML writer", __FUNCTION__);
		return NULL;
	}

	xmlTextWriterSetIndent(writer,1);
	err = xmlTextWriterStartDocument(writer, "1.0", "UTF-8", NULL);
	if (err >= 0) {
		err = xmlTextWriterStartElementNS(writer, NULL, (const xmlChar *)"resource-lists", (const xmlChar *)"urn:ietf:params:xml:ns:resource-lists");
	}
	if (err >= 0) {
		err = xmlTextWriterWriteAttributeNS(writer, (const xmlChar *)"xmlns", (const xmlChar *)"xsi",
						    NULL, (const xmlChar *)"http://www.w3.org/2001/XMLSchema-instance");
	}

	if (err>= 0) {
		err = xmlTextWriterStartElement(writer, (const xmlChar *)"list");
	}
	for (elem = list->friends; elem != NULL; elem = elem->next) {
		LinphoneFriend *lf = (LinphoneFriend *)elem->data;
		char *uri = linphone_address_as_string_uri_only(lf->uri);
		if (err >= 0) {
			err = xmlTextWriterStartElement(writer, (const xmlChar *)"entry");
		}
		if (err >= 0) {
			err = xmlTextWriterWriteAttribute(writer, (const xmlChar *)"uri", (const xmlChar *)uri);
		}
		if (err >= 0) {
			/* Close the "entry" element. */
			err = xmlTextWriterEndElement(writer);
		}
		if (uri) ms_free(uri);
	}
	if (err >= 0) {
		/* Close the "list" element. */
		err = xmlTextWriterEndElement(writer);
	}

	if (err >= 0) {
		/* Close the "resource-lists" element. */
		err = xmlTextWriterEndElement(writer);
	}
	if (err >= 0) {
		err = xmlTextWriterEndDocument(writer);
	}
	if (err > 0) {
		/* xmlTextWriterEndDocument returns the size of the content. */
		xml_content = ms_strdup((char *)buf->content);
	}
	xmlFreeTextWriter(writer);
	xmlBufferFree(buf);

	return xml_content;
}

static void linphone_friend_list_parse_multipart_related_body(LinphoneFriendList *list, const LinphoneContent *body, const char *first_part_body) {
	xmlparsing_context_t *xml_ctx = linphone_xmlparsing_context_new();
	xmlSetGenericErrorFunc(xml_ctx, linphone_xmlparsing_genericxml_error);
	xml_ctx->doc = xmlReadDoc((const unsigned char*)first_part_body, 0, NULL, 0);
	if (xml_ctx->doc != NULL) {
		char xpath_str[MAX_XPATH_LENGTH];
		LinphoneFriend *lf;
		LinphoneContent *presence_part;
		xmlXPathObjectPtr resource_object;
		const char *version_str = NULL;
		const char *full_state_str = NULL;
		const char *uri = NULL;
		bool_t full_state = FALSE;
		int version;
		int i;

		if (linphone_create_xml_xpath_context(xml_ctx) < 0) goto end;
		xmlXPathRegisterNs(xml_ctx->xpath_ctx, (const xmlChar *)"rlmi", (const xmlChar *)"urn:ietf:params:xml:ns:rlmi");

		version_str = linphone_get_xml_attribute_text_content(xml_ctx, "/rlmi:list", "version");
		if (version_str == NULL) {
			ms_warning("rlmi+xml: No version attribute in list");
			goto end;
		}
		version = atoi(version_str);
		linphone_free_xml_text_content(version_str);
		if (version < list->expected_notification_version) {
			ms_warning("rlmi+xml: Discarding received notification with version %d because %d was expected", version, list->expected_notification_version);
			linphone_friend_list_update_subscriptions(list, NULL, FALSE); /* Refresh subscription to get new full state notify. */
			goto end;
		}

		full_state_str = linphone_get_xml_attribute_text_content(xml_ctx, "/rlmi:list", "fullState");
		if (full_state_str == NULL) {
			ms_warning("rlmi+xml: No fullState attribute in list");
			goto end;
		}
		if ((strcmp(full_state_str, "true") == 0) || (strcmp(full_state_str, "1") == 0)) {
			MSList *l = list->friends;
			for (; l != NULL; l = l->next) {
				lf = (LinphoneFriend *)l->data;
				linphone_friend_set_presence_model(lf, NULL);
			}
			full_state = TRUE;
		}
		linphone_free_xml_text_content(full_state_str);
		if ((list->expected_notification_version == 0) && (full_state == FALSE)) {
			ms_warning("rlmi+xml: Notification with version 0 is not full state, this is not valid");
			goto end;
		}
		list->expected_notification_version = version + 1;

		resource_object = linphone_get_xml_xpath_object_for_node_list(xml_ctx, "/rlmi:list/rlmi:resource");
		if ((resource_object != NULL) && (resource_object->nodesetval != NULL)) {
			for (i = 1; i <= resource_object->nodesetval->nodeNr; i++) {
				snprintf(xpath_str, sizeof(xpath_str), "/rlmi:list/rlmi:resource[%i]/@uri", i);
				uri = linphone_get_xml_text_content(xml_ctx, xpath_str);
				if (uri == NULL) continue;
				lf = linphone_friend_list_find_friend_by_uri(list, uri);
				if (lf != NULL) {
					const char *state = NULL;
					snprintf(xpath_str, sizeof(xpath_str),"/rlmi:list/rlmi:resource[%i]/rlmi:instance/@state", i);
					state = linphone_get_xml_text_content(xml_ctx, xpath_str);
					if ((state != NULL) && (strcmp(state, "active") == 0)) {
						const char *cid = NULL;
						snprintf(xpath_str, sizeof(xpath_str),"/rlmi:list/rlmi:resource[%i]/rlmi:instance/@cid", i);
						cid = linphone_get_xml_text_content(xml_ctx, xpath_str);
						if (cid != NULL) {
							presence_part = linphone_content_find_part_by_header(body, "Content-Id", cid);
							if (presence_part == NULL) {
								ms_warning("rlmi+xml: Cannot find part with Content-Id: %s", cid);
							} else {
								SalPresenceModel *presence = NULL;
								linphone_notify_parse_presence(linphone_content_get_type(presence_part), linphone_content_get_subtype(presence_part), linphone_content_get_string_buffer(presence_part), &presence);
								if (presence != NULL) {
									lf->presence_received = TRUE;
									linphone_friend_set_presence_model(lf, (LinphonePresenceModel *)presence);
									if (full_state == FALSE) {
										linphone_core_notify_notify_presence_received(list->lc, lf);
									}
								}
								linphone_content_unref(presence_part);
							}
						}
						if (cid != NULL) linphone_free_xml_text_content(cid);
					}
					if (state != NULL) linphone_free_xml_text_content(state);
					lf->subscribe_active = TRUE;
				}
				linphone_free_xml_text_content(uri);
			}
		}
		if (resource_object != NULL) xmlXPathFreeObject(resource_object);

		if (full_state == TRUE) {
			MSList *l = list->friends;
			for (; l != NULL; l = l->next) {
				lf = (LinphoneFriend *)l->data;
				if (linphone_friend_is_presence_received(lf) == TRUE) {
					linphone_core_notify_notify_presence_received(list->lc, lf);
				}
			}
		}
	} else {
		ms_warning("Wrongly formatted rlmi+xml body: %s", xml_ctx->errorBuffer);
	}

end:
	linphone_xmlparsing_context_destroy(xml_ctx);
}

static bool_t linphone_friend_list_has_subscribe_inactive(const LinphoneFriendList *list) {
	MSList *l = list->friends;
	bool_t has_subscribe_inactive = FALSE;
	for (; l != NULL; l = l->next) {
		LinphoneFriend *lf = (LinphoneFriend *)l->data;
		if (lf->subscribe_active != TRUE) {
			has_subscribe_inactive = TRUE;
			break;
		}
	}
	return has_subscribe_inactive;
}

static LinphoneFriendList * linphone_friend_list_new(void) {
	LinphoneFriendList *list = belle_sip_object_new(LinphoneFriendList);
	belle_sip_object_ref(list);
	return list;
}

static void linphone_friend_list_destroy(LinphoneFriendList *list) {
	if (list->display_name != NULL) ms_free(list->display_name);
	if (list->rls_uri != NULL) ms_free(list->rls_uri);
	if (list->content_digest != NULL) ms_free(list->content_digest);
	if (list->event != NULL) linphone_event_unref(list->event);
	list->friends = ms_list_free_with_data(list->friends, (void (*)(void *))linphone_friend_unref);
}

BELLE_SIP_DECLARE_NO_IMPLEMENTED_INTERFACES(LinphoneFriendList);

BELLE_SIP_INSTANCIATE_VPTR(LinphoneFriendList, belle_sip_object_t,
	(belle_sip_object_destroy_t)linphone_friend_list_destroy,
	NULL, // clone
	NULL, // marshal
	TRUE
);


LinphoneFriendList * linphone_core_create_friend_list(LinphoneCore *lc) {
	LinphoneFriendList *list = linphone_friend_list_new();
	list->lc = lc;
	return list;
}

LinphoneFriendList * linphone_friend_list_ref(LinphoneFriendList *list) {
	belle_sip_object_ref(list);
	return list;
}

void _linphone_friend_list_release(LinphoneFriendList *list){
	/*drops all references to core and unref*/
	list->lc = NULL;
	if (list->event != NULL) {
		linphone_event_unref(list->event);
		list->event = NULL;
	}
	list->friends = ms_list_free_with_data(list->friends, (void (*)(void *))_linphone_friend_release);
	belle_sip_object_unref(list);
}

void linphone_friend_list_unref(LinphoneFriendList *list) {
	belle_sip_object_unref(list);
}

void * linphone_friend_list_get_user_data(const LinphoneFriendList *list) {
	return list->user_data;
}

void linphone_friend_list_set_user_data(LinphoneFriendList *list, void *ud) {
	list->user_data = ud;
}

const char * linphone_friend_list_get_display_name(const LinphoneFriendList *list) {
	return list->display_name;
}

void linphone_friend_list_set_display_name(LinphoneFriendList *list, const char *display_name) {
	if (list->display_name != NULL) {
		ms_free(list->display_name);
		list->display_name = NULL;
	}
	if (display_name != NULL) {
		list->display_name = ms_strdup(display_name);
	}
}

const char * linphone_friend_list_get_rls_uri(const LinphoneFriendList *list) {
	return list->rls_uri;
}

void linphone_friend_list_set_rls_uri(LinphoneFriendList *list, const char *rls_uri) {
	if (list->rls_uri != NULL) {
		ms_free(list->rls_uri);
		list->rls_uri = NULL;
	}
	if (rls_uri != NULL) {
		list->rls_uri = ms_strdup(rls_uri);
	}
}

<<<<<<< HEAD
LinphoneFriendListStatus linphone_friend_list_add_friend(LinphoneFriendList *list, LinphoneFriend *lf) {
	if (lf->uri == NULL || lf->in_list) {
		ms_error("linphone_friend_list_add_friend(): invalid friend");
=======
LinphoneFriendListStatus linphone_friend_list_add_friend(LinphoneFriendList *list, LinphoneFriend *friend) {
	if (friend->uri == NULL || friend->in_list) {
		if (!friend->uri)
			ms_error("linphone_friend_list_add_friend(): invalid friend, no sip uri");
		if (friend->in_list)
			ms_error("linphone_friend_list_add_friend(): invalid friend, already in list");
>>>>>>> 0cc62d2e
		return LinphoneFriendListInvalidFriend;
	}
	if (ms_list_find(list->friends, lf) != NULL) {
		char *tmp = NULL;
		const LinphoneAddress *addr = linphone_friend_get_address(lf);
		if (addr) tmp = linphone_address_as_string(addr);
		ms_warning("Friend %s already in list [%s], ignored.", tmp ? tmp : "unknown", list->display_name);
		if (tmp) ms_free(tmp);
	} else {
		return linphone_friend_list_import_friend(list, lf);
	}
	return LinphoneFriendListOK;
}

LinphoneFriendListStatus linphone_friend_list_import_friend(LinphoneFriendList *list, LinphoneFriend *lf) {
	if ((lf->lc != NULL) || (lf->uri == NULL)) return LinphoneFriendListInvalidFriend;
	list->friends = ms_list_append(list->friends, linphone_friend_ref(lf));
	lf->in_list = TRUE;
	return LinphoneFriendListOK;
}

LinphoneFriendListStatus linphone_friend_list_remove_friend(LinphoneFriendList *list, LinphoneFriend *lf) {
	MSList *elem = ms_list_find(list->friends, lf);
	if (elem == NULL) return LinphoneFriendListNonExistentFriend;

#ifdef FRIENDS_SQL_STORAGE_ENABLED
	linphone_core_remove_friend_from_db(lf->lc, lf);
#endif
	
	lf->in_list = FALSE;
	linphone_friend_unref(lf);
	list->friends = ms_list_remove_link(list->friends, elem);
	return LinphoneFriendListOK;
}

LinphoneFriend * linphone_friend_list_find_friend_by_address(const LinphoneFriendList *list, const LinphoneAddress *address) {
	LinphoneFriend *lf = NULL;
	const MSList *elem;
	for (elem = list->friends; elem != NULL; elem = elem->next) {
		lf = (LinphoneFriend *)elem->data;
		if (linphone_address_weak_equal(lf->uri, address))
			return lf;
	}
	return NULL;
}

LinphoneFriend * linphone_friend_list_find_friend_by_uri(const LinphoneFriendList *list, const char *uri) {
	LinphoneAddress *address = linphone_address_new(uri);
	LinphoneFriend *lf = address ? linphone_friend_list_find_friend_by_address(list, address) : NULL;
	if (address) linphone_address_unref(address);
	return lf;
}

LinphoneFriend * linphone_friend_list_find_friend_by_ref_key(const LinphoneFriendList *list, const char *ref_key) {
	const MSList *elem;
	if (ref_key == NULL) return NULL;
	for (elem = list->friends; elem != NULL; elem = elem->next) {
		LinphoneFriend *lf = (LinphoneFriend *)elem->data;
		if ((lf->refkey != NULL) && (strcmp(lf->refkey, ref_key) == 0)) return lf;
	}
	return NULL;
}

LinphoneFriend * linphone_friend_list_find_friend_by_inc_subscribe(const LinphoneFriendList *list, SalOp *op) {
	const MSList *elem;
	for (elem = list->friends; elem != NULL; elem = elem->next) {
		LinphoneFriend *lf = (LinphoneFriend *)elem->data;
		if (ms_list_find(lf->insubs, op)) return lf;
	}
	return NULL;
}

LinphoneFriend * linphone_friend_list_find_friend_by_out_subscribe(const LinphoneFriendList *list, SalOp *op) {
	const MSList *elem;
	for (elem = list->friends; elem != NULL; elem = elem->next) {
		LinphoneFriend *lf = (LinphoneFriend *)elem->data;
		if (lf->outsub && ((lf->outsub == op) || sal_op_is_forked_of(lf->outsub, op))) return lf;
	}
	return NULL;
}

void linphone_friend_list_close_subscriptions(LinphoneFriendList *list) {
	 /* FIXME we should wait until subscription to complete. */
	if (list->friends)
		ms_list_for_each(list->friends, (void (*)(void *))linphone_friend_close_subscriptions);
}

void linphone_friend_list_update_subscriptions(LinphoneFriendList *list, LinphoneProxyConfig *cfg, bool_t only_when_registered) {
	const MSList *elem;
	if (list->rls_uri != NULL) {
		LinphoneAddress *address = linphone_address_new(list->rls_uri);
		char *xml_content = create_resource_list_xml(list);
		if ((address != NULL) && (xml_content != NULL) && (linphone_friend_list_has_subscribe_inactive(list) == TRUE)) {
			unsigned char digest[16];
			md5((unsigned char *)xml_content, strlen(xml_content), digest);
			if ((list->event != NULL) && (list->content_digest != NULL) && (memcmp(list->content_digest, digest, sizeof(digest)) == 0)) {
				/* The content has not changed, only refresh the event. */
				linphone_event_refresh_subscribe(list->event);
			} else {
				LinphoneContent *content;
				int expires = lp_config_get_int(list->lc->config, "sip", "rls_presence_expires", 3600);
				list->expected_notification_version = 0;
				if (list->content_digest != NULL) ms_free(list->content_digest);
				list->content_digest = ms_malloc(sizeof(digest));
				memcpy(list->content_digest, digest, sizeof(digest));
				if (list->event != NULL) {
					linphone_event_terminate(list->event);
					linphone_event_unref(list->event);
				}
				list->event = linphone_core_create_subscribe(list->lc, address, "presence", expires);
				linphone_event_set_internal(list->event, TRUE);
				linphone_event_add_custom_header(list->event, "Require", "recipient-list-subscribe");
				linphone_event_add_custom_header(list->event, "Supported", "eventlist");
				linphone_event_add_custom_header(list->event, "Accept", "multipart/related, application/pidf+xml, application/rlmi+xml");
				linphone_event_add_custom_header(list->event, "Content-Disposition", "recipient-list");
				content = linphone_core_create_content(list->lc);
				linphone_content_set_type(content, "application");
				linphone_content_set_subtype(content, "resource-lists+xml");
				linphone_content_set_string_buffer(content, xml_content);
				linphone_event_send_subscribe(list->event, content);
				linphone_content_unref(content);
			}
		}
		if (address != NULL) linphone_address_unref(address);
		if (xml_content != NULL) ms_free(xml_content);
	} else {
		for (elem = list->friends; elem != NULL; elem = elem->next) {
			LinphoneFriend *lf = (LinphoneFriend *)elem->data;
			linphone_friend_update_subscribes(lf, cfg, only_when_registered);
		}
	}
}

void linphone_friend_list_invalidate_subscriptions(LinphoneFriendList *list) {
	const MSList *elem;
	for (elem = list->friends; elem != NULL; elem = elem->next) {
		LinphoneFriend *lf = (LinphoneFriend *)elem->data;
		linphone_friend_invalidate_subscription(lf);
	}
}

void linphone_friend_list_notify_presence(LinphoneFriendList *list, LinphonePresenceModel *presence) {
	const MSList *elem;
	for(elem = list->friends; elem != NULL; elem = elem->next) {
		LinphoneFriend *lf = (LinphoneFriend *)elem->data;
		linphone_friend_notify(lf, presence);
	}
}

void linphone_friend_list_notify_presence_received(LinphoneFriendList *list, LinphoneEvent *lev, const LinphoneContent *body) {
	if (linphone_content_is_multipart(body)) {
		LinphoneContent *first_part;
		const char *type = linphone_content_get_type(body);
		const char *subtype = linphone_content_get_subtype(body);

		if ((strcmp(type, "multipart") != 0) || (strcmp(subtype, "related") != 0)) {
			ms_warning("multipart presence notified but it is not 'multipart/related'");
			return;
		}

		first_part = linphone_content_get_part(body, 0);
		if (first_part == NULL) {
			ms_warning("'multipart/related' presence notified but it doesn't contain any part");
			return;
		}

		type = linphone_content_get_type(first_part);
		subtype = linphone_content_get_subtype(first_part);
		if ((strcmp(type, "application") != 0) || (strcmp(subtype, "rlmi+xml") != 0)) {
			ms_warning("multipart presence notified but first part is not 'application/rlmi+xml'");
			linphone_content_unref(first_part);
			return;
		}

		linphone_friend_list_parse_multipart_related_body(list, body, linphone_content_get_string_buffer(first_part));
		linphone_content_unref(first_part);
	}
}<|MERGE_RESOLUTION|>--- conflicted
+++ resolved
@@ -303,18 +303,12 @@
 	}
 }
 
-<<<<<<< HEAD
 LinphoneFriendListStatus linphone_friend_list_add_friend(LinphoneFriendList *list, LinphoneFriend *lf) {
 	if (lf->uri == NULL || lf->in_list) {
-		ms_error("linphone_friend_list_add_friend(): invalid friend");
-=======
-LinphoneFriendListStatus linphone_friend_list_add_friend(LinphoneFriendList *list, LinphoneFriend *friend) {
-	if (friend->uri == NULL || friend->in_list) {
-		if (!friend->uri)
+		if (!lf->uri)
 			ms_error("linphone_friend_list_add_friend(): invalid friend, no sip uri");
-		if (friend->in_list)
+		if (lf->in_list)
 			ms_error("linphone_friend_list_add_friend(): invalid friend, already in list");
->>>>>>> 0cc62d2e
 		return LinphoneFriendListInvalidFriend;
 	}
 	if (ms_list_find(list->friends, lf) != NULL) {
