--- conflicted
+++ resolved
@@ -907,15 +907,9 @@
 		ms_error("A closed call is accepted ?");
 		return;
 	}
-<<<<<<< HEAD
-	if (op->did==-1){
-		op->did=ev->did;
-	}
-=======
 
 	op->did=ev->did;
 	
->>>>>>> 0b2e043d
 	sdp=eXosip_get_sdp_info(ev->response);
 	if (sdp){
 		op->base.remote_media=sal_media_description_new();
