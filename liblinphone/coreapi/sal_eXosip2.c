--- conflicted
+++ resolved
@@ -1731,7 +1731,9 @@
 void sal_address_destroy(SalAddress *u){
 	osip_from_free((osip_from_t*)u);
 }
-<<<<<<< HEAD
+void sal_set_keepalive_period(Sal *ctx,unsigned int value) {
+	eXosip_set_option (EXOSIP_OPT_UDP_KEEP_ALIVE, &value);
+}
 
 /**
  * Send a re-Invite used to hold the current call
@@ -1766,8 +1768,4 @@
 	eXosip_unlock();
 	
 	return err;
-=======
-void sal_set_keepalive_period(Sal *ctx,unsigned int value) {
-	eXosip_set_option (EXOSIP_OPT_UDP_KEEP_ALIVE, &value);
->>>>>>> 047dc590
-}
+}
