--- conflicted
+++ resolved
@@ -79,17 +79,6 @@
 	}
 
 	@Override
-<<<<<<< HEAD
-	LinphoneFriend createLinphoneFriend(String friendUri) {
-		// TODO Auto-generated method stub
-		return null;
-	}
-
-	@Override
-	LinphoneFriend createLinphoneFriend() {
-		// TODO Auto-generated method stub
-		return null;
-=======
 	public LinphoneFriend createLinphoneFriend(String friendUri) {
 		return new LinphoneFriendImpl(friendUri);
 	}
@@ -97,6 +86,5 @@
 	@Override
 	public LinphoneFriend createLinphoneFriend() {
 		return createLinphoneFriend(null);
->>>>>>> 54c38af5
 	}
 }