# SOME DESCRIPTIVE TITLE.
# Copyright (C) YEAR THE PACKAGE'S COPYRIGHT HOLDER
# This file is distributed under the same license as the PACKAGE package.
#
# Translators:
# andreas, 2014
# andreas, 2014
# Gerhard Stengel <gstengel@gmx.net>, 2011-2012
# Simon Morlat <linphone@free.fr>, 2001
msgid ""
msgstr ""
"Project-Id-Version: linphone-gtk\n"
"Report-Msgid-Bugs-To: \n"
<<<<<<< HEAD
"POT-Creation-Date: 2015-03-20 17:05+0100\n"
"PO-Revision-Date: 2015-02-17 11:28+0000\n"
"Last-Translator: Belledonne Communications <support@belledonne-"
"communications.com>\n"
=======
"POT-Creation-Date: 2015-03-23 16:57+0100\n"
"PO-Revision-Date: 2015-03-23 15:58+0000\n"
"Last-Translator: Gautier Pelloux-Prayer <gautier.pelloux@gmail.com>\n"
>>>>>>> 19e2d029
"Language-Team: German (http://www.transifex.com/projects/p/linphone-gtk/"
"language/de/)\n"
"Language: de\n"
"MIME-Version: 1.0\n"
"Content-Type: text/plain; charset=UTF-8\n"
"Content-Transfer-Encoding: 8bit\n"
"Plural-Forms: nplurals=2; plural=(n != 1);\n"

#: ../gtk/calllogs.c:148 ../gtk/friendlist.c:974
#, c-format
msgid "Call %s"
msgstr "„%s“ anrufen"

#: ../gtk/calllogs.c:149 ../gtk/friendlist.c:975
#, c-format
msgid "Send text to %s"
msgstr "Text zu „%s“ schicken"

#: ../gtk/calllogs.c:232
#, c-format
msgid "<b>Recent calls (%i)</b>"
msgstr "<b>letzte Anrufe (%i)</b>"

#: ../gtk/calllogs.c:314
msgid "n/a"
msgstr "nicht verfügbar"

#: ../gtk/calllogs.c:317
msgid "Aborted"
msgstr "Abgebrochen"

#: ../gtk/calllogs.c:320
msgid "Missed"
msgstr "Entgangen"

#: ../gtk/calllogs.c:323
msgid "Declined"
msgstr "Abgewiesen"

#: ../gtk/calllogs.c:329
#, c-format
msgid "%i minute"
msgid_plural "%i minutes"
msgstr[0] "%i Minute"
msgstr[1] "%i Minuten"

#: ../gtk/calllogs.c:332
#, c-format
msgid "%i second"
msgid_plural "%i seconds"
msgstr[0] "%i Sekunde"
msgstr[1] "%i Sekunden"

#: ../gtk/calllogs.c:337
#, c-format
msgid ""
"<small><i>%s</i>\t<i>Quality: %s</i></small>\n"
"%s\t%s\t"
msgstr ""
"<small><i>%s</i>\t<i>Qualität: %s</i></small>\n"
"%s\t%s\t"

#: ../gtk/calllogs.c:341
#, c-format
msgid "<big><b>%s</b></big>\t%s"
msgstr "<big><b>%s</b></big>\t%s"

#: ../gtk/conference.c:38 ../gtk/main.ui.h:13
msgid "Conference"
msgstr "Konferenz"

#: ../gtk/conference.c:46
msgid "Me"
msgstr "Eigenes Telefon"

#: ../gtk/support.c:49 ../gtk/support.c:73 ../gtk/support.c:102
#, c-format
msgid "Couldn't find pixmap file: %s"
msgstr "Pixmapdatei %s kann nicht gefunden werden."

#: ../gtk/chat.c:374 ../gtk/friendlist.c:924
msgid "Invalid sip contact !"
msgstr "Ungültiger SIP-Kontakt!"

#: ../gtk/main.c:136
msgid "log to stdout some debug information while running."
msgstr "Ausgabe von Debug-Informationen auf stdout während der Laufzeit"

#: ../gtk/main.c:137
msgid "path to a file to write logs into."
msgstr "Pfad zu einer Datei, in die Protokolle geschrieben werden."

#: ../gtk/main.c:138
msgid "Start linphone with video disabled."
msgstr "Linphone mit ausgeschaltetem Video starten."

#: ../gtk/main.c:139
msgid "Start only in the system tray, do not show the main interface."
msgstr ""
"Nur im Systemabschnitt der Kontrollleiste starten, aber das Hauptfenster "
"nicht zeigen."

#: ../gtk/main.c:140
msgid "address to call right now"
msgstr "Im Moment anzurufende Adresse"

#: ../gtk/main.c:141
msgid ""
"Specifiy a working directory (should be the base of the installation, eg: c:"
"\\Program Files\\Linphone)"
msgstr ""
"Geben Sie einen Arbeitsordner an (sollte der Installationsordner sein, z. B. "
"C:\\Programme\\Linphone)"

#: ../gtk/main.c:142
msgid "Configuration file"
msgstr "Konfigurationsdatei"

#: ../gtk/main.c:143
msgid "Run the audio assistant"
msgstr "Starte den Audio-Assistent"

#: ../gtk/main.c:144
msgid "Run self test and exit 0 if succeed"
msgstr ""

#: ../gtk/main.c:1059
#, c-format
msgid ""
"%s would like to add you to his contact list.\n"
"Would you allow him to see your presence status or add him to your contact "
"list ?\n"
"If you answer no, this person will be temporarily blacklisted."
msgstr ""
"%s möchte Sie zu seiner Kontaktliste hinzufügen.\n"
"Möchten Sie ihm erlauben, Ihren Anwesenheitsstatus zu sehen, oder ihn zu "
"Ihrer Kontaktliste hinzufügen?\n"
"Wenn Sie mit Nein antworten, wird diese Person vorläufig blockiert."

#: ../gtk/main.c:1136
#, c-format
msgid ""
"Please enter your password for username <i>%s</i>\n"
" at realm <i>%s</i>:"
msgstr ""
"Bitte geben Sie Ihr Passwort für den Benutzernamen <i>%s</i>\n"
" für  Bereich <i>%s</i> ein:"

#: ../gtk/main.c:1257
msgid "Call error"
msgstr "Anruf fehlgeschlagen"

<<<<<<< HEAD
#: ../gtk/main.c:1262 ../coreapi/linphonecore.c:3827
=======
#: ../gtk/main.c:1260 ../coreapi/linphonecore.c:3826
>>>>>>> 19e2d029
msgid "Call ended"
msgstr "Anruf beendet"

#: ../gtk/main.c:1263 ../coreapi/call_log.c:221
msgid "Incoming call"
msgstr "Eingehender Anruf"

#: ../gtk/main.c:1265 ../gtk/incall_view.c:532 ../gtk/main.ui.h:5
msgid "Answer"
msgstr "Annehmen"

#: ../gtk/main.c:1267 ../gtk/main.ui.h:6
msgid "Decline"
msgstr "Abweisen"

#: ../gtk/main.c:1273
msgid "Call paused"
msgstr "Anruf wird gehalten"

#: ../gtk/main.c:1273
#, c-format
msgid "<b>by %s</b>"
msgstr "<b>von %s</b>"

#: ../gtk/main.c:1343
#, c-format
msgid "%s proposed to start video. Do you accept ?"
msgstr "%s schlägt vor, eine Videoübertragung zu starten. Nehmen Sie an?"

#: ../gtk/main.c:1505
msgid "Website link"
msgstr "Website-Verknüpfung"

#: ../gtk/main.c:1554
msgid "Linphone - a video internet phone"
msgstr "Linphone - ein Internet-Video-Telefon"

#: ../gtk/main.c:1646
#, c-format
msgid "%s (Default)"
msgstr "%s (Vorgabe)"

<<<<<<< HEAD
#: ../gtk/main.c:1980 ../coreapi/callbacks.c:1050
=======
#: ../gtk/main.c:1978 ../coreapi/callbacks.c:1048
>>>>>>> 19e2d029
#, c-format
msgid "We are transferred to %s"
msgstr "Vermittlung nach %s"

#: ../gtk/main.c:1988
msgid ""
"No sound cards have been detected on this computer.\n"
"You won't be able to send or receive audio calls."
msgstr ""
"Auf diesem Rechner können keine Soundkarten gefunden werden.\n"
"Sie können keine Audio-Anrufe tätigen oder entgegennehmen."

<<<<<<< HEAD
#: ../gtk/main.c:2138
=======
#: ../gtk/main.c:2136
>>>>>>> 19e2d029
msgid "A free SIP video-phone"
msgstr "Ein freies SIP-Video-Telefon"

#: ../gtk/main.c:2243
#, c-format
msgid "Hello\n"
msgstr ""

#: ../gtk/friendlist.c:505
msgid "Add to addressbook"
msgstr "Zum Adressbuch hinzufügen"

#: ../gtk/friendlist.c:691
msgid "Presence status"
msgstr "Anwesenheitsstatus"

#: ../gtk/friendlist.c:709 ../gtk/propertybox.c:552 ../gtk/contact.ui.h:1
msgid "Name"
msgstr "Name"

#: ../gtk/friendlist.c:721
msgid "Call"
msgstr "Anrufen"

#: ../gtk/friendlist.c:726
msgid "Chat"
msgstr "Chat"

#: ../gtk/friendlist.c:756
#, c-format
msgid "Search in %s directory"
msgstr "Im %s-Verzeichnis suchen"

#: ../gtk/friendlist.c:976
#, c-format
msgid "Edit contact '%s'"
msgstr "Kontakt „%s“ bearbeiten"

#: ../gtk/friendlist.c:977
#, c-format
msgid "Delete contact '%s'"
msgstr "Kontakt „%s“ löschen"

#: ../gtk/friendlist.c:978
#, c-format
msgid "Delete chat history of '%s'"
msgstr "Lösche Gesprächshistorie von '%s'"

#: ../gtk/friendlist.c:1029
#, c-format
msgid "Add new contact from %s directory"
msgstr "Einen neuen Kontakt aus dem %s-Verzeichnis hinzufügen"

#: ../gtk/propertybox.c:558
msgid "Rate (Hz)"
msgstr "Rate (Hz)"

#: ../gtk/propertybox.c:564
msgid "Status"
msgstr "Status"

#: ../gtk/propertybox.c:570
msgid "IP Bitrate (kbit/s)"
msgstr "IP Bit-Rate (kbit/s)"

#: ../gtk/propertybox.c:577
msgid "Parameters"
msgstr "Parameter"

#: ../gtk/propertybox.c:620 ../gtk/propertybox.c:763
msgid "Enabled"
msgstr "Freigegeben"

#: ../gtk/propertybox.c:622 ../gtk/propertybox.c:763 ../gtk/parameters.ui.h:17
msgid "Disabled"
msgstr "Gesperrt"

#: ../gtk/propertybox.c:809
msgid "Account"
msgstr "Konto"

#: ../gtk/propertybox.c:1072
msgid "English"
msgstr "Englisch"

#: ../gtk/propertybox.c:1073
msgid "French"
msgstr "Französisch"

#: ../gtk/propertybox.c:1074
msgid "Swedish"
msgstr "Schwedisch"

#: ../gtk/propertybox.c:1075
msgid "Italian"
msgstr "Italienisch"

#: ../gtk/propertybox.c:1076
msgid "Spanish"
msgstr "Spanisch"

#: ../gtk/propertybox.c:1077
msgid "Brazilian Portugese"
msgstr "Brasilianisches Portugiesisch"

#: ../gtk/propertybox.c:1078
msgid "Polish"
msgstr "Polnisch"

#: ../gtk/propertybox.c:1079
msgid "German"
msgstr "Deutsch"

#: ../gtk/propertybox.c:1080
msgid "Russian"
msgstr "Russisch"

#: ../gtk/propertybox.c:1081
msgid "Japanese"
msgstr "Japanisch"

#: ../gtk/propertybox.c:1082
msgid "Dutch"
msgstr "Niederländisch"

#: ../gtk/propertybox.c:1083
msgid "Hungarian"
msgstr "Ungarisch"

#: ../gtk/propertybox.c:1084
msgid "Czech"
msgstr "Tschechisch"

#: ../gtk/propertybox.c:1085
msgid "Chinese"
msgstr "Chinesisch"

#: ../gtk/propertybox.c:1086
msgid "Traditional Chinese"
msgstr "Traditionelles Chinesisch"

#: ../gtk/propertybox.c:1087
msgid "Norwegian"
msgstr "Norwegisch"

#: ../gtk/propertybox.c:1088
msgid "Hebrew"
msgstr "Hebräisch"

#: ../gtk/propertybox.c:1089
msgid "Serbian"
msgstr "Serbisch"

#: ../gtk/propertybox.c:1156
msgid ""
"You need to restart linphone for the new language selection to take effect."
msgstr ""
"Linphone muss neu gestartet werden, damit die neue Spracheinstellung wirksam "
"wird."

#: ../gtk/propertybox.c:1236
msgid "None"
msgstr "Keinen"

#: ../gtk/propertybox.c:1240
msgid "SRTP"
msgstr "SRTP"

#: ../gtk/propertybox.c:1246
msgid "DTLS"
msgstr ""

#: ../gtk/propertybox.c:1253
msgid "ZRTP"
msgstr "ZRTP"

#: ../gtk/update.c:80
#, c-format
msgid ""
"A more recent version is availalble from %s.\n"
"Would you like to open a browser to download it ?"
msgstr ""
"Eine neuere Version ist von %s verfügbar.\n"
"Möchten Sie einen Browser zum Herunterladen öffnen?"

#: ../gtk/update.c:91
msgid "You are running the lastest version."
msgstr "Sie verwenden bereits die aktuellste Version."

#: ../gtk/buddylookup.c:85
msgid "Firstname, Lastname"
msgstr "Vorname, Nachname"

#: ../gtk/buddylookup.c:160
msgid "Error communicating with server."
msgstr "Fehler bei der Kommunikation mit dem Server."

#: ../gtk/buddylookup.c:164
msgid "Connecting..."
msgstr "Verbinden..."

#: ../gtk/buddylookup.c:168
msgid "Connected"
msgstr "Verbunden"

#: ../gtk/buddylookup.c:172
msgid "Receiving data..."
msgstr "Daten werden empfangen..."

#: ../gtk/buddylookup.c:180
#, c-format
msgid "Found %i contact"
msgid_plural "Found %i contacts"
msgstr[0] "%i Kontakt gefunden"
msgstr[1] "%i Kontakte gefunden"

#: ../gtk/setupwizard.c:34
msgid ""
"Welcome!\n"
"This assistant will help you to use a SIP account for your calls."
msgstr ""
"Willkommen!\n"
"Dieser Assistent hilft Ihnen dabei ein SIP-Konto einzurichten."

#: ../gtk/setupwizard.c:43
msgid "Create an account on linphone.org"
msgstr "Ein Konto bei linphone.org erstellen."

#: ../gtk/setupwizard.c:44
msgid "I have already a linphone.org account and I just want to use it"
msgstr ""
"Ich habe bereits ein Konto bei linphone.org und möchte es jetzt benutzen."

#: ../gtk/setupwizard.c:45
msgid "I have already a sip account and I just want to use it"
msgstr "Ich habe bereits ein SIP-Konto und möchte es jetzt benutzen."

#: ../gtk/setupwizard.c:46
msgid "I want to specify a remote configuration URI"
msgstr "Ich möchte eine URI zur Fernkonfiguration angeben"

#: ../gtk/setupwizard.c:89
msgid "Enter your linphone.org username"
msgstr "Geben Sie Ihren Benutzernamen bei linphone.org ein."

#: ../gtk/setupwizard.c:102 ../gtk/parameters.ui.h:81 ../gtk/ldap.ui.h:4
msgid "Username:"
msgstr "Benutzername:"

#: ../gtk/setupwizard.c:104 ../gtk/password.ui.h:4 ../gtk/ldap.ui.h:5
msgid "Password:"
msgstr "Passwort:"

#: ../gtk/setupwizard.c:124
msgid "Enter your account informations"
msgstr "Geben Sie Ihre Zugangsdaten ein."

#: ../gtk/setupwizard.c:140
msgid "Username*"
msgstr "Benutzername*"

#: ../gtk/setupwizard.c:141
msgid "Password*"
msgstr "Passwort*"

#: ../gtk/setupwizard.c:144
msgid "Domain*"
msgstr "Domäne*"

#: ../gtk/setupwizard.c:145
msgid "Proxy"
msgstr "Proxy"

#: ../gtk/setupwizard.c:317
msgid "(*) Required fields"
msgstr "(*) erforderliche Felder"

#: ../gtk/setupwizard.c:318
msgid "Username: (*)"
msgstr "Benutzername: (*)"

#: ../gtk/setupwizard.c:320
msgid "Password: (*)"
msgstr "Passwort: (*)"

#: ../gtk/setupwizard.c:322
msgid "Email: (*)"
msgstr "E-Mail: (*)"

#: ../gtk/setupwizard.c:324
msgid "Confirm your password: (*)"
msgstr "Bestätigen Sie Ihr Passwort: (*)"

#: ../gtk/setupwizard.c:338
msgid "Keep me informed with linphone updates"
msgstr "Halte mich über linphone Aktualisierungen auf dem laufenden"

#: ../gtk/setupwizard.c:394
msgid ""
"Error, account not validated, username already used or server unreachable.\n"
"Please go back and try again."
msgstr ""
"Fehler, Konto kann nicht bestätigt werden. Der Benutzername wird bereits\n"
"verwendet oder der Server ist unerreichbar.\n"
"Bitte gehen Sie zurück und versuchen Sie es noch einmal."

#: ../gtk/setupwizard.c:405
msgid "Thank you. Your account is now configured and ready for use."
msgstr ""
"Danke. Ihr Konto ist nun fertig eingerichtet und kann verwendet werden."

#: ../gtk/setupwizard.c:413
msgid ""
"Please validate your account by clicking on the link we just sent you by "
"email.\n"
"Then come back here and press Next button."
msgstr ""
"Bitte bestätigen Sie Ihr Konto, indem Sie auf die Verknüpfung klicken, die "
"wir Ihnen soeben per E-Mail geschickt haben.\n"
"Danach gehen Sie hierher zurück und drücken auf „Vor“."

#: ../gtk/setupwizard.c:602
msgid "SIP account configuration assistant"
msgstr "SIP-Konto-Einrichtungsassistent"

#: ../gtk/setupwizard.c:620
msgid "Welcome to the account setup assistant"
msgstr "Willkommen zum Konto-Einrichtungsassistenten"

#: ../gtk/setupwizard.c:625
msgid "Account setup assistant"
msgstr "Konto-Einrichtungsassistent"

#: ../gtk/setupwizard.c:631
msgid "Configure your account (step 1/1)"
msgstr "Konto einrichten (Schritt 1/1)"

#: ../gtk/setupwizard.c:636
msgid "Enter your sip username (step 1/1)"
msgstr "Geben Sie Ihren SIP-Benutzernamen ein (Schritt 1/1)"

#: ../gtk/setupwizard.c:640
msgid "Enter account information (step 1/2)"
msgstr "Geben Sie Ihre Zugangsdaten ein (Schritt 1/2)"

#: ../gtk/setupwizard.c:649
msgid "Validation (step 2/2)"
msgstr "Bestätigung (Schritt 2/2)"

#: ../gtk/setupwizard.c:654
msgid "Error"
msgstr "Fehler"

#: ../gtk/setupwizard.c:658 ../gtk/audio_assistant.c:534
msgid "Terminating"
msgstr "Fertigstellen"

#: ../gtk/incall_view.c:70 ../gtk/incall_view.c:94
#, c-format
msgid "Call #%i"
msgstr "Anruf #%i"

#: ../gtk/incall_view.c:155
#, c-format
msgid "Transfer to call #%i with %s"
msgstr "Vermittlung zum Anruf #%i mit %s"

#: ../gtk/incall_view.c:211 ../gtk/incall_view.c:214
msgid "Not used"
msgstr "Nicht verwendet"

#: ../gtk/incall_view.c:221
msgid "ICE not activated"
msgstr "ICE nicht aktiviert"

#: ../gtk/incall_view.c:223
msgid "ICE failed"
msgstr "ICE fehlgeschlagen"

#: ../gtk/incall_view.c:225
msgid "ICE in progress"
msgstr "ICE läuft"

#: ../gtk/incall_view.c:227
msgid "Going through one or more NATs"
msgstr "Ein oder mehrere NATs werden durchquert"

#: ../gtk/incall_view.c:229
msgid "Direct"
msgstr "Direkt"

#: ../gtk/incall_view.c:231
msgid "Through a relay server"
msgstr "Über einen Relay-Server"

#: ../gtk/incall_view.c:239
msgid "uPnP not activated"
msgstr "uPnP nicht aktiviert"

#: ../gtk/incall_view.c:241
msgid "uPnP in progress"
msgstr "uPnP läuft"

#: ../gtk/incall_view.c:243
msgid "uPnp not available"
msgstr "uPnp nicht verfügbar"

#: ../gtk/incall_view.c:245
msgid "uPnP is running"
msgstr "uPnP läuft"

#: ../gtk/incall_view.c:247
msgid "uPnP failed"
msgstr "uPnP fehlgeschlagen"

#: ../gtk/incall_view.c:257 ../gtk/incall_view.c:258
msgid "Direct or through server"
msgstr "Direkt oder über Server"

#: ../gtk/incall_view.c:267 ../gtk/incall_view.c:279
#, c-format
msgid ""
"download: %f\n"
"upload: %f (kbit/s)"
msgstr ""
"Herunterladen: %f\n"
"Hochladen: %f (kbit/s)"

#: ../gtk/incall_view.c:272 ../gtk/incall_view.c:274
#, c-format
msgid "%ix%i @ %f fps"
msgstr "%ix%i @ %f bps"

#: ../gtk/incall_view.c:304
#, c-format
msgid "%.3f seconds"
msgstr "%.3f Sekunden"

#: ../gtk/incall_view.c:407 ../gtk/main.ui.h:12 ../gtk/videowindow.c:235
msgid "Hang up"
msgstr "Auflegen"

#: ../gtk/incall_view.c:511
msgid "<b>Calling...</b>"
msgstr "<b>Verbindungsaufbau...</b>"

#: ../gtk/incall_view.c:514 ../gtk/incall_view.c:733
msgid "00::00::00"
msgstr "00::00::00"

#: ../gtk/incall_view.c:525
msgid "<b>Incoming call</b>"
msgstr "<b>Eingehender Anruf</b>"

#: ../gtk/incall_view.c:562
msgid "good"
msgstr "gut"

#: ../gtk/incall_view.c:564
msgid "average"
msgstr "durchschnittlich"

#: ../gtk/incall_view.c:566
msgid "poor"
msgstr "schlecht"

#: ../gtk/incall_view.c:568
msgid "very poor"
msgstr "sehr schlecht"

#: ../gtk/incall_view.c:570
msgid "too bad"
msgstr "zu schlecht"

#: ../gtk/incall_view.c:571 ../gtk/incall_view.c:587
msgid "unavailable"
msgstr "nicht verfügbar"

#: ../gtk/incall_view.c:679
msgid "Secured by SRTP"
msgstr "Gesichert durch SRTP"

#: ../gtk/incall_view.c:685
msgid "Secured by DTLS"
msgstr ""

#: ../gtk/incall_view.c:691
#, c-format
msgid "Secured by ZRTP - [auth token: %s]"
msgstr "Gesichert durch ZRTP - [Auth.-Token: %s]"

#: ../gtk/incall_view.c:697
msgid "Set unverified"
msgstr "Auf „Ungeprüft“ setzen"

#: ../gtk/incall_view.c:697 ../gtk/main.ui.h:4
msgid "Set verified"
msgstr "Auf „Geprüft“ setzen"

#: ../gtk/incall_view.c:728
msgid "In conference"
msgstr "In Konferenz"

#: ../gtk/incall_view.c:728
msgid "<b>In call</b>"
msgstr "<b>Im Gespräch</b>"

#: ../gtk/incall_view.c:764
msgid "<b>Paused call</b>"
msgstr "<b>Gehaltener Anruf</b>"

#: ../gtk/incall_view.c:800
msgid "<b>Call ended.</b>"
msgstr "<b>Anruf beendet.</b>"

#: ../gtk/incall_view.c:831
msgid "Transfer in progress"
msgstr "Vermittlung läuft"

#: ../gtk/incall_view.c:834
msgid "Transfer done."
msgstr "Vermittlung abgeschlossen."

#: ../gtk/incall_view.c:837
msgid "Transfer failed."
msgstr "Vermittlung fehlgeschlagen."

#: ../gtk/incall_view.c:881
msgid "Resume"
msgstr "Fortsetzen"

#: ../gtk/incall_view.c:888 ../gtk/main.ui.h:9
msgid "Pause"
msgstr "Halten"

#: ../gtk/incall_view.c:954
#, c-format
msgid ""
"<small><i>Recording into\n"
"%s %s</i></small>"
msgstr ""
"<small><i>Recording into\n"
"%s %s</i></small>"

#: ../gtk/incall_view.c:954
msgid "(Paused)"
msgstr "(pausiert)"

#: ../gtk/loginframe.c:87
#, c-format
msgid "Please enter login information for %s"
msgstr "Bitte geben Sie die Anmeldeinformationen für %s ein."

#: ../gtk/config-fetching.c:57
#, c-format
msgid "fetching from %s"
msgstr "abrufen von %s"

#: ../gtk/config-fetching.c:73
#, c-format
msgid "Downloading of remote configuration from %s failed."
msgstr "Herunterladen der Fernkonfiguration von %s fehlgeschlagen"

#: ../gtk/audio_assistant.c:98
msgid "No voice detected"
msgstr "Keine Stimme ermittelt"

#: ../gtk/audio_assistant.c:99
msgid "Too low"
msgstr "zu gering"

#: ../gtk/audio_assistant.c:100
msgid "Good"
msgstr "gut"

#: ../gtk/audio_assistant.c:101
msgid "Too loud"
msgstr "zu laut"

#: ../gtk/audio_assistant.c:183
msgid "Did you hear three beeps ?"
msgstr ""

#: ../gtk/audio_assistant.c:292 ../gtk/audio_assistant.c:297
msgid "Sound preferences not found "
msgstr ""

#: ../gtk/audio_assistant.c:306
msgid "Cannot launch system sound control "
msgstr ""

#: ../gtk/audio_assistant.c:318
msgid ""
"Welcome!\n"
"This assistant will help you to configure audio settings for Linphone"
msgstr ""
"Willkommen!\n"
"Dieser Assistent hilft Ihnen die Audioeinstellungen für Linphone "
"einzurichten."

#: ../gtk/audio_assistant.c:328
msgid "Capture device"
msgstr "Aufnahmegerät"

#: ../gtk/audio_assistant.c:329
msgid "Recorded volume"
msgstr "aufgenommene Lautstärke"

#: ../gtk/audio_assistant.c:333
msgid "No voice"
msgstr "Keine Stimme"

#: ../gtk/audio_assistant.c:334 ../gtk/audio_assistant.c:373
msgid "System sound preferences"
msgstr ""

#: ../gtk/audio_assistant.c:369
msgid "Playback device"
msgstr "Wiedergabegerät"

#: ../gtk/audio_assistant.c:370
msgid "Play three beeps"
msgstr "spiele drei Pieptöne ab"

#: ../gtk/audio_assistant.c:403
msgid "Press the record button and say some words"
msgstr "Drücken Sie den Aufnahmeknopf und sagen Sie etwas"

#: ../gtk/audio_assistant.c:404
msgid "Listen to your record voice"
msgstr "Hören Sie das Aufgenommene"

#: ../gtk/audio_assistant.c:405
msgid "Record"
msgstr ""

#: ../gtk/audio_assistant.c:406
msgid "Play"
msgstr ""

#: ../gtk/audio_assistant.c:433
msgid "Let's start Linphone now"
msgstr "Linphone jetzt starten"

#: ../gtk/audio_assistant.c:503
msgid "Audio Assistant"
msgstr "Audio-Assistant"

#: ../gtk/audio_assistant.c:513 ../gtk/main.ui.h:32
msgid "Audio assistant"
msgstr "Audio-Assistant"

#: ../gtk/audio_assistant.c:518
msgid "Mic Gain calibration"
msgstr "Einrichtung MIkrofonverstärker"

#: ../gtk/audio_assistant.c:524
msgid "Speaker volume calibration"
msgstr "Einrichtung Lautstärke"

#: ../gtk/audio_assistant.c:529
msgid "Record and Play"
msgstr "aufnehmen und abspielen"

#: ../gtk/main.ui.h:1
msgid "<b>Callee name</b>"
msgstr "<b>Name des Angerufenen</b>"

#: ../gtk/main.ui.h:2
msgid "Send"
msgstr "Senden"

#: ../gtk/main.ui.h:3
msgid "End conference"
msgstr "Konferenz beenden"

#: ../gtk/main.ui.h:7
msgid "Record this call to an audio file"
msgstr "Speichere den Anruf in eine Audio-Datei"

#: ../gtk/main.ui.h:8
msgid "Video"
msgstr "Video"

#: ../gtk/main.ui.h:10
msgid "Mute"
msgstr "Stumm"

#: ../gtk/main.ui.h:11
msgid "Transfer"
msgstr "Vermittlung"

#: ../gtk/main.ui.h:14
msgid "In call"
msgstr "Im Gespräch"

#: ../gtk/main.ui.h:15
msgid "Duration"
msgstr "Dauer"

#: ../gtk/main.ui.h:16
msgid "Call quality rating"
msgstr "Bewertung der Verbindungsqualität"

#: ../gtk/main.ui.h:17
msgid "All users"
msgstr "Alle Teilnehmer"

#: ../gtk/main.ui.h:18
msgid "Online users"
msgstr "Angemeldete Teilnehmer"

#: ../gtk/main.ui.h:19
msgid "ADSL"
msgstr "ADSL"

#: ../gtk/main.ui.h:20
msgid "Fiber Channel"
msgstr "Glasfaserkabel"

#: ../gtk/main.ui.h:21
msgid "Default"
msgstr "Vorgabe"

#: ../gtk/main.ui.h:22
msgid "Delete"
msgstr "Löschen"

#: ../gtk/main.ui.h:23
msgid "_Options"
msgstr "_Optionen"

#: ../gtk/main.ui.h:24
msgid "Set configuration URI"
msgstr "Konfigurations URI angeben"

#: ../gtk/main.ui.h:25
msgid "Always start video"
msgstr "Video immer starten"

#: ../gtk/main.ui.h:26
msgid "Enable self-view"
msgstr "Selbstansicht ein"

#: ../gtk/main.ui.h:27
msgid "_Help"
msgstr "_Hilfe"

#: ../gtk/main.ui.h:28
msgid "Show debug window"
msgstr "Debug-Fenster anzeigen"

#: ../gtk/main.ui.h:29
msgid "_Homepage"
msgstr "_Homepage"

#: ../gtk/main.ui.h:30
msgid "Check _Updates"
msgstr "Auf _Aktualisierungen überprüfen"

#: ../gtk/main.ui.h:31
msgid "Account assistant"
msgstr "Konto-Einrichtungsassistent"

#: ../gtk/main.ui.h:33
msgid "SIP address or phone number:"
msgstr "SIP-Adresse oder Telefonnummer:"

#: ../gtk/main.ui.h:34
msgid "Initiate a new call"
msgstr "Einen neuen Anruf beginnen"

#: ../gtk/main.ui.h:35
msgid "Contacts"
msgstr "Kontakte"

#: ../gtk/main.ui.h:36
msgid "Search"
msgstr "Suchen"

#: ../gtk/main.ui.h:37
msgid "<b>Add contacts from directory</b>"
msgstr "<b>Kontakte aus einem Verzeichnis hinzufügen</b>"

#: ../gtk/main.ui.h:38
msgid "Add contact"
msgstr "Kontakt hinzufügen"

#: ../gtk/main.ui.h:39
msgid "Recent calls"
msgstr "Letzte Gespräche"

#: ../gtk/main.ui.h:40
msgid "My current identity:"
msgstr "Aktuelle Identität:"

#: ../gtk/main.ui.h:41 ../gtk/tunnel_config.ui.h:7
msgid "Username"
msgstr "Benutzername"

#: ../gtk/main.ui.h:42 ../gtk/tunnel_config.ui.h:8
msgid "Password"
msgstr "Passwort"

#: ../gtk/main.ui.h:43
msgid "Internet connection:"
msgstr "Internetverbindung:"

#: ../gtk/main.ui.h:44
msgid "Automatically log me in"
msgstr "Automatisch anmelden"

#: ../gtk/main.ui.h:45 ../gtk/password.ui.h:3
msgid "UserID"
msgstr "Benutzer-ID"

#: ../gtk/main.ui.h:46
msgid "Login information"
msgstr "Anmeldeinformationen"

#: ../gtk/main.ui.h:47
msgid "<b>Welcome!</b>"
msgstr "<b>Willkommen!</b>"

#: ../gtk/about.ui.h:1
msgid "About Linphone"
msgstr "Über Linphone"

#: ../gtk/about.ui.h:2
msgid "(C) Belledonne Communications, 2010\n"
msgstr "(C) Belledonne Communications, 2010\n"

#: ../gtk/about.ui.h:4
msgid "An internet video phone using the standard SIP (rfc3261) protocol."
msgstr ""
"Ein Internet-Video-Telefon, das das Standard-SIP-Protokoll (RFC3261) "
"verwendet."

#: ../gtk/about.ui.h:5
msgid ""
"fr: Simon Morlat\n"
"en: Simon Morlat and Delphine Perreau\n"
"it: Alberto Zanoni <alberto.zanoni@-NO-SPAM-PLEASE!-tiscalinet.it>\n"
"de: Jean-Jacques Sarton <jj.sarton@-NO-SPAM-PLEASE-t-online.de>\n"
"sv: Daniel Nylander <po@danielnylander.se>\n"
"es: Jesus Benitez <gnelson at inMail dot sk>\n"
"ja: YAMAGUCHI YOSHIYA <yushiya@anet.ne.jp>\n"
"pt_BR: Rafael Caesar Lenzi <rc_lenzi@yahoo.com.br>\n"
"pl: Robert Nasiadek <darkone@darkone.pl>\n"
"cs: Petr Pisar <petr.pisar@atlas.cz>\n"
"hu: anonymous\n"
"he: Eli Zaretskii <eliz@gnu.org>\n"
msgstr ""
"fr: Simon Morlat\n"
"en: Simon Morlat and Delphine Perreau\n"
"it: Alberto Zanoni <alberto.zanoni@-NO-SPAM-PLEASE!-tiscalinet.it>\n"
"de: Jean-Jacques Sarton <jj.sarton@-NO-SPAM-PLEASE-t-online.de>\n"
"sv: Daniel Nylander <po@danielnylander.se>\n"
"es: Jesus Benitez <gnelson at inMail dot sk>\n"
"ja: YAMAGUCHI YOSHIYA <yushiya@anet.ne.jp>\n"
"pt_BR: Rafael Caesar Lenzi <rc_lenzi@yahoo.com.br>\n"
"pl: Robert Nasiadek <darkone@darkone.pl>\n"
"cs: Petr Pisar <petr.pisar@atlas.cz>\n"
"hu: anonymous\n"
"he: Eli Zaretskii <eliz@gnu.org>\n"

#: ../gtk/contact.ui.h:2
msgid "SIP Address"
msgstr "SIP-Adresse"

#: ../gtk/contact.ui.h:3
msgid "Show this contact presence status"
msgstr "Anwesenheitsstatus dieses Kontakts zeigen"

#: ../gtk/contact.ui.h:4
msgid "Allow this contact to see my presence status"
msgstr "Diesem Kontakt erlauben, meinen Anwesenheitsstatus zu sehen"

#: ../gtk/contact.ui.h:5
msgid "<b>Contact information</b>"
msgstr "<b>Kontaktinformationen</b>"

#: ../gtk/log.ui.h:1
msgid "Linphone debug window"
msgstr "Linphone Debug-Fenster"

#: ../gtk/log.ui.h:2
msgid "Scroll to end"
msgstr "Ans Ende rollen"

#: ../gtk/password.ui.h:1
msgid "Linphone - Authentication required"
msgstr "Linphone - Authentifikation erforderlich"

#: ../gtk/password.ui.h:2
msgid "Please enter the domain password"
msgstr "Bitte das Passwort der Domäne eingeben"

#: ../gtk/call_logs.ui.h:1
msgid "Call history"
msgstr "Anrufchronik"

#: ../gtk/call_logs.ui.h:2
msgid "Clear all"
msgstr "Alle löschen"

#: ../gtk/call_logs.ui.h:3
msgid "Call back"
msgstr "Anrufen"

#: ../gtk/sip_account.ui.h:1
msgid "Linphone - Configure a SIP account"
msgstr "Linphone - SIP-Konto einrichten"

#: ../gtk/sip_account.ui.h:2
msgid "Your SIP identity:"
msgstr "Ihre SIP-Identität:"

#: ../gtk/sip_account.ui.h:3
msgid "Looks like sip:<username>@<domain>"
msgstr "Sieht aus wie sip:<benutzername>@<domain>"

#: ../gtk/sip_account.ui.h:4
msgid "sip:"
msgstr "sip:"

#: ../gtk/sip_account.ui.h:5
msgid "SIP Proxy address:"
msgstr "SIP-Proxy-Adresse:"

#: ../gtk/sip_account.ui.h:6
msgid "Looks like sip:<proxy hostname>"
msgstr "Sieht aus wie sip:<proxy hostname>"

#: ../gtk/sip_account.ui.h:7
msgid "Registration duration (sec):"
msgstr "Registrierungsdauer (sec):"

#: ../gtk/sip_account.ui.h:8
msgid "Contact params (optional):"
msgstr "Kontaktdetails (optional)"

#: ../gtk/sip_account.ui.h:9
msgid "AVPF regular RTCP interval (sec):"
msgstr "AVPF Standard RTCP Interval (sek):"

#: ../gtk/sip_account.ui.h:10
msgid "Route (optional):"
msgstr "Route (optional):"

#: ../gtk/sip_account.ui.h:11
msgid "Transport"
msgstr "Übertragung"

#: ../gtk/sip_account.ui.h:12
msgid "Register"
msgstr "Registrieren"

#: ../gtk/sip_account.ui.h:13
msgid "Publish presence information"
msgstr "Anwesenheitsstatus veröffentlichen"

#: ../gtk/sip_account.ui.h:14
msgid "Enable AVPF"
msgstr "Aktiviere AVPF"

#: ../gtk/sip_account.ui.h:15
msgid "Configure a SIP account"
msgstr "SIP-Konto einrichten"

#: ../gtk/parameters.ui.h:1
msgid "anonymous"
msgstr "Anonym"

#: ../gtk/parameters.ui.h:2
msgid "GSSAPI"
msgstr "GSSAPI"

#: ../gtk/parameters.ui.h:3
msgid "SASL"
msgstr "SASL"

#: ../gtk/parameters.ui.h:4
msgid "default soundcard"
msgstr "Standard-Soundkarte"

#: ../gtk/parameters.ui.h:5
msgid "a sound card"
msgstr "eine Soundkarte"

#: ../gtk/parameters.ui.h:6
msgid "default camera"
msgstr "Standard-Kamera"

#: ../gtk/parameters.ui.h:7
msgid "CIF"
msgstr "CIF"

#: ../gtk/parameters.ui.h:8
msgid "Audio codecs"
msgstr "Audio-Codecs"

#: ../gtk/parameters.ui.h:9
msgid "Video codecs"
msgstr "Video-Codecs"

#: ../gtk/parameters.ui.h:10
msgid "C"
msgstr "C"

#: ../gtk/parameters.ui.h:11
msgid "Settings"
msgstr "Einstellungen"

#: ../gtk/parameters.ui.h:12
msgid "Set Maximum Transmission Unit:"
msgstr "Maximum Transmission Unit setzen:"

#: ../gtk/parameters.ui.h:13
msgid "Send DTMFs as SIP info"
msgstr "DTMFs als SIP-Info senden"

#: ../gtk/parameters.ui.h:14
msgid "Use IPv6 instead of IPv4"
msgstr "IPv6 statt IPv4 verwenden"

#: ../gtk/parameters.ui.h:15
msgid "<b>Transport</b>"
msgstr "<b>Übertragung</b>"

#: ../gtk/parameters.ui.h:16
msgid "SIP/UDP port"
msgstr "SIP/UDP Port"

#: ../gtk/parameters.ui.h:18
msgid "Random"
msgstr ""

#: ../gtk/parameters.ui.h:19
msgid "SIP/TCP port"
msgstr "SIP/TCP Port"

#: ../gtk/parameters.ui.h:20
msgid "Audio RTP/UDP:"
msgstr "Audio RTP/UDP:"

#: ../gtk/parameters.ui.h:21
msgid "Fixed"
msgstr "Fest"

#: ../gtk/parameters.ui.h:22
msgid "Video RTP/UDP:"
msgstr "Video RTP/UDP:"

#: ../gtk/parameters.ui.h:23
msgid "Media encryption type"
msgstr "Verschlüsselungstyp der Medien"

#: ../gtk/parameters.ui.h:24
msgid "Media encryption is mandatory"
msgstr "Medienverschlüsselung erzwingen"

#: ../gtk/parameters.ui.h:25
msgid "Tunnel"
msgstr "Tunnel"

#: ../gtk/parameters.ui.h:26
msgid "DSCP fields"
msgstr "DSCP-Felder"

#: ../gtk/parameters.ui.h:27
msgid "<b>Network protocol and ports</b>"
msgstr "<b>Netzwerkprotokoll und Ports</b>"

#: ../gtk/parameters.ui.h:28
msgid "Direct connection to the Internet"
msgstr "Direkte Verbindung ins Internet"

#: ../gtk/parameters.ui.h:29
msgid "Behind NAT / Firewall (specify gateway IP )"
msgstr "Hinter NAT / Firewall (Gateway IP angeben)"

#: ../gtk/parameters.ui.h:30
msgid "Behind NAT / Firewall (use STUN to resolve)"
msgstr "Hinter NAT / Firewall (STUN verwenden)"

#: ../gtk/parameters.ui.h:31
msgid "Behind NAT / Firewall (use ICE)"
msgstr "Hinter NAT / Firewall (ICE verwenden)"

#: ../gtk/parameters.ui.h:32
msgid "Behind NAT / Firewall (use uPnP)"
msgstr "Hinter NAT / Firewall (uPnP verwenden)"

#: ../gtk/parameters.ui.h:33
msgid "Public IP address:"
msgstr "Öffentliche IP-Adresse:"

#: ../gtk/parameters.ui.h:34
msgid "Stun server:"
msgstr "STUN-Server:"

#: ../gtk/parameters.ui.h:35
msgid "<b>NAT and Firewall</b>"
msgstr "<b>NAT und Firewall</b>"

#: ../gtk/parameters.ui.h:36
msgid "Network settings"
msgstr "Netzwerkeinstellungen"

#: ../gtk/parameters.ui.h:37
msgid "Ring sound:"
msgstr "Klingelton:"

#: ../gtk/parameters.ui.h:38
msgid "ALSA special device (optional):"
msgstr "Spezielles ALSA-Gerät (optional):"

#: ../gtk/parameters.ui.h:39
msgid "Capture device:"
msgstr "Aufnahmegerät:"

#: ../gtk/parameters.ui.h:40
msgid "Ring device:"
msgstr "Gerät für Klingelton:"

#: ../gtk/parameters.ui.h:41
msgid "Playback device:"
msgstr "Wiedergabegerät:"

#: ../gtk/parameters.ui.h:42
msgid "Enable echo cancellation"
msgstr "Echounterdrückung ein"

#: ../gtk/parameters.ui.h:43
msgid "<b>Audio</b>"
msgstr "<b>Audio</b>"

#: ../gtk/parameters.ui.h:44
msgid "Video input device:"
msgstr "Video-Aufnahmegerät:"

#: ../gtk/parameters.ui.h:45
msgid "Prefered video resolution:"
msgstr "Bevorzugte Video-Auflösung:"

#: ../gtk/parameters.ui.h:46
msgid "Video output method:"
msgstr "Methode zur Videoausgabe"

#: ../gtk/parameters.ui.h:47
msgid "Show camera preview"
msgstr ""

#: ../gtk/parameters.ui.h:48
msgid "<b>Video</b>"
msgstr "<b>Video</b>"

#: ../gtk/parameters.ui.h:49
msgid "Multimedia settings"
msgstr "Multimedia-Einstellungen"

#: ../gtk/parameters.ui.h:50
msgid "This section defines your SIP address when not using a SIP account"
msgstr ""
"In diesem Bereich legen Sie Ihre SIP-Adresse fest, wenn Sie kein SIP-Konto "
"verwenden."

#: ../gtk/parameters.ui.h:51
msgid "Your display name (eg: John Doe):"
msgstr "Ihr angezeigter Name (z. B. Heinz Müller):"

#: ../gtk/parameters.ui.h:52
msgid "Your username:"
msgstr "Ihr Benutzername:"

#: ../gtk/parameters.ui.h:53
msgid "Your resulting SIP address:"
msgstr "Sich ergebende SIP-Adresse:"

#: ../gtk/parameters.ui.h:54
msgid "<b>Default identity</b>"
msgstr "<b>Standard-Identität</b>"

#: ../gtk/parameters.ui.h:55
msgid "Wizard"
msgstr "Assistent"

#: ../gtk/parameters.ui.h:56
msgid "Add"
msgstr "Hinzufügen"

#: ../gtk/parameters.ui.h:57
msgid "Edit"
msgstr "Bearbeiten"

#: ../gtk/parameters.ui.h:58
msgid "Remove"
msgstr "Entfernen"

#: ../gtk/parameters.ui.h:59
msgid "<b>Proxy accounts</b>"
msgstr "<b>Proxy-Konten</b>"

#: ../gtk/parameters.ui.h:60
msgid "Erase all passwords"
msgstr "Alle Passwörter löschen"

#: ../gtk/parameters.ui.h:61
msgid "<b>Privacy</b>"
msgstr "<b>Privatsphäre</b>"

#: ../gtk/parameters.ui.h:62
msgid "Manage SIP Accounts"
msgstr "SIP-Konten verwalten"

#: ../gtk/parameters.ui.h:63 ../gtk/tunnel_config.ui.h:4
msgid "Enable"
msgstr "Freigeben"

#: ../gtk/parameters.ui.h:64 ../gtk/tunnel_config.ui.h:5
msgid "Disable"
msgstr "Sperren"

#: ../gtk/parameters.ui.h:65
msgid "<b>Codecs</b>"
msgstr "<b>Codecs</b>"

#: ../gtk/parameters.ui.h:66
msgid "0 stands for \"unlimited\""
msgstr "0 bedeutet „unbegrenzt“"

#: ../gtk/parameters.ui.h:67
msgid "Upload speed limit in Kbit/sec:"
msgstr "Upload-Bandbreite (kbit/sec):"

#: ../gtk/parameters.ui.h:68
msgid "Download speed limit in Kbit/sec:"
msgstr "Download-Bandbreite (kbit/sec):"

#: ../gtk/parameters.ui.h:69
msgid "Enable adaptive rate control"
msgstr "Adaptive Ratenregelung ein"

#: ../gtk/parameters.ui.h:70
msgid ""
"<i>Adaptive rate control is a technique to dynamically guess the available "
"bandwidth during a call.</i>"
msgstr ""
"<i>Adaptive Ratenregelung ist eine Technik zur dynamischen Abschätzung der "
"zur Verfügung stehenden Bandbreite während eines Anrufs.</i>"

#: ../gtk/parameters.ui.h:71
msgid "<b>Bandwidth control</b>"
msgstr "<b>Bandbreiten-Einstellungen</b>"

#: ../gtk/parameters.ui.h:72
msgid "Codecs"
msgstr "Codecs"

#: ../gtk/parameters.ui.h:73
msgid "Automatically answer when a call is received"
msgstr ""

#: ../gtk/parameters.ui.h:74
msgid "Call parameters"
msgstr ""

#: ../gtk/parameters.ui.h:75
msgid "<b>Language</b>"
msgstr "<b>Sprache</b>"

#: ../gtk/parameters.ui.h:76
msgid "Show advanced settings"
msgstr "Fortgeschrittene Einstellungen anzeigen"

#: ../gtk/parameters.ui.h:77
msgid "<b>Level</b>"
msgstr "<b>Detaillierung</b>"

#: ../gtk/parameters.ui.h:78
msgid "User interface"
msgstr "Benutzeroberfläche"

#: ../gtk/parameters.ui.h:79 ../gtk/ldap.ui.h:2
msgid "Server address:"
msgstr "Server-Adresse"

#: ../gtk/parameters.ui.h:80 ../gtk/ldap.ui.h:3
msgid "Authentication method:"
msgstr "Authentifizierungsmethode"

#: ../gtk/parameters.ui.h:82
msgid "<b>LDAP Account setup</b>"
msgstr "LDAP-Kontoeinrichtung"

#: ../gtk/parameters.ui.h:83
msgid "LDAP"
msgstr "LDAP"

#: ../gtk/parameters.ui.h:84
msgid "Done"
msgstr "Fertig"

#: ../gtk/parameters.ui.h:85
msgid "SIP (UDP)"
msgstr "SIP (UDP)"

#: ../gtk/parameters.ui.h:86
msgid "SIP (TCP)"
msgstr "SIP (TCP)"

#: ../gtk/parameters.ui.h:87
msgid "SIP (TLS)"
msgstr "SIP (TLS)"

#: ../gtk/buddylookup.ui.h:1
msgid "Search contacts in directory"
msgstr "Kontakte im Verzeichnis suchen"

#: ../gtk/buddylookup.ui.h:2
msgid "Add to my list"
msgstr "Zur Kontaktliste hinzufügen"

#: ../gtk/buddylookup.ui.h:3
msgid "<b>Search somebody</b>"
msgstr "<b>Kontaktsuche</b>"

#: ../gtk/waiting.ui.h:1
msgid "Linphone"
msgstr "Linphone"

#: ../gtk/waiting.ui.h:2
msgid "Please wait"
msgstr "Bitte warten"

#: ../gtk/dscp_settings.ui.h:1
msgid "DSCP settings"
msgstr "DSCP-Einstellungen"

#: ../gtk/dscp_settings.ui.h:2
msgid "SIP"
msgstr "SIP"

#: ../gtk/dscp_settings.ui.h:3
msgid "Audio RTP stream"
msgstr "Audio-RTP-Datenstrom"

#: ../gtk/dscp_settings.ui.h:4
msgid "Video RTP stream"
msgstr "Video-RTP-Datenstrom"

#: ../gtk/dscp_settings.ui.h:5
msgid "<b>Set DSCP values (in hexadecimal)</b>"
msgstr "<b>DSCP-Werte setzen (hexadezimal)</b>"

#: ../gtk/call_statistics.ui.h:1
msgid "Call statistics"
msgstr "Anrufstatistik"

#: ../gtk/call_statistics.ui.h:2
msgid "Audio codec"
msgstr "Audio-Codec"

#: ../gtk/call_statistics.ui.h:3
msgid "Video codec"
msgstr "Video-Codec"

#: ../gtk/call_statistics.ui.h:4
msgid "Audio IP bandwidth usage"
msgstr "Genutzte IP-Bandbreite Audio"

#: ../gtk/call_statistics.ui.h:5
msgid "Audio Media connectivity"
msgstr "Audio-Konnektivität"

#: ../gtk/call_statistics.ui.h:6
msgid "Video IP bandwidth usage"
msgstr "Genutzte IP-Bandbreite Video"

#: ../gtk/call_statistics.ui.h:7
msgid "Video Media connectivity"
msgstr "Video-Konnektivität"

#: ../gtk/call_statistics.ui.h:8
msgid "Round trip time"
msgstr "Umlaufzeit"

#: ../gtk/call_statistics.ui.h:9
msgid "Video resolution received"
msgstr "Videoauflösung empfangen"

#: ../gtk/call_statistics.ui.h:10
msgid "Video resolution sent"
msgstr "Videoauflösung gesendet"

#: ../gtk/call_statistics.ui.h:11
msgid "RTP profile"
msgstr "RTP-Profil"

#: ../gtk/call_statistics.ui.h:12
msgid "<b>Call statistics and information</b>"
msgstr "<b>Anrufstatistik und -informationen</b>"

#: ../gtk/tunnel_config.ui.h:1
msgid "Configure VoIP tunnel"
msgstr "VoIP-Tunnel einrichten"

#: ../gtk/tunnel_config.ui.h:2
msgid "Host"
msgstr "Host"

#: ../gtk/tunnel_config.ui.h:3
msgid "Port"
msgstr "Port"

#: ../gtk/tunnel_config.ui.h:6
msgid "<b>Configure tunnel</b>"
msgstr "<b>Tunnel einrichten</b>"

#: ../gtk/tunnel_config.ui.h:9
msgid "<b>Configure http proxy (optional)</b>"
msgstr "<b>Configure http proxy (optional)</b>"

#: ../gtk/ldap.ui.h:1
msgid "LDAP Settings"
msgstr "LDAP-Einstellungen"

#: ../gtk/ldap.ui.h:6
msgid "Use TLS Connection"
msgstr "TLS-Verbindung verwenden"

#: ../gtk/ldap.ui.h:7
msgid "Not yet available"
msgstr "Aktuell nicht verfügbar"

#: ../gtk/ldap.ui.h:8
msgid "<b>Connection</b>"
msgstr "<b>Verbindung</b>"

#: ../gtk/ldap.ui.h:9
msgid "Bind DN"
msgstr "Bind-DN"

#: ../gtk/ldap.ui.h:10
msgid "Authname"
msgstr "Authentifizierungsname"

#: ../gtk/ldap.ui.h:11
msgid "Realm"
msgstr "Bereich"

#: ../gtk/ldap.ui.h:12
msgid "<b>SASL</b>"
msgstr "<b>SASL</b>"

#: ../gtk/ldap.ui.h:13
msgid "Base object:"
msgstr "Basis-Objekt:"

#: ../gtk/ldap.ui.h:15
#, no-c-format
msgid "Filter (%s for name):"
msgstr "Filter (%s nach Name):"

#: ../gtk/ldap.ui.h:16
msgid "Name Attribute:"
msgstr "Name:"

#: ../gtk/ldap.ui.h:17
msgid "SIP address attribute:"
msgstr "SIP-Adresse:"

#: ../gtk/ldap.ui.h:18
msgid "Attributes to query:"
msgstr "Sucheigenschaft:"

#: ../gtk/ldap.ui.h:19
msgid "<b>Search</b>"
msgstr "<b>Suche</b>"

#: ../gtk/ldap.ui.h:20
msgid "Timeout for search:"
msgstr "Zeitüberschreitung bei der Suche:"

#: ../gtk/ldap.ui.h:21
msgid "Max results:"
msgstr "Max Ergebnisse:"

#: ../gtk/ldap.ui.h:22
msgid "Follow Aliases"
msgstr "folge Pseudonymen"

#: ../gtk/ldap.ui.h:23
msgid "<b>Miscellaneous</b>"
msgstr "<b>Sonstiges</b>"

#: ../gtk/ldap.ui.h:24
msgid "ANONYMOUS"
msgstr "ANONYMOUS"

#: ../gtk/ldap.ui.h:25
msgid "SIMPLE"
msgstr "SIMPLE"

#: ../gtk/ldap.ui.h:26
msgid "DIGEST-MD5"
msgstr "DIGEST-MD5"

#: ../gtk/ldap.ui.h:27
msgid "NTLM"
msgstr "NTLM"

#: ../gtk/config-uri.ui.h:1
msgid "Specifying a remote configuration URI"
msgstr "Eine URI zur FErnkonfiguration angeben"

#: ../gtk/config-uri.ui.h:2
msgid ""
"This dialog allows to set an http or https address when configuration is to "
"be fetched at startup.\n"
"Please enter or modify the configuration URI below. After clicking OK, "
"Linphone will restart automatically in order to fetch and take into account "
"the new configuration. "
msgstr ""
"Diese Maske erlaubt Ihnen für das Laden der Konfiguration beim Programmstart "
"eine http- oder https-Adresse anzugeben.\n"
"Bitte geben Sie unten die Konfigurations-URI ein oder ändern diese. Nach dem "
"Bestätigen mit OK wird Linphone automatisch neustarten, um die neuen "
"Einstellungen zu übernehmen."

#: ../gtk/provisioning-fetch.ui.h:1
msgid "Configuring..."
msgstr "Einstellen..."

#: ../gtk/provisioning-fetch.ui.h:2
msgid "Please wait while fetching configuration from server..."
msgstr ""
"Bitte warten Sie während die Einstellungen vom Server abgerufen werden..."

#: ../coreapi/linphonecore.c:1534
msgid "Ready"
msgstr "Bereit"

#: ../coreapi/linphonecore.c:2535
msgid "Configuring"
msgstr "Einstellen"

#: ../coreapi/linphonecore.c:2709
msgid "Looking for telephone number destination..."
msgstr "Telefonnummernziel wird gesucht..."

#: ../coreapi/linphonecore.c:2711
msgid "Could not resolve this number."
msgstr "Diese Nummer kann nicht aufgelöst werden."

#. must be known at that time
#: ../coreapi/linphonecore.c:2997
msgid "Contacting"
msgstr "Verbindungsaufbau"

#: ../coreapi/linphonecore.c:3002
msgid "Could not call"
msgstr "Anruf kann nicht getätigt werden."

#: ../coreapi/linphonecore.c:3152
msgid "Sorry, we have reached the maximum number of simultaneous calls"
msgstr "Die maximale Anzahl der gleichzeitigen Anrufe ist erreicht."

#: ../coreapi/linphonecore.c:3310
msgid "is contacting you"
msgstr "ruft Sie an"

#: ../coreapi/linphonecore.c:3311
msgid " and asked autoanswer."
msgstr " und fragt nach automatischer Antwort."

#: ../coreapi/linphonecore.c:3435
msgid "Modifying call parameters..."
msgstr "Die Anrufparameter werden verändert..."

<<<<<<< HEAD
#: ../coreapi/linphonecore.c:3783
msgid "Connected."
msgstr "Verbunden."

#: ../coreapi/linphonecore.c:3808
msgid "Call aborted"
msgstr "Anruf abgebrochen"

#: ../coreapi/linphonecore.c:3998
msgid "Could not pause the call"
msgstr "Anruf kann nicht gehalten werden"

#: ../coreapi/linphonecore.c:4001
=======
#: ../coreapi/linphonecore.c:3782
msgid "Connected."
msgstr "Verbunden."

#: ../coreapi/linphonecore.c:3807
msgid "Call aborted"
msgstr "Anruf abgebrochen"

#: ../coreapi/linphonecore.c:3997
msgid "Could not pause the call"
msgstr "Anruf kann nicht gehalten werden"

#: ../coreapi/linphonecore.c:4000
>>>>>>> 19e2d029
msgid "Pausing the current call..."
msgstr "Aktueller Anruf wird gehalten..."

#: ../coreapi/misc.c:433
msgid "Stun lookup in progress..."
msgstr "STUN-Ermittlung läuft..."

#: ../coreapi/misc.c:614
msgid "ICE local candidates gathering in progress..."
msgstr "Lokale Kandidaten für ICE werden zusammengestellt..."

#: ../coreapi/friend.c:33
msgid "Online"
msgstr "Angemeldet"

#: ../coreapi/friend.c:36
msgid "Busy"
msgstr "Besetzt"

#: ../coreapi/friend.c:39
msgid "Be right back"
msgstr "Bald wieder da"

#: ../coreapi/friend.c:42
msgid "Away"
msgstr "Abwesend"

#: ../coreapi/friend.c:45
msgid "On the phone"
msgstr "Im Gespräch"

#: ../coreapi/friend.c:48
msgid "Out to lunch"
msgstr "Beim Essen"

#: ../coreapi/friend.c:51
msgid "Do not disturb"
msgstr "Nicht stören"

#: ../coreapi/friend.c:54
msgid "Moved"
msgstr "Umgezogen"

#: ../coreapi/friend.c:57
msgid "Using another messaging service"
msgstr "Ein anderer Nachrichtendienst wird benutzt"

#: ../coreapi/friend.c:60
msgid "Offline"
msgstr "Abgemeldet"

#: ../coreapi/friend.c:63
msgid "Pending"
msgstr "Ausstehend"

#: ../coreapi/friend.c:66
msgid "Vacation"
msgstr "Urlaub"

#: ../coreapi/friend.c:68
msgid "Unknown status"
msgstr "Unbekannter Status"

#: ../coreapi/proxy.c:328
msgid ""
"The sip proxy address you entered is invalid, it must start with \"sip:\" "
"followed by a hostname."
msgstr ""
"Die von Ihnen eingegebene SIP-Proxy-Adresse ist ungültig, sie muss mit "
"„sip:“ gefolgt vom Hostnamen beginnen."

#: ../coreapi/proxy.c:334
msgid ""
"The sip identity you entered is invalid.\n"
"It should look like sip:username@proxydomain, such as sip:alice@example.net"
msgstr ""
"Die von Ihnen eingegebene SIP-Identität ist ungültig.\n"
"Sie sollte wie sip:benutzername@proxydomain aussehen, also z.B. sip:"
"alice@beispiel.net"

#: ../coreapi/proxy.c:1416
#, c-format
msgid "Could not login as %s"
msgstr "Anmeldung als %s fehlgeschlagen"

#: ../coreapi/callbacks.c:419
msgid "Remote ringing."
msgstr "Klingeln bei der Gegenseite."

#: ../coreapi/callbacks.c:431
msgid "Remote ringing..."
msgstr "Klingeln bei der Gegenseite..."

#: ../coreapi/callbacks.c:452
msgid "Early media."
msgstr "nicht kompatibel, prüfe Codecs oder Sicherheitseinstellungen..."

<<<<<<< HEAD
#: ../coreapi/callbacks.c:526
=======
#: ../coreapi/callbacks.c:524
>>>>>>> 19e2d029
#, c-format
msgid "Call with %s is paused."
msgstr "Anruf mit %s wird gehalten."

<<<<<<< HEAD
#: ../coreapi/callbacks.c:539
=======
#: ../coreapi/callbacks.c:537
>>>>>>> 19e2d029
#, c-format
msgid "Call answered by %s - on hold."
msgstr "Der von %s entgegengenommene Anruf wird gehalten."

<<<<<<< HEAD
#: ../coreapi/callbacks.c:549
msgid "Call resumed."
msgstr "Anruf fortgesetzt."

#: ../coreapi/callbacks.c:553
=======
#: ../coreapi/callbacks.c:547
msgid "Call resumed."
msgstr "Anruf fortgesetzt."

#: ../coreapi/callbacks.c:551
>>>>>>> 19e2d029
#, c-format
msgid "Call answered by %s."
msgstr "Anruf wird von %s entgegengenommen."

<<<<<<< HEAD
#: ../coreapi/callbacks.c:576
msgid "Incompatible, check codecs or security settings..."
msgstr "Inkompatibel, prüfe Codecs oder Sicherheitseinstellungen..."

#: ../coreapi/callbacks.c:581 ../coreapi/callbacks.c:893
msgid "Incompatible media parameters."
msgstr "Inkompatible Medienparameter."

#: ../coreapi/callbacks.c:611
=======
#: ../coreapi/callbacks.c:574
msgid "Incompatible, check codecs or security settings..."
msgstr "Inkompatibel, prüfe Codecs oder Sicherheitseinstellungen..."

#: ../coreapi/callbacks.c:579 ../coreapi/callbacks.c:891
msgid "Incompatible media parameters."
msgstr "Inkompatible Medienparameter."

#: ../coreapi/callbacks.c:609
>>>>>>> 19e2d029
msgid "We have been resumed."
msgstr "Anruf wird fortgesetzt."

#. we are being paused
<<<<<<< HEAD
#: ../coreapi/callbacks.c:619
=======
#: ../coreapi/callbacks.c:617
>>>>>>> 19e2d029
msgid "We are paused by other party."
msgstr "Anruf wird von der Gegenseite gehalten."

#. reINVITE and in-dialogs UPDATE go here
<<<<<<< HEAD
#: ../coreapi/callbacks.c:653
msgid "Call is updated by remote."
msgstr "Anruf ist von der Gegenseite aktualisiert worden."

#: ../coreapi/callbacks.c:769
msgid "Call terminated."
msgstr "Anruf beendet."

#: ../coreapi/callbacks.c:797
msgid "User is busy."
msgstr "Teilnehmer ist besetzt."

#: ../coreapi/callbacks.c:798
=======
#: ../coreapi/callbacks.c:651
msgid "Call is updated by remote."
msgstr "Anruf ist von der Gegenseite aktualisiert worden."

#: ../coreapi/callbacks.c:767
msgid "Call terminated."
msgstr "Anruf beendet."

#: ../coreapi/callbacks.c:795
msgid "User is busy."
msgstr "Teilnehmer ist besetzt."

#: ../coreapi/callbacks.c:796
>>>>>>> 19e2d029
msgid "User is temporarily unavailable."
msgstr "Teilnehmer zur Zeit nicht verfügbar."

#. char *retrymsg=_("%s. Retry after %i minute(s).");
<<<<<<< HEAD
#: ../coreapi/callbacks.c:800
msgid "User does not want to be disturbed."
msgstr "Teilnehmer möchte nicht gestört werden."

#: ../coreapi/callbacks.c:801
msgid "Call declined."
msgstr "Anruf abgewiesen"

#: ../coreapi/callbacks.c:816
msgid "Request timeout."
msgstr "Zeitüberschreitung bei der Anfrage"

#: ../coreapi/callbacks.c:847
msgid "Redirected"
msgstr "Umgeleitet"

#: ../coreapi/callbacks.c:902
msgid "Call failed."
msgstr "Anruf fehlgeschlagen."

#: ../coreapi/callbacks.c:980
=======
#: ../coreapi/callbacks.c:798
msgid "User does not want to be disturbed."
msgstr "Teilnehmer möchte nicht gestört werden."

#: ../coreapi/callbacks.c:799
msgid "Call declined."
msgstr "Anruf abgewiesen"

#: ../coreapi/callbacks.c:814
msgid "Request timeout."
msgstr "Zeitüberschreitung bei der Anfrage"

#: ../coreapi/callbacks.c:845
msgid "Redirected"
msgstr "Umgeleitet"

#: ../coreapi/callbacks.c:900
msgid "Call failed."
msgstr "Anruf fehlgeschlagen."

#: ../coreapi/callbacks.c:978
>>>>>>> 19e2d029
#, c-format
msgid "Registration on %s successful."
msgstr "Registrierung auf %s erfolgreich."

<<<<<<< HEAD
#: ../coreapi/callbacks.c:981
=======
#: ../coreapi/callbacks.c:979
>>>>>>> 19e2d029
#, c-format
msgid "Unregistration on %s done."
msgstr "Abmeldung von %s ist erfolgt."

<<<<<<< HEAD
#: ../coreapi/callbacks.c:999
msgid "no response timeout"
msgstr "Zeitüberschreitung bei der Antwort"

#: ../coreapi/callbacks.c:1002
=======
#: ../coreapi/callbacks.c:997
msgid "no response timeout"
msgstr "Zeitüberschreitung bei der Antwort"

#: ../coreapi/callbacks.c:1000
>>>>>>> 19e2d029
#, c-format
msgid "Registration on %s failed: %s"
msgstr "Registrierung auf %s fehlgeschlagen: %s"

<<<<<<< HEAD
#: ../coreapi/callbacks.c:1009
=======
#: ../coreapi/callbacks.c:1007
>>>>>>> 19e2d029
msgid "Service unavailable, retrying"
msgstr "Service nicht verfügbar, versuche erneut"

#. if encryption is DTLS, no status to be displayed
#: ../coreapi/linphonecall.c:180
#, c-format
msgid "Authentication token is %s"
msgstr "Authentifizierungs-Token ist %s"

<<<<<<< HEAD
#: ../coreapi/linphonecall.c:3601
=======
#: ../coreapi/linphonecall.c:1301
msgid "Call parameters were successfully modified."
msgstr ""

#: ../coreapi/linphonecall.c:3645
>>>>>>> 19e2d029
#, c-format
msgid "You have missed %i call."
msgid_plural "You have missed %i calls."
msgstr[0] "Sie haben %i Anruf in Abwesenheit."
msgstr[1] "Sie haben %i Anrufe in Abwesenheit."

#: ../coreapi/call_log.c:209
msgid "aborted"
msgstr ""

#: ../coreapi/call_log.c:212
msgid "completed"
msgstr ""

#: ../coreapi/call_log.c:215
msgid "missed"
msgstr ""

#: ../coreapi/call_log.c:218
msgid "unknown"
msgstr ""

#: ../coreapi/call_log.c:220
#, c-format
msgid ""
"%s at %s\n"
"From: %s\n"
"To: %s\n"
"Status: %s\n"
"Duration: %i mn %i sec\n"
msgstr ""

#: ../coreapi/call_log.c:221
msgid "Outgoing call"
msgstr ""

#: ../gtk/videowindow.c:66
#, c-format
msgid "Cannot play %s."
msgstr ""<|MERGE_RESOLUTION|>--- conflicted
+++ resolved
@@ -11,16 +11,9 @@
 msgstr ""
 "Project-Id-Version: linphone-gtk\n"
 "Report-Msgid-Bugs-To: \n"
-<<<<<<< HEAD
-"POT-Creation-Date: 2015-03-20 17:05+0100\n"
-"PO-Revision-Date: 2015-02-17 11:28+0000\n"
-"Last-Translator: Belledonne Communications <support@belledonne-"
-"communications.com>\n"
-=======
 "POT-Creation-Date: 2015-03-23 16:57+0100\n"
 "PO-Revision-Date: 2015-03-23 15:58+0000\n"
 "Last-Translator: Gautier Pelloux-Prayer <gautier.pelloux@gmail.com>\n"
->>>>>>> 19e2d029
 "Language-Team: German (http://www.transifex.com/projects/p/linphone-gtk/"
 "language/de/)\n"
 "Language: de\n"
@@ -173,11 +166,7 @@
 msgid "Call error"
 msgstr "Anruf fehlgeschlagen"
 
-<<<<<<< HEAD
-#: ../gtk/main.c:1262 ../coreapi/linphonecore.c:3827
-=======
 #: ../gtk/main.c:1260 ../coreapi/linphonecore.c:3826
->>>>>>> 19e2d029
 msgid "Call ended"
 msgstr "Anruf beendet"
 
@@ -220,11 +209,7 @@
 msgid "%s (Default)"
 msgstr "%s (Vorgabe)"
 
-<<<<<<< HEAD
-#: ../gtk/main.c:1980 ../coreapi/callbacks.c:1050
-=======
 #: ../gtk/main.c:1978 ../coreapi/callbacks.c:1048
->>>>>>> 19e2d029
 #, c-format
 msgid "We are transferred to %s"
 msgstr "Vermittlung nach %s"
@@ -237,18 +222,9 @@
 "Auf diesem Rechner können keine Soundkarten gefunden werden.\n"
 "Sie können keine Audio-Anrufe tätigen oder entgegennehmen."
 
-<<<<<<< HEAD
-#: ../gtk/main.c:2138
-=======
 #: ../gtk/main.c:2136
->>>>>>> 19e2d029
 msgid "A free SIP video-phone"
 msgstr "Ein freies SIP-Video-Telefon"
-
-#: ../gtk/main.c:2243
-#, c-format
-msgid "Hello\n"
-msgstr ""
 
 #: ../gtk/friendlist.c:505
 msgid "Add to addressbook"
@@ -1823,21 +1799,6 @@
 msgid "Modifying call parameters..."
 msgstr "Die Anrufparameter werden verändert..."
 
-<<<<<<< HEAD
-#: ../coreapi/linphonecore.c:3783
-msgid "Connected."
-msgstr "Verbunden."
-
-#: ../coreapi/linphonecore.c:3808
-msgid "Call aborted"
-msgstr "Anruf abgebrochen"
-
-#: ../coreapi/linphonecore.c:3998
-msgid "Could not pause the call"
-msgstr "Anruf kann nicht gehalten werden"
-
-#: ../coreapi/linphonecore.c:4001
-=======
 #: ../coreapi/linphonecore.c:3782
 msgid "Connected."
 msgstr "Verbunden."
@@ -1851,7 +1812,6 @@
 msgstr "Anruf kann nicht gehalten werden"
 
 #: ../coreapi/linphonecore.c:4000
->>>>>>> 19e2d029
 msgid "Pausing the current call..."
 msgstr "Aktueller Anruf wird gehalten..."
 
@@ -1949,52 +1909,25 @@
 msgid "Early media."
 msgstr "nicht kompatibel, prüfe Codecs oder Sicherheitseinstellungen..."
 
-<<<<<<< HEAD
-#: ../coreapi/callbacks.c:526
-=======
 #: ../coreapi/callbacks.c:524
->>>>>>> 19e2d029
 #, c-format
 msgid "Call with %s is paused."
 msgstr "Anruf mit %s wird gehalten."
 
-<<<<<<< HEAD
-#: ../coreapi/callbacks.c:539
-=======
 #: ../coreapi/callbacks.c:537
->>>>>>> 19e2d029
 #, c-format
 msgid "Call answered by %s - on hold."
 msgstr "Der von %s entgegengenommene Anruf wird gehalten."
 
-<<<<<<< HEAD
-#: ../coreapi/callbacks.c:549
-msgid "Call resumed."
-msgstr "Anruf fortgesetzt."
-
-#: ../coreapi/callbacks.c:553
-=======
 #: ../coreapi/callbacks.c:547
 msgid "Call resumed."
 msgstr "Anruf fortgesetzt."
 
 #: ../coreapi/callbacks.c:551
->>>>>>> 19e2d029
 #, c-format
 msgid "Call answered by %s."
 msgstr "Anruf wird von %s entgegengenommen."
 
-<<<<<<< HEAD
-#: ../coreapi/callbacks.c:576
-msgid "Incompatible, check codecs or security settings..."
-msgstr "Inkompatibel, prüfe Codecs oder Sicherheitseinstellungen..."
-
-#: ../coreapi/callbacks.c:581 ../coreapi/callbacks.c:893
-msgid "Incompatible media parameters."
-msgstr "Inkompatible Medienparameter."
-
-#: ../coreapi/callbacks.c:611
-=======
 #: ../coreapi/callbacks.c:574
 msgid "Incompatible, check codecs or security settings..."
 msgstr "Inkompatibel, prüfe Codecs oder Sicherheitseinstellungen..."
@@ -2004,35 +1937,15 @@
 msgstr "Inkompatible Medienparameter."
 
 #: ../coreapi/callbacks.c:609
->>>>>>> 19e2d029
 msgid "We have been resumed."
 msgstr "Anruf wird fortgesetzt."
 
 #. we are being paused
-<<<<<<< HEAD
-#: ../coreapi/callbacks.c:619
-=======
 #: ../coreapi/callbacks.c:617
->>>>>>> 19e2d029
 msgid "We are paused by other party."
 msgstr "Anruf wird von der Gegenseite gehalten."
 
 #. reINVITE and in-dialogs UPDATE go here
-<<<<<<< HEAD
-#: ../coreapi/callbacks.c:653
-msgid "Call is updated by remote."
-msgstr "Anruf ist von der Gegenseite aktualisiert worden."
-
-#: ../coreapi/callbacks.c:769
-msgid "Call terminated."
-msgstr "Anruf beendet."
-
-#: ../coreapi/callbacks.c:797
-msgid "User is busy."
-msgstr "Teilnehmer ist besetzt."
-
-#: ../coreapi/callbacks.c:798
-=======
 #: ../coreapi/callbacks.c:651
 msgid "Call is updated by remote."
 msgstr "Anruf ist von der Gegenseite aktualisiert worden."
@@ -2046,34 +1959,10 @@
 msgstr "Teilnehmer ist besetzt."
 
 #: ../coreapi/callbacks.c:796
->>>>>>> 19e2d029
 msgid "User is temporarily unavailable."
 msgstr "Teilnehmer zur Zeit nicht verfügbar."
 
 #. char *retrymsg=_("%s. Retry after %i minute(s).");
-<<<<<<< HEAD
-#: ../coreapi/callbacks.c:800
-msgid "User does not want to be disturbed."
-msgstr "Teilnehmer möchte nicht gestört werden."
-
-#: ../coreapi/callbacks.c:801
-msgid "Call declined."
-msgstr "Anruf abgewiesen"
-
-#: ../coreapi/callbacks.c:816
-msgid "Request timeout."
-msgstr "Zeitüberschreitung bei der Anfrage"
-
-#: ../coreapi/callbacks.c:847
-msgid "Redirected"
-msgstr "Umgeleitet"
-
-#: ../coreapi/callbacks.c:902
-msgid "Call failed."
-msgstr "Anruf fehlgeschlagen."
-
-#: ../coreapi/callbacks.c:980
-=======
 #: ../coreapi/callbacks.c:798
 msgid "User does not want to be disturbed."
 msgstr "Teilnehmer möchte nicht gestört werden."
@@ -2095,42 +1984,25 @@
 msgstr "Anruf fehlgeschlagen."
 
 #: ../coreapi/callbacks.c:978
->>>>>>> 19e2d029
 #, c-format
 msgid "Registration on %s successful."
 msgstr "Registrierung auf %s erfolgreich."
 
-<<<<<<< HEAD
-#: ../coreapi/callbacks.c:981
-=======
 #: ../coreapi/callbacks.c:979
->>>>>>> 19e2d029
 #, c-format
 msgid "Unregistration on %s done."
 msgstr "Abmeldung von %s ist erfolgt."
 
-<<<<<<< HEAD
-#: ../coreapi/callbacks.c:999
-msgid "no response timeout"
-msgstr "Zeitüberschreitung bei der Antwort"
-
-#: ../coreapi/callbacks.c:1002
-=======
 #: ../coreapi/callbacks.c:997
 msgid "no response timeout"
 msgstr "Zeitüberschreitung bei der Antwort"
 
 #: ../coreapi/callbacks.c:1000
->>>>>>> 19e2d029
 #, c-format
 msgid "Registration on %s failed: %s"
 msgstr "Registrierung auf %s fehlgeschlagen: %s"
 
-<<<<<<< HEAD
-#: ../coreapi/callbacks.c:1009
-=======
 #: ../coreapi/callbacks.c:1007
->>>>>>> 19e2d029
 msgid "Service unavailable, retrying"
 msgstr "Service nicht verfügbar, versuche erneut"
 
@@ -2140,15 +2012,11 @@
 msgid "Authentication token is %s"
 msgstr "Authentifizierungs-Token ist %s"
 
-<<<<<<< HEAD
-#: ../coreapi/linphonecall.c:3601
-=======
 #: ../coreapi/linphonecall.c:1301
 msgid "Call parameters were successfully modified."
 msgstr ""
 
 #: ../coreapi/linphonecall.c:3645
->>>>>>> 19e2d029
 #, c-format
 msgid "You have missed %i call."
 msgid_plural "You have missed %i calls."
