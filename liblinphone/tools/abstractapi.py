--- conflicted
+++ resolved
@@ -19,27 +19,12 @@
 import re
 import genapixml as CApi
 import metaname
-<<<<<<< HEAD
-=======
 import logging
->>>>>>> 34c058c2
 
 
 logger = logging.getLogger(__name__)
 
 
-<<<<<<< HEAD
-
-class Constant:
-	pass
-
-
-class Nil(Constant):
-	def translate(self, langTranslator):
-		return langTranslator.nilToken
-
-
-=======
 class Error(Exception):
 	@property
 	def reason(self):
@@ -105,7 +90,6 @@
 		return langTranslator.nilToken
 
 
->>>>>>> 34c058c2
 class Boolean(Constant):
 	def __init__(self, value=False):
 		self.value = value
@@ -126,11 +110,6 @@
 	def __lt__(self, other):
 		return self.name < other.name
 	
-<<<<<<< HEAD
-	def find_first_ancestor_by_type(self, *types):
-		ancestor = self.parent
-		while ancestor is not None and type(ancestor) not in types:
-=======
 	def find_first_ancestor_by_type(self, *types, **kargs):
 		try:
 			priorAncestor = kargs['priorAncestor']
@@ -141,7 +120,6 @@
 		ancestor = self.parent
 		while ancestor is not None and type(ancestor) not in types:
 			current = ancestor
->>>>>>> 34c058c2
 			ancestor = ancestor.parent
 		return ancestor if not priorAncestor else current
 
@@ -188,17 +166,6 @@
 		self.containedTypeName = containedTypeName
 		self._containedTypeDesc = None
 	
-<<<<<<< HEAD
-	def _set_contained_type_desc(self, desc):
-		self._containedTypeDesc = desc
-		desc.parent = self
-	
-	def _get_contained_type_desc(self):
-		return self._containedTypeDesc
-	
-	containedTypeDesc = property(fset=_set_contained_type_desc, fget=_get_contained_type_desc)
-	
-=======
 	@property
 	def containedTypeDesc(self):
 		return self._containedTypeDesc
@@ -208,7 +175,6 @@
 		self._containedTypeDesc = desc
 		desc.parent = self
 	
->>>>>>> 34c058c2
 	def translate(self, translator, **params):
 		return translator.translate_list_type(self, **params)
 
@@ -218,9 +184,6 @@
 		Object.__init__(self, name)
 		self._briefDescription = None
 		self._detailedDescription = None
-<<<<<<< HEAD
-		self.deprecated = None
-=======
 	
 	@property
 	def briefDescription(self):
@@ -239,24 +202,6 @@
 	def detailedDescription(self, description):
 		self._detailedDescription = description
 		description.relatedObject = self
->>>>>>> 34c058c2
-	
-	def _get_brief_description(self):
-		return self._briefDescription
-	
-	def _set_brief_description(self, description):
-		self._briefDescription = description
-		description.relatedObject = self
-	
-	def _get_detailed_description(self):
-		return self._detailedDescription
-	
-	def _set_detailed_description(self, description):
-		self._detailedDescription = description
-		description.relatedObject = self
-	
-	briefDescription = property(fget=_get_brief_description, fset=_set_brief_description)
-	detailedDescription = property(fget=_get_detailed_description, fset=_set_detailed_description)
 	
 	def set_from_c(self, cObject, namespace=None):
 		self.briefDescription = cObject.briefDescription
@@ -320,9 +265,6 @@
 GlobalNs = Namespace('')
 
 
-GlobalNs = Namespace('')
-
-
 class Flag:
 	def __init__(self, position):
 		self.position = position
@@ -388,14 +330,6 @@
 		self._type = _type
 		_type.parent = self
 	
-<<<<<<< HEAD
-	def _get_type(self):
-		return self._type
-	
-	type = property(fset=_set_type, fget=_get_type)
-	
-=======
->>>>>>> 34c058c2
 	def translate(self, translator, **params):
 		return translator.translate_argument(self, **params)
 
@@ -411,21 +345,6 @@
 		self.isconst = False
 		self.args = []
 		self._returnType = None
-<<<<<<< HEAD
-	
-	def add_arguments(self, arg):
-		self.args.append(arg)
-		arg.parent = self
-	
-	def _set_return_type(self, returnType):
-		self._returnType = returnType
-		returnType.parent = self
-	
-	def _get_return_type(self):
-		return self._returnType
-	
-	returnType = property(fset=_set_return_type, fget=_get_return_type)
-=======
 	
 	def add_arguments(self, arg):
 		self.args.append(arg)
@@ -439,7 +358,6 @@
 	def returnType(self, returnType):
 		self._returnType = returnType
 		returnType.parent = self
->>>>>>> 34c058c2
 	
 	def translate_as_prototype(self, translator, **params):
 		return translator.translate_method_as_prototype(self, **params)
@@ -504,14 +422,6 @@
 		self._listenerInterface = interface
 		interface._listenedClass = self
 	
-<<<<<<< HEAD
-	def get_listener_interface(self):
-		return self._listenerInterface
-	
-	listenerInterface = property(fget=get_listener_interface, fset=set_listener_interface)
-	
-=======
->>>>>>> 34c058c2
 	def sort(self):
 		self.properties.sort()
 		self.instanceMethods.sort()
@@ -536,13 +446,6 @@
 	@property
 	def listenedClass(self):
 		return self._listenedClass
-<<<<<<< HEAD
-	
-	listenedClass = property(fget=get_listened_class)
-	
-	def sort(self):
-		self.methods.sort()
-=======
 
 	@listenedClass.setter
 	def listenedClass(self, method):
@@ -551,7 +454,6 @@
 
 	def sort(self):
 		self.instanceMethods.sort()
->>>>>>> 34c058c2
 
 
 class CParser(object):
@@ -603,7 +505,6 @@
 		self.cProject = cProject
 		
 		self.enumsIndex = {}
-		self.enums = []
 		for enum in self.cProject.enums:
 			if enum.associatedTypedef is None:
 				self.enumsIndex[enum.name] = None
@@ -612,8 +513,6 @@
 		
 		self.classesIndex = {}
 		self.interfacesIndex = {}
-		self.classes = []
-		self.interfaces = []
 		for _class in self.cProject.classes:
 			if _class.name not in self.classBl:
 				if _class.name.endswith('Cbs'):
@@ -662,7 +561,6 @@
 		
 		self._treat_pending_enums()
 		self._clean_all_indexes()
-		self._sortall()
 		self._fix_all_types()
 		self._fix_all_docs()
 	
@@ -693,15 +591,6 @@
 		for key in keysToRemove:
 			del index[key]
 	
-	def _sortall(self):
-		self.enums.sort()
-		self.classes.sort()
-		self.interfaces.sort()
-		for class_ in self.classes:
-			class_.sort()
-		for interface in self.interfaces:
-			interface.sort()
-	
 	def _class_is_refcountable(self, _class):
 		if _class.name in self.forcedRefcountableClasses:
 			return True
@@ -784,26 +673,12 @@
 			obj.detailedDescription.resolve_all_references(self)
 	
 	def parse_enum(self, cenum):
-<<<<<<< HEAD
-		if 'associatedTypedef' in dir(cenum):
-			nameStr = cenum.associatedTypedef.name
-		else:
-			nameStr = cenum.name
-		
-		name = metaname.EnumName()
-		name.from_camel_case(nameStr, namespace=self.namespace.name)
-		enum = Enum(name)
-		enum.briefDescription = cenum.briefDoc
-		enum.detailedDescription = cenum.detailedDoc
-		self.namespace.add_child(enum)
-=======
 		name = metaname.EnumName()
 		name.from_camel_case(cenum.publicName, namespace=self.namespace.name)
 		enum = Enum(name)
 		enum.briefDescription = cenum.briefDoc
 		enum.detailedDescription = cenum.detailedDoc
 		self.namespace.addenum(enum)
->>>>>>> 34c058c2
 		
 		for cEnumValue in cenum.values:
 			valueName = metaname.EnumeratorName()
@@ -815,13 +690,6 @@
 				try:
 					aEnumValue.value_from_string(cEnumValue.value)
 				except ValueError:
-<<<<<<< HEAD
-					raise Error('{0} enum value has an invalid definition ({1})'.format(cEnumValue.name, cEnumValue.value))
-			enum.add_enumerator(aEnumValue)
-		
-		self.enumsIndex[nameStr] = enum
-		self.enums.append(enum)
-=======
 					reason = '{0} enum value has an invalid definition ({1})'.format(cEnumValue.name, cEnumValue.value)
 					context = metaname.EnumeratorName()
 					context.from_camel_case(cEnumValue.name)
@@ -831,7 +699,6 @@
 		self.enumsIndex[cenum.publicName] = enum
 		if cenum.publicName in self.enum_relocations:
 			self._pending_enums.append(enum)
->>>>>>> 34c058c2
 		return enum
 	
 	def parse_class(self, cclass):
@@ -843,20 +710,11 @@
 		if cclass.name.endswith('Cbs'):
 			_class = self._parse_listener(cclass)
 			self.interfacesIndex[cclass.name] = _class
-<<<<<<< HEAD
-			self.interfaces.append(_class)
-		else:
-			_class = self._parse_class(cclass)
-			self.classesIndex[cclass.name] = _class
-			self.classes.append(_class)
-		self.namespace.add_child(_class)
-=======
 			self.namespace.addinterface(_class)
 		else:
 			_class = self._parse_class(cclass)
 			self.classesIndex[cclass.name] = _class
 			self.namespace.addclass(_class)
->>>>>>> 34c058c2
 		return _class
 	
 	def _parse_class(self, cclass):
@@ -918,29 +776,6 @@
 	
 	
 	def _parse_listener(self, cclass):
-<<<<<<< HEAD
-		name = metaname.InterfaceName()
-		name.from_camel_case(cclass.name, namespace=self.namespace.name)
-		
-		if name.words[len(name.words)-1] == 'cbs':
-			name.words[len(name.words)-1] = 'listener'
-		else:
-			raise Error('{0} is not a listener'.format(cclass.name))
-		
-		listener = Interface(name)
-		listener.briefDescription = cclass.briefDoc
-		listener.detailedDescription = cclass.detailedDoc
-		
-		for property in cclass.properties.values():
-			if property.name != 'user_data':
-				try:
-					method = self._parse_listener_property(property, listener, cclass.events)
-					listener.add_method(method)
-				except Error as e:
-					print('Could not parse property \'{0}\' of listener \'{1}\': {2}'.format(property.name, cclass.name, e.args[0]))
-		
-		return listener
-=======
 		try:
 			name = metaname.InterfaceName()
 			name.from_camel_case(cclass.name, namespace=self.namespace.name)
@@ -963,7 +798,6 @@
 			context = metaname.ClassName()
 			context.from_camel_case(cclass.name)
 			raise ParsingError(e, context)
->>>>>>> 34c058c2
 	
 	def _parse_listener_property(self, property, listener, events):
 		methodName = metaname.MethodName()
@@ -999,29 +833,6 @@
 		name = metaname.MethodName()
 		name.from_snake_case(cfunction.name, namespace=namespace)
 		
-<<<<<<< HEAD
-		if self._is_blacklisted(name):
-			raise BlacklistedException('{0} is blacklisted'.format(name.to_c()));
-		
-		method = Method(name, type=type)
-		method.briefDescription = cfunction.briefDoc
-		method.detailedDescription = cfunction.detailedDoc
-		method.deprecated = cfunction.deprecated
-		method.returnType = self.parse_type(cfunction.returnArgument)
-		
-		for arg in cfunction.arguments:
-			if type == Method.Type.Instance and arg is cfunction.arguments[0]:
-				method.isconst = ('const' in arg.completeType.split(' '))
-			else:
-				aType = self.parse_type(arg)
-				argName = metaname.ArgName()
-				argName.from_snake_case(arg.name)
-				absArg = Argument(argName, aType)
-				method.add_arguments(absArg)
-		
-		self.methodsIndex[cfunction.name] = method
-		return method
-=======
 		try:
 			if self._is_blacklisted(name):
 				raise BlacklistedSymbolError(name)
@@ -1046,7 +857,6 @@
 			return method
 		except ParsingError as e:
 			raise ParsingError(e, name)
->>>>>>> 34c058c2
 	
 	def parse_type(self, cType):
 		if cType.ctype in self.cBaseType or re.match(self.regexFixedSizeInteger, cType.ctype):
@@ -1127,12 +937,8 @@
 		if name is not None:
 			return BaseType(name, **param)
 		else:
-<<<<<<< HEAD
-			raise Error('could not find type in \'{0}\''.format(cDecl))
-=======
 			raise ParsingError('could not find type in \'{0}\''.format(cDecl))
 
->>>>>>> 34c058c2
 
 
 class Translator:
@@ -1150,8 +956,6 @@
 		except KeyError:
 			raise ValueError("Invalid language code: '{0}'".format(langCode))
 
-<<<<<<< HEAD
-=======
 	@staticmethod
 	def _namespace_to_name_translator_params(namespace):
 		return {
@@ -1159,7 +963,6 @@
 			'topAncestor': namespace.name if namespace is not None else None
 		}
 
->>>>>>> 34c058c2
 
 class CLikeLangTranslator(Translator):
 	def translate_enumerator_value(self, value):
@@ -1172,16 +975,11 @@
 		else:
 			raise TypeError('invalid enumerator value type: {0}'.format(value))
 	
-<<<<<<< HEAD
-	def translate_argument(self, argument, **kargs):
-		return '{0} {1}'.format(argument.type.translate(self, **kargs), argument.name.translate(self.nameTranslator))
-=======
 	def translate_argument(self, argument, hideArgName=False, namespace=None):
 		ret = argument.type.translate(self, namespace=namespace)
 		if not hideArgName:
 			ret += (' ' + argument.name.translate(self.nameTranslator))
 		return ret
->>>>>>> 34c058c2
 
 
 class CLangTranslator(CLikeLangTranslator):
@@ -1191,21 +989,6 @@
 		self.falseConstantToken = 'FALSE'
 		self.trueConstantToken = 'TRUE'
 	
-<<<<<<< HEAD
-	def translate_base_type(self, _type):
-		return _type.cDecl
-	
-	def translate_enum_type(self, _type):
-		return _type.cDecl
-	
-	def translate_class_type(self, _type):
-		return _type.cDecl
-	
-	def translate_list_type(self, _type):
-		return _type.cDecl
-	
-	def translate_enumerator_value(self, value):
-=======
 	def translate_base_type(self, _type, **kargs):
 		return _type.cDecl
 	
@@ -1219,7 +1002,6 @@
 		return _type.cDecl
 	
 	def translate_enumerator_value(self, value, **kargs):
->>>>>>> 34c058c2
 		if value is None:
 			return None
 		elif isinstance(value, int):
@@ -1229,21 +1011,6 @@
 		else:
 			raise TypeError('invalid enumerator value type: {0}'.format(value))
 	
-<<<<<<< HEAD
-	def translate_method_as_prototype(self, method, **params):
-		_class = method.find_first_ancestor_by_type(Class)
-		params = '{const}{className} *obj'.format(
-			className=_class.name.to_c(),
-			const='const ' if method.isconst else ''
-		)
-		for arg in method.args:
-			params += (', ' + arg.translate(self))
-		
-		return '{returnType} {name}({params})'.format(
-			returnType=method.returnType.translate(self),
-			name=method.name.translate(self.nameTranslator),
-			params=params
-=======
 	def translate_method_as_prototype(self, method, hideArguments=False, hideArgNames=False, hideReturnType=False, stripDeclarators=False, namespace=None):
 		_class = method.find_first_ancestor_by_type(Class,Interface)
 		params = []
@@ -1258,7 +1025,6 @@
 			returnType=(method.returnType.translate(self) + ' ') if not hideReturnType else '',
 			name=method.name.translate(self.nameTranslator),
 			params=', '.join(params)
->>>>>>> 34c058c2
 		)
 
 
@@ -1270,11 +1036,7 @@
 		self.trueConstantToken = 'true'
 		self.ambigousTypes = []
 	
-<<<<<<< HEAD
-	def translate_base_type(self, _type, showStdNs=True, namespace=None):
-=======
 	def translate_base_type(self, _type, namespace=None):
->>>>>>> 34c058c2
 		if _type.name == 'void':
 			if _type.isref:
 				return 'void *'
@@ -1304,20 +1066,6 @@
 		elif _type.name == 'status':
 			res = 'linphone::Status'
 		elif _type.name == 'string':
-<<<<<<< HEAD
-			res = CppLangTranslator.prepend_std('string', showStdNs)
-			if type(_type.parent) is Argument:
-				res += ' &'
-		elif _type.name == 'string_array':
-			res = '{0}<{1}>'.format(
-				CppLangTranslator.prepend_std('list', showStdNs),
-				CppLangTranslator.prepend_std('string', showStdNs)
-			)
-			if type(_type.parent) is Argument:
-				res += ' &'
-		else:
-			raise Error('\'{0}\' is not a base abstract type'.format(_type.name))
-=======
 			res = 'std::string'
 			if type(_type.parent) is Argument:
 				res += ' &'
@@ -1327,7 +1075,6 @@
 				res += ' &'
 		else:
 			raise TranslationError('\'{0}\' is not a base abstract type'.format(_type.name))
->>>>>>> 34c058c2
 		
 		if _type.isUnsigned:
 			if _type.name == 'integer' and isinstance(_type.size, int):
@@ -1343,50 +1090,6 @@
 			res += ' *'
 		return res
 	
-<<<<<<< HEAD
-	def translate_enum_type(self, _type, showStdNs=True, namespace=None):
-		if _type.desc is None:
-			raise Error('{0} has not been fixed'.format(_type.name))
-		
-		if namespace is not None:
-			nsName = namespace.name if namespace is not GlobalNs else None
-		else:
-			method = _type.find_first_ancestor_by_type(Method)
-			nsName = metaname.Name.find_common_parent(_type.desc.name, method.name)
-		
-		return _type.desc.name.translate(self.nameTranslator, recursive=True, topAncestor=nsName)
-	
-	def translate_class_type(self, _type, showStdNs=True, namespace=None):
-		if _type.desc is None:
-			raise Error('{0} has not been fixed'.format(_type.name))
-		
-		if namespace is not None:
-			nsName = namespace.name if namespace is not GlobalNs else None
-		else:
-			method = _type.find_first_ancestor_by_type(Method)
-			nsName = metaname.Name.find_common_parent(_type.desc.name, method.name)
-		
-		if _type.desc.name.to_c() in self.ambigousTypes:
-			nsName = None
-		
-		res = _type.desc.name.translate(self.nameTranslator, recursive=True, topAncestor=nsName)
-		
-		if _type.desc.refcountable:
-			if _type.isconst:
-				res = 'const ' + res
-			if type(_type.parent) is Argument:
-				return 'const {0}<{1}> &'.format(
-					CppLangTranslator.prepend_std('shared_ptr', showStdNs),
-					res
-				)
-			else:
-				return '{0}<{1}>'.format(
-					CppLangTranslator.prepend_std('shared_ptr', showStdNs),
-					res
-				)
-		else:
-			if type(_type.parent) is Argument:
-=======
 	def translate_enum_type(self, type_, namespace=None):
 		if type_.desc is None:
 			raise TranslationError('{0} has not been fixed'.format(type_.name))
@@ -1406,58 +1109,10 @@
 				return 'std::shared_ptr<{0}>'.format(res)
 		else:
 			if type(type_.parent) is Argument:
->>>>>>> 34c058c2
 				return 'const {0} &'.format(res)
 			else:
 				return '{0}'.format(res)
 	
-<<<<<<< HEAD
-	def translate_list_type(self, _type, showStdNs=True, namespace=None):
-		if _type.containedTypeDesc is None:
-			raise Error('{0} has not been fixed'.format(_type.containedTypeName))
-		elif isinstance(_type.containedTypeDesc, BaseType):
-			res = _type.containedTypeDesc.translate(self)
-		else:
-			res = _type.containedTypeDesc.translate(self, showStdNs=showStdNs, namespace=namespace)
-			
-		if type(_type.parent) is Argument:
-			return 'const {0}<{1} > &'.format(
-				CppLangTranslator.prepend_std('list', showStdNs),
-				res
-			)
-		else:
-			return '{0}<{1} >'.format(
-				CppLangTranslator.prepend_std('list', showStdNs),
-				res
-			)
-	
-	def translate_method_as_prototype(self, method, showStdNs=True, namespace=None):
-		_class = method.find_first_ancestor_by_type(Class, Interface)
-		if namespace is not None:
-			if _class.name.to_c() in self.ambigousTypes:
-				nsName = None
-			else:
-				nsName = namespace.name if namespace is not GlobalNs else None
-		else:
-			nsName = _class.name
-		
-		argsString = ''
-		argStrings = []
-		for arg in method.args:
-			argStrings.append(arg.translate(self, showStdNs=showStdNs, namespace=namespace))
-		argsString = ', '.join(argStrings)
-		
-		return '{_return} {name}({args}){const}'.format(
-			_return=method.returnType.translate(self, ),
-			name=method.name.translate(self.nameTranslator, recursive=True, topAncestor=nsName),
-			args=argsString,
-			const=' const' if method.isconst else ''
-		)
-	
-	@staticmethod
-	def prepend_std(string, prepend):
-		return 'std::' + string if prepend else string
-=======
 	def translate_list_type(self, _type, namespace=None):
 		if _type.containedTypeDesc is None:
 			raise TranslationError('{0} has not been fixed'.format(_type.containedTypeName))
@@ -1589,7 +1244,6 @@
 			methodName=method.name.translate(self.nameTranslator, **Translator._namespace_to_name_translator_params(namespace)),
 			arguments=', '.join([arg.translate(self, hideArgName=hideArgNames, namespace=namespace) for arg in method.args]) if not hideArguments else ''
 		)
->>>>>>> 34c058c2
 
 
 class CSharpLangTranslator(CLikeLangTranslator):
@@ -1599,11 +1253,7 @@
 		self.falseConstantToken = 'false'
 		self.trueConstantToken = 'true'
 	
-<<<<<<< HEAD
-	def translate_base_type(self, _type, dllImport=True):
-=======
 	def translate_base_type(self, _type, dllImport=True, namespace=None):
->>>>>>> 34c058c2
 		if _type.name == 'void':
 				if _type.isref:
 					return 'IntPtr'
@@ -1648,22 +1298,6 @@
 			else:
 				return 'IEnumerable<string>'
 		else:
-<<<<<<< HEAD
-			raise Error('\'{0}\' is not a base abstract type'.format(_type.name))
-		
-		return res
-	
-	def translate_enum_type(self, _type, dllImport=True):
-		if dllImport and type(_type.parent) is Argument:
-			return 'int'
-		else:
-			return _type.desc.name.translate(self.nameTranslator)
-	
-	def translate_class_type(self, _type, dllImport=True):
-		return "IntPtr" if dllImport else _type.desc.name.translate(self.nameTranslator)
-	
-	def translate_list_type(self, _type, dllImport=True):
-=======
 			raise TranslationError('\'{0}\' is not a base abstract type'.format(_type.name))
 		
 		return res
@@ -1678,7 +1312,6 @@
 		return "IntPtr" if dllImport else _type.desc.name.translate(self.nameTranslator, **Translator._namespace_to_name_translator_params(namespace))
 	
 	def translate_list_type(self, _type, dllImport=True, namespace=None):
->>>>>>> 34c058c2
 		if dllImport:
 			return 'IntPtr'
 		else:
@@ -1686,37 +1319,6 @@
 				if _type.containedTypeDesc.name == 'string':
 					return 'IEnumerable<string>'
 				else:
-<<<<<<< HEAD
-					raise Error('translation of bctbx_list_t of basic C types is not supported')
-			elif type(_type.containedTypeDesc) is ClassType:
-				ptrType = _type.containedTypeDesc.desc.name.translate(self.nameTranslator)
-				return 'IEnumerable<' + ptrType + '>'
-			else:
-				if _type.containedTypeDesc:
-					raise Error('translation of bctbx_list_t of enums')
-				else:
-					raise Error('translation of bctbx_list_t of unknow type !')
-	
-	def translate_argument(self, arg, dllImport=True):
-		return '{0} {1}'.format(
-			arg.type.translate(self, dllImport=dllImport),
-			arg.name.translate(self.nameTranslator)
-		)
-	
-	def translate_method_as_prototype(self, method):
-		kargs = {
-			'static'     : 'static ' if method.type == Method.Type.Class else '',
-			'override'   : 'override ' if method.name.translate(self.nameTranslator) == 'ToString' else '',
-			'returnType' : method.returnType.translate(self, dllImport=False),
-			'name'       : method.name.translate(self.nameTranslator),
-			'args'       : ''
-		}
-		for arg in method.args:
-			if kargs['args'] != '':
-				kargs['args'] += ', '
-			kargs['args'] += arg.translate(self, dllImport=False)
-		return '{static}{override}{returnType} {name}({args})'.format(**kargs)
-=======
 					raise TranslationError('translation of bctbx_list_t of basic C types is not supported')
 			elif type(_type.containedTypeDesc) is ClassType:
 				ptrType = _type.containedTypeDesc.desc.name.translate(self.nameTranslator, **Translator._namespace_to_name_translator_params(namespace))
@@ -1740,5 +1342,4 @@
 			returnType = (method.returnType.translate(self, dllImport=False, namespace=namespace) + ' ') if not hideReturnType else '',
 			name       = method.name.translate(self.nameTranslator, **Translator._namespace_to_name_translator_params(namespace)),
 			args       = ', '.join([arg.translate(self, dllImport=False, namespace=namespace) for arg in method.args]) if not hideArguments else ''
-		)
->>>>>>> 34c058c2
+		)