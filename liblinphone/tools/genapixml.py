--- conflicted
+++ resolved
@@ -517,12 +517,7 @@
 			if deprecatedNode is not None:
 				f.deprecated = True
 			f.briefDescription = ''.join(node.find('./briefdescription').itertext()).strip()
-<<<<<<< HEAD
-			f.briefDoc = self.docparser.parse_description(node.find('./briefdescription'))
-			f.detailedDoc = self.docparser.parse_description(node.find('./detaileddescription'))
-=======
 			f.briefDoc = briefDoc
->>>>>>> 34c058c2
 			f.detailedDescription = self.__cleanDescription(node.find('./detaileddescription'))
 			f.detailedDoc = detailedDoc
 			return f
@@ -535,12 +530,7 @@
 			if deprecatedNode is not None:
 				td.deprecated = True
 			td.briefDescription = ''.join(node.find('./briefdescription').itertext()).strip()
-<<<<<<< HEAD
-			td.briefDoc = self.docparser.parse_description(node.find('./briefdescription'))
-			td.detailedDoc = self.docparser.parse_description(node.find('./detaileddescription'))
-=======
 			td.briefDoc = briefDoc
->>>>>>> 34c058c2
 			td.detailedDescription = self.__cleanDescription(node.find('./detaileddescription'))
 			td.detailedDoc = detailedDoc
 			return td
