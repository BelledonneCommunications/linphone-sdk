--- conflicted
+++ resolved
@@ -14,9 +14,10 @@
 # along with this program; if not, write to the Free Software
 # Foundation, Inc., 51 Franklin Street, Fifth Floor, Boston, MA  02110-1301, USA.
 
-<<<<<<< HEAD
+
+import abstractapi
+import logging
 import metaname
-import abstractapi
 import re
 
 
@@ -114,109 +115,6 @@
 	pass
 
 
-=======
-
-import abstractapi
-import logging
-import metaname
-import re
-
-
-class ParsingError(RuntimeError):
-	pass
-
-
-class UnreleasedNodeError(ValueError):
-	pass
-
-
-class ChildrenList(list):
-	def __init__(self, node):
-		list.__init__(self)
-		self.node = node
-	
-	def __setitem__(self, key, child):
-		if child.parent is not None:
-			raise UnreleasedNodeError()
-		self[key].parent = None
-		list.__setitem__(self, key, child)
-		child.parent = self.node
-	
-	def __delitem__(self, key):
-		self[key].parent = None
-		list.__delitem__(self, key)
-	
-	def __iadd__(self, other):
-		list.__iadd__(self, other)
-		for child in other:
-			child.parent = self.node
-		return self
-	
-	def append(self, child):
-		list.append(self, child)
-		child.parent = self.node
-	
-	def removeall(self):
-		children = []
-		while len(self) > 0:
-			children.append(self[0])
-			del self[0]
-		return children
-
-
-class TreeNode(object):
-	def __init__(self):
-		self.parent = None
-	
-	def find_ancestor(self, ancestorType):
-		ancestor = self.parent
-		while ancestor is not None and type(ancestor) is not ancestorType:
-			ancestor = ancestor.parent
-		return ancestor
-	
-	def find_root(self):
-		node = self
-		while node.parent is not None:
-			node = node.parent
-		return node
-
-
-class SingleChildTreeNode(TreeNode):
-	def __init__(self):
-		TreeNode.__init__(self)
-		self._child = None
-	
-	def _setchild(self, child):
-		if child is not None and child.parent is not None:
-			raise UnreleasedNodeError()
-		if self._child is not None:
-			self._child.parent = None
-		self._child = child
-		if child is not None:
-			child.parent = self
-	
-	def _getchild(self):
-		return self._child
-	
-	def _delchild(self):
-		if self._child is not None:
-			self._child.parent = None
-		del self._child
-	
-	child = property(fset=_setchild, fget=_getchild, fdel=_delchild)
-
-
-class MultiChildTreeNode(TreeNode):
-	def __init__(self):
-		TreeNode.__init__(self)
-		self.children = ChildrenList(self)
-
-
-class ParagraphPart(TreeNode):
-	pass
-
-
->>>>>>> 34c058c2
 class TextPart(ParagraphPart):
 	def __init__(self, text):
 		ParagraphPart.__init__(self)
@@ -240,9 +138,6 @@
 		ParagraphPart.__init__(self)
 		self.cname = cname
 		self.relatedObject = None
-	
-	def translate(self, docTranslator, **kargs):
-		return docTranslator.translate_reference(self, **kargs)
 
 	@staticmethod
 	def make_ref_from_object(cname, obj):
@@ -321,7 +216,6 @@
 	
 	def translate(self, docTranslator, **kargs):
 		return docTranslator._translate_section(self, **kargs)
-<<<<<<< HEAD
 
 
 class ParameterDescription(SingleChildTreeNode):
@@ -361,47 +255,6 @@
 		return docTranslator._translate_parameter_list(self, **kargs)
 
 
-=======
-
-
-class ParameterDescription(SingleChildTreeNode):
-	def __init__(self, name, desc):
-		SingleChildTreeNode.__init__(self)
-		self.name = name
-		self.child = desc
-	
-	@property
-	def desc(self):
-		return self.child
-	
-	@desc.setter
-	def desc(self, desc):
-		self.child = desc
-	
-	def is_self_parameter(self):
-		method = self.find_ancestor(Description).relatedObject
-		return method.type == abstractapi.Method.Type.Instance and self.name not in [arg.name for arg in method.args]
-
-
-class ParameterList(MultiChildTreeNode):
-	@property
-	def parameters(self):
-		return self.children
-	
-	@parameters.setter
-	def parameters(self, parameters):
-		self.children = parameters
-	
-	def resolve_all_references(self, api):
-		for parameter in self.parameters:
-			if parameter.desc is not None:
-				parameter.desc.resolve_all_references(api)
-	
-	def translate(self, docTranslator, **kargs):
-		return docTranslator._translate_parameter_list(self, **kargs)
-
-
->>>>>>> 34c058c2
 class Description(MultiChildTreeNode):
 	def __init__(self):
 		MultiChildTreeNode.__init__(self)
@@ -471,7 +324,6 @@
 				text = text.strip('\n')
 				if len(text) > 0:
 					paragraph.parts += self._parse_text(text)
-<<<<<<< HEAD
 		
 		paragraphs.append(paragraph)
 		return [x for x in paragraphs if type(x) is not Paragraph or len(x.parts) > 0]
@@ -491,27 +343,6 @@
 		if lastIndex < len(text):
 			parts.append(TextPart(text[lastIndex:]))
 		
-=======
-		
-		paragraphs.append(paragraph)
-		return [x for x in paragraphs if type(x) is not Paragraph or len(x.parts) > 0]
-	
-	def _parse_text(self, text):
-		parts = []
-		lastIndex = 0
-		
-		match = self.constants_regex.search(text)
-		while match is not None:
-			if match.start(1)-lastIndex > 0:
-				parts.append(TextPart(text[lastIndex:match.start(1)]))
-				parts.append(self._parse_constant(text[match.start(1):match.end(1)]))
-			lastIndex = match.end(1)
-			match = self.constants_regex.search(text, lastIndex)
-		
-		if lastIndex < len(text):
-			parts.append(TextPart(text[lastIndex:]))
-		
->>>>>>> 34c058c2
 		return parts
 	
 	def _parse_constant(self, token):
@@ -572,10 +403,7 @@
 
 class Translator:
 	def __init__(self, langCode):
-<<<<<<< HEAD
-=======
 		self.langCode = langCode
->>>>>>> 34c058c2
 		self.textWidth = 80
 		self.nameTranslator = metaname.Translator.get(langCode)
 		self.langTranslator = abstractapi.Translator.get(langCode)
@@ -608,14 +436,6 @@
 		else:
 			if namespace is None:
 				description = ref.find_root()
-<<<<<<< HEAD
-				namespaceObj = description.relatedObject.find_first_ancestor_by_type(abstractapi.Namespace, abstractapi.Class)
-				namespace = namespaceObj.name
-			if namespace.is_prefix_of(ref.relatedObject.name):
-				commonName = namespace
-			else:
-				commonName = metaname.Name.find_common_parent(ref.relatedObject.name, namespace)
-=======
 				namespace = description.relatedObject.find_first_ancestor_by_type(abstractapi.Namespace, abstractapi.Class)
 			if namespace is abstractapi.GlobalNs:
 				commonName = None
@@ -623,7 +443,6 @@
 				commonName = namespace.name
 			else:
 				commonName = metaname.Name.find_common_parent(ref.relatedObject.name, namespace.name)
->>>>>>> 34c058c2
 		return ref.relatedObject.name.translate(self.nameTranslator, recursive=True, topAncestor=commonName)
 	
 	def translate_keyword(self, keyword):
@@ -646,13 +465,8 @@
 					strPara += part
 				else:
 					strPara += part.translate(self)
-<<<<<<< HEAD
-			except TranslationError as e:
-				print('warning: {0}'.format(e.msg()))
-=======
 			except ReferenceTranslationError:
 				strPara += part.cname
->>>>>>> 34c058c2
 		
 		return strPara
 	
@@ -695,38 +509,12 @@
 	
 	def _tag_as_brief(self, lines):
 		pass
-<<<<<<< HEAD
-
-
-class TranslationError(Exception):
-	pass
-
-
-class ReferenceTranslationError(TranslationError):
-	def __init__(self, refName):
-		Exception.__init__(self, refName)
-	
-	def msg(self):
-		return '{0} reference could not be translated'.format(self.args[0])
-
-
-=======
-
-
->>>>>>> 34c058c2
+
+
 class DoxygenTranslator(Translator):
 	def _tag_as_brief(self, lines):
 		if len(lines) > 0:
 			lines[0] = '@brief ' + lines[0]
-<<<<<<< HEAD
-	
-	def translate_reference(self, ref):
-		refStr = Translator.translate_reference(self, ref)
-		if isinstance(ref.relatedObject, (abstractapi.Class, abstractapi.Enum)):
-			return '#' + refStr
-		elif isinstance(ref.relatedObject, abstractapi.Method):
-			return refStr + '()'
-=======
 
 	def translate_class_reference(self, ref, **kargs):
 		if isinstance(ref.relatedObject, (abstractapi.Class, abstractapi.Enum)):
@@ -737,7 +525,6 @@
 	def translate_function_reference(self, ref, **kargs):
 		if isinstance(ref.relatedObject, abstractapi.Method):
 			return Translator.translate_reference(self, ref) + '()'
->>>>>>> 34c058c2
 		else:
 			raise ReferenceTranslationError(ref.cname)
 	
@@ -757,8 +544,6 @@
 		return text
 
 
-<<<<<<< HEAD
-=======
 class JavaDocTranslator(DoxygenTranslator):
 	def __init__(self):
 		DoxygenTranslator.__init__(self, 'C')
@@ -767,34 +552,21 @@
 		pass
 
 
->>>>>>> 34c058c2
 class SphinxTranslator(Translator):
 	def __init__(self, langCode):
 		Translator.__init__(self, langCode)
 		if langCode == 'C':
-<<<<<<< HEAD
-			self.domain = 'c'
-			self.classDeclarator = 'type'
-			self.methodDeclarator = 'function'
-			self.enumDeclarator = 'type'
-			self.enumeratorDeclarator = 'var'
-			self.enumeratorReferencer = 'data'
-=======
 			self.domain = 'cpp'
 			self.classDeclarator = 'type'
 			self.interfaceDeclarator = self.classDeclarator
 			self.methodDeclarator = 'function'
 			self.enumDeclarator = 'enum'
 			self.enumeratorDeclarator = 'enumerator'
->>>>>>> 34c058c2
 			self.methodReferencer = 'func'
 		elif langCode == 'Cpp':
 			self.domain = 'cpp'
 			self.classDeclarator = 'class'
-<<<<<<< HEAD
-=======
 			self.interfaceDeclarator = self.classDeclarator
->>>>>>> 34c058c2
 			self.methodDeclarator = 'function'
 			self.enumDeclarator = 'enum'
 			self.enumeratorDeclarator = 'enumerator'
@@ -803,20 +575,12 @@
 		elif langCode == 'CSharp':
 			self.domain = 'csharp'
 			self.classDeclarator = 'class'
-<<<<<<< HEAD
-=======
 			self.interfaceDeclarator = self.classDeclarator
->>>>>>> 34c058c2
 			self.methodDeclarator = 'method'
 			self.enumDeclarator = 'enum'
 			self.enumeratorDeclarator = 'value'
 			self.namespaceDeclarator = 'namespace'
 			self.classReferencer = 'type'
-<<<<<<< HEAD
-			self.enumReferencer = 'type'
-			self.enumeratorReferencer = 'enum'
-			self.methodReferencer = 'meth'
-=======
 			self.interfaceReferencer = self.classReferencer
 			self.enumReferencer = 'type'
 			self.enumeratorReferencer = 'enum'
@@ -830,7 +594,6 @@
 			self.enumeratorDeclarator = 'field'
 			self.namespaceDeclarator = 'package'
 			self.methodReferencer = 'meth'
->>>>>>> 34c058c2
 		else:
 			raise ValueError('invalid language code: {0}'.format(langCode))
 	
@@ -852,20 +615,6 @@
 				return self.get_declarator(typeName)
 		except AttributeError:
 			raise ValueError("'{0}' referencer type not supported".format(typeName))
-<<<<<<< HEAD
-	
-	def translate_reference(self, ref, label=None, namespace=None):
-		strRef = Translator.translate_reference(self, ref, absName=True)
-		kargs = {
-			'tag'   : self._sphinx_ref_tag(ref),
-			'ref'   : strRef,
-		}
-		kargs['label'] = label if label is not None else Translator.translate_reference(self, ref, namespace=namespace)
-		if isinstance(ref, FunctionReference):
-			kargs['label'] += '()'
-		
-		return ':{tag}:`{label} <{ref}>`'.format(**kargs)
-=======
 
 	def translate_class_reference(self, ref, label=None, namespace=None):
 		return ':{tag}:`{label} <{ref}>`'.format(
@@ -890,7 +639,6 @@
 			label=label if label is not None else '{0}()'.format(Translator.translate_reference(self, ref, namespace=namespace)),
 			ref=refStr
 		)
->>>>>>> 34c058c2
 	
 	def translate_keyword(self, keyword):
 		translatedKeyword = Translator.translate_keyword(self, keyword)
@@ -940,13 +688,6 @@
 		if len(lines) > 0:
 			lines.insert(0, '<summary>')
 			lines.append('</summary>')
-<<<<<<< HEAD
-	
-	def translate_reference(self, ref):
-		refStr = Translator.translate_reference(self, ref, absName=True)
-		if isinstance(ref, FunctionReference):
-			refStr += '()'
-=======
 
 	def translate_function_reference(self, ref):
 		refStr = Translator.translate_reference(self, ref, absName=True)
@@ -954,5 +695,4 @@
 
 	def translate_class_reference(self, ref):
 		refStr = Translator.translate_reference(self, ref, absName=True)
->>>>>>> 34c058c2
 		return '<see cref="{0}" />'.format(refStr)