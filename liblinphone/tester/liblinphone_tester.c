--- conflicted
+++ resolved
@@ -501,13 +501,8 @@
 	bc_tester_set_logfile_func(logfile_arg_func);
 	bc_tester_init(ftester_printf, ORTP_MESSAGE, ORTP_ERROR, "rcfiles");
 	liblinphone_tester_add_suites();
-<<<<<<< HEAD
-	bc_tester_set_max_parallel_suites(10); /* empiricaly defined as sustainable for mac book pro with 4 hyperthreaded cores.*/
-	bc_tester_set_global_timeout(15*60); /* 15 mn max */
-=======
 	bc_tester_set_max_parallel_suites(20); /* empiricaly defined as sustainable for mac book pro with 4 hyperthreaded cores.*/
 	bc_tester_set_global_timeout( 15*60); /* 15 mn max */
->>>>>>> 1b3481ef
 
 }
 
