/*
	liblinphone_tester - liblinphone test suite
	Copyright (C) 2013  Belledonne Communications SARL

	This program is free software: you can redistribute it and/or modify
	it under the terms of the GNU General Public License as published by
	the Free Software Foundation, either version 2 of the License, or
	(at your option) any later version.

	This program is distributed in the hope that it will be useful,
	but WITHOUT ANY WARRANTY; without even the implied warranty of
	MERCHANTABILITY or FITNESS FOR A PARTICULAR PURPOSE.  See the
	GNU General Public License for more details.

	You should have received a copy of the GNU General Public License
	along with this program.  If not, see <http://www.gnu.org/licenses/>.
*/


#include <stdio.h>
#include "CUnit/Basic.h"
#include "linphonecore.h"
#include "private.h"
#include "liblinphone_tester.h"
#include "lime.h"

#ifdef MSG_STORAGE_ENABLED
#include <sqlite3.h>
#endif


static char* message_external_body_url=NULL;

void text_message_received(LinphoneCore *lc, LinphoneChatRoom *room, const LinphoneAddress *from_address, const char *message) {
	stats* counters = get_stats(lc);
	counters->number_of_LinphoneMessageReceivedLegacy++;
}

void message_received(LinphoneCore *lc, LinphoneChatRoom *room, LinphoneChatMessage* message) {
	char* from=linphone_address_as_string(linphone_chat_message_get_from(message));
	stats* counters;
	const char *text=linphone_chat_message_get_text(message);
	const char *external_body_url=linphone_chat_message_get_external_body_url(message);
	ms_message("Message from [%s]  is [%s] , external URL [%s]",from?from:""
																,text?text:""
																,external_body_url?external_body_url:"");
	ms_free(from);
	counters = get_stats(lc);
	counters->number_of_LinphoneMessageReceived++;
	if (counters->last_received_chat_message) linphone_chat_message_unref(counters->last_received_chat_message);
	counters->last_received_chat_message=linphone_chat_message_ref(message);
	if (linphone_chat_message_get_file_transfer_information(message)) {
		counters->number_of_LinphoneMessageReceivedWithFile++;
	} else if (linphone_chat_message_get_external_body_url(message)) {
		counters->number_of_LinphoneMessageExtBodyReceived++;
		if (message_external_body_url) {
			CU_ASSERT_STRING_EQUAL(linphone_chat_message_get_external_body_url(message),message_external_body_url);
			message_external_body_url=NULL;
		}
	}
}

/**
 * function invoked when a file transfer is received.
 * */
void file_transfer_received(LinphoneChatMessage *message, const LinphoneContent* content, const LinphoneBuffer *buffer){
	FILE* file=NULL;
	char receive_file[256];
	LinphoneChatRoom *cr = linphone_chat_message_get_chat_room(message);
	LinphoneCore *lc = linphone_chat_room_get_core(cr);
	snprintf(receive_file,sizeof(receive_file), "%s/receive_file.dump", bc_tester_writable_dir_prefix);
	if (!linphone_chat_message_get_user_data(message)) {
		/*first chunk, creating file*/
		file = fopen(receive_file,"wb");
		linphone_chat_message_set_user_data(message,(void*)file); /*store fd for next chunks*/
	}

	file = (FILE*)linphone_chat_message_get_user_data(message);

	if (linphone_buffer_is_empty(buffer)) { /* tranfer complete */
		stats* counters = get_stats(lc);
		counters->number_of_LinphoneFileTransferDownloadSuccessful++;
		fclose(file);
	} else { /* store content on a file*/
		if (fwrite(linphone_buffer_get_content(buffer),linphone_buffer_get_size(buffer),1,file)==-1){
			ms_error("file_transfer_received(): write() failed: %s",strerror(errno));
		}
	}
}

char big_file[128000]; /* a buffer to simulate a big file for the file transfer message test */

/*
 * function called when the file transfer is initiated. file content should be feed into object LinphoneContent
 * */
LinphoneBuffer * file_transfer_send(LinphoneChatMessage *message, const LinphoneContent* content, size_t offset, size_t size){
	LinphoneBuffer *lb;
	size_t file_size;
	size_t size_to_send;
	FILE *file_to_send;
	uint8_t *buf;
	if (size == 0) return linphone_buffer_new(); /*end of file*/
	file_to_send = linphone_chat_message_get_user_data(message);
	fseek(file_to_send, 0, SEEK_END);
	file_size = ftell(file_to_send);
	fseek(file_to_send, offset, SEEK_SET);
	size_to_send = MIN(size, file_size - offset);
	buf = ms_malloc(size_to_send);
	if (fread(buf, size_to_send, 1, file_to_send)!=size_to_send){
		ms_error("fread error");
	}
	lb = linphone_buffer_new_from_data(buf, size_to_send);
	ms_free(buf);
	return lb;
}

LinphoneBuffer * memory_file_transfer_send(LinphoneChatMessage *message, const LinphoneContent* content, size_t offset, size_t size){
	size_t size_to_send = MIN(size, sizeof(big_file) - offset);
	if (size == 0) return linphone_buffer_new(); /*end of file*/
	return linphone_buffer_new_from_data((uint8_t *)big_file + offset, size_to_send);
}

/**
 * function invoked to report file transfer progress.
 * */
void file_transfer_progress_indication(LinphoneChatMessage *message, const LinphoneContent* content, size_t offset, size_t total) {
	LinphoneChatRoom *cr = linphone_chat_message_get_chat_room(message);
	LinphoneCore *lc = linphone_chat_room_get_core(cr);
	const LinphoneAddress* from_address = linphone_chat_message_get_from(message);
	const LinphoneAddress* to_address = linphone_chat_message_get_to(message);
	char *address = linphone_chat_message_is_outgoing(message)?linphone_address_as_string(to_address):linphone_address_as_string(from_address);
	stats* counters = get_stats(lc);
	int progress = (int)((offset * 100)/total);
	ms_message(" File transfer  [%d%%] %s of type [%s/%s] %s [%s] \n", progress
																	,(linphone_chat_message_is_outgoing(message)?"sent":"received")
																	, linphone_content_get_type(content)
																	, linphone_content_get_subtype(content)
																	,(linphone_chat_message_is_outgoing(message)?"to":"from")
																	, address);
	counters->progress_of_LinphoneFileTransfer = progress;
	free(address);
}

void is_composing_received(LinphoneCore *lc, LinphoneChatRoom *room) {
	stats *counters = get_stats(lc);
	if (room->remote_is_composing == LinphoneIsComposingActive) {
		counters->number_of_LinphoneIsComposingActiveReceived++;
	} else {
		counters->number_of_LinphoneIsComposingIdleReceived++;
	}
}

void liblinphone_tester_chat_message_state_change(LinphoneChatMessage* msg,LinphoneChatMessageState state,void* ud) {
	liblinphone_tester_chat_message_msg_state_changed(msg, state);
}

void liblinphone_tester_chat_message_msg_state_changed(LinphoneChatMessage *msg, LinphoneChatMessageState state) {
	LinphoneChatRoom *cr = linphone_chat_message_get_chat_room(msg);
	LinphoneCore *lc = linphone_chat_room_get_core(cr);
	stats* counters = get_stats(lc);
	const char *text = linphone_chat_message_get_text(msg);
	if (!text) text = "<no text>";
	ms_message("Message [%s] [%s]",text, linphone_chat_message_state_to_string(state));
	switch (state) {
		case LinphoneChatMessageStateIdle:
			return;
		case LinphoneChatMessageStateDelivered:
			counters->number_of_LinphoneMessageDelivered++;
			return;
		case LinphoneChatMessageStateNotDelivered:
			counters->number_of_LinphoneMessageNotDelivered++;
			return;
		case LinphoneChatMessageStateInProgress:
			counters->number_of_LinphoneMessageInProgress++;
			return;
		case LinphoneChatMessageStateFileTransferError:
			counters->number_of_LinphoneMessageNotDelivered++;
			return;
		case LinphoneChatMessageStateFileTransferDone:
			counters->number_of_LinphoneMessageFileTransferDone++;
			return;
	}
	ms_error("Unexpected state [%s] for message [%p]",linphone_chat_message_state_to_string(state), msg);
}

static void text_message(void) {
	LinphoneCoreManager* marie = linphone_core_manager_new("marie_rc");
	LinphoneCoreManager* pauline = linphone_core_manager_new( "pauline_rc");
	char* to;
	LinphoneChatRoom* chat_room;

	to = linphone_address_as_string(marie->identity);
	chat_room = linphone_core_create_chat_room(pauline->lc,to);
	ms_free(to);
	{
		int dummy=0;
		wait_for_until(marie->lc,pauline->lc,&dummy,1,100); /*just to have time to purge message stored in the server*/
		reset_counters(&marie->stat);
		reset_counters(&pauline->stat);
	}
	linphone_chat_room_send_message(chat_room,"Bla bla bla bla");
	CU_ASSERT_TRUE(wait_for(pauline->lc,marie->lc,&marie->stat.number_of_LinphoneMessageReceived,1));
	CU_ASSERT_EQUAL(marie->stat.number_of_LinphoneMessageReceivedLegacy,1);

	CU_ASSERT_PTR_NOT_NULL(linphone_core_get_chat_room(marie->lc,pauline->identity));

	linphone_core_manager_destroy(marie);
	linphone_core_manager_destroy(pauline);
}

static void text_message_within_dialog(void) {
	char* to;
	LinphoneChatRoom* chat_room;
	LinphoneCoreManager* marie = linphone_core_manager_new("marie_rc");
	LinphoneCoreManager* pauline = linphone_core_manager_new( "pauline_rc");

	lp_config_set_int(pauline->lc->config,"sip","chat_use_call_dialogs",1);

	to = linphone_address_as_string(marie->identity);
	chat_room = linphone_core_create_chat_room(pauline->lc,to);
	ms_free(to);
	{
		int dummy=0;
		wait_for_until(marie->lc,pauline->lc,&dummy,1,100); /*just to have time to purge message stored in the server*/
		reset_counters(&marie->stat);
		reset_counters(&pauline->stat);
	}
	CU_ASSERT_TRUE(call(marie,pauline));

	linphone_chat_room_send_message(chat_room,"Bla bla bla bla");
	CU_ASSERT_TRUE(wait_for(pauline->lc,marie->lc,&marie->stat.number_of_LinphoneMessageReceived,1));

	CU_ASSERT_PTR_NOT_NULL(linphone_core_get_chat_room(marie->lc,pauline->identity));

	linphone_core_manager_destroy(marie);
	linphone_core_manager_destroy(pauline);
}

static LinphoneAuthInfo* text_message_with_credential_from_auth_cb_auth_info;
static void text_message_with_credential_from_auth_cb_auth_info_requested(LinphoneCore *lc, const char *realm, const char *username, const char *domain) {
	ms_message("text_message_with_credential_from_auth_cb:Auth info requested  for user id [%s] at realm [%s]\n"
						,username
						,realm);
	linphone_core_add_auth_info(lc,text_message_with_credential_from_auth_cb_auth_info); /*add stored authentication info to LinphoneCore*/
}


static void text_message_with_credential_from_auth_cb(void) {
	char* to;
	LinphoneChatRoom* chat_room;
	LinphoneCoreVTable* vtable = linphone_core_v_table_new();
	LinphoneCoreManager* marie = linphone_core_manager_new("marie_rc");
	LinphoneCoreManager* pauline = linphone_core_manager_new( "pauline_rc");
	text_message_with_credential_from_auth_cb_auth_info=linphone_auth_info_clone((LinphoneAuthInfo*)(linphone_core_get_auth_info_list(marie->lc)->data));

	/*to force cb to be called*/
	linphone_core_clear_all_auth_info(marie->lc);
	vtable->auth_info_requested=text_message_with_credential_from_auth_cb_auth_info_requested;
	linphone_core_add_listener(marie->lc, vtable);

	to = linphone_address_as_string(marie->identity);
	chat_room = linphone_core_create_chat_room(pauline->lc,to);
	ms_free(to);
	{
		int dummy=0;
		wait_for_until(marie->lc,pauline->lc,&dummy,1,100); /*just to have time to purge message stored in the server*/
		reset_counters(&marie->stat);
		reset_counters(&pauline->stat);
	}
	linphone_chat_room_send_message(chat_room,"Bla bla bla bla");
	CU_ASSERT_TRUE(wait_for(pauline->lc,marie->lc,&marie->stat.number_of_LinphoneMessageReceived,1));
	CU_ASSERT_EQUAL(marie->stat.number_of_LinphoneMessageReceivedLegacy,1);

	CU_ASSERT_PTR_NOT_NULL(linphone_core_get_chat_room(marie->lc,pauline->identity));

	linphone_core_manager_destroy(marie);
	linphone_core_manager_destroy(pauline);
}

static void text_message_with_privacy(void) {
	char *to;
	LinphoneChatRoom* chat_room;

	LinphoneProxyConfig* pauline_proxy;
	LinphoneCoreManager* marie = linphone_core_manager_new( "marie_rc");
	LinphoneCoreManager* pauline = linphone_core_manager_new( "pauline_rc");

	to = linphone_address_as_string(marie->identity);
	chat_room = linphone_core_create_chat_room(pauline->lc,to);
	ms_free(to);

	/*test proxy config privacy*/
	linphone_core_get_default_proxy(pauline->lc,&pauline_proxy);
	linphone_proxy_config_set_privacy(pauline_proxy,LinphonePrivacyId);

	CU_ASSERT_PTR_NOT_NULL(linphone_core_get_chat_room(marie->lc,pauline->identity));
	{
		int dummy=0;
		wait_for_until(marie->lc,pauline->lc,&dummy,1,100); /*just to have time to purge message stored in the server*/
		reset_counters(&marie->stat);
		reset_counters(&pauline->stat);
	}
	linphone_chat_room_send_message(chat_room,"Bla bla bla bla");
	CU_ASSERT_TRUE(wait_for(pauline->lc,marie->lc,&marie->stat.number_of_LinphoneMessageReceived,1));
	CU_ASSERT_EQUAL(marie->stat.number_of_LinphoneMessageReceivedLegacy,1);

	linphone_core_manager_destroy(marie);
	linphone_core_manager_destroy(pauline);
}

static void text_message_compatibility_mode(void) {
	char route[256];
	LinphoneCoreManager* marie = linphone_core_manager_new( "marie_rc");
	LinphoneCoreManager* pauline = linphone_core_manager_new( "pauline_rc");
	LinphoneProxyConfig* proxy;
	LinphoneAddress* proxy_address;
	char*tmp;
	LCSipTransports transport;
	char* to = linphone_address_as_string(pauline->identity);
	LinphoneChatRoom* chat_room;

	linphone_core_get_default_proxy(marie->lc,&proxy);
	CU_ASSERT_PTR_NOT_NULL (proxy);
	proxy_address=linphone_address_new(linphone_proxy_config_get_addr(proxy));
	linphone_address_clean(proxy_address);
	tmp=linphone_address_as_string_uri_only(proxy_address);
	linphone_proxy_config_set_server_addr(proxy,tmp);
	sprintf(route,"sip:%s",test_route);
	linphone_proxy_config_set_route(proxy,route);
	ms_free(tmp);
	linphone_address_destroy(proxy_address);
	linphone_core_get_sip_transports(marie->lc,&transport);
	transport.udp_port=0;
	transport.tls_port=0;
	transport.dtls_port=0;
	/*only keep tcp*/
	linphone_core_set_sip_transports(marie->lc,&transport);
	marie->stat.number_of_LinphoneRegistrationOk=0;

	CU_ASSERT_TRUE (wait_for(marie->lc,marie->lc,&marie->stat.number_of_LinphoneRegistrationOk,1));

	chat_room = linphone_core_create_chat_room(marie->lc,to);
	{
		int dummy=0;
		wait_for_until(marie->lc,pauline->lc,&dummy,1,100); /*just to have time to purge message stored in the server*/
		reset_counters(&marie->stat);
		reset_counters(&pauline->stat);
	}
	linphone_chat_room_send_message(chat_room,"Bla bla bla bla");
	CU_ASSERT_TRUE(wait_for(pauline->lc,marie->lc,&pauline->stat.number_of_LinphoneMessageReceived,1));
	CU_ASSERT_EQUAL(pauline->stat.number_of_LinphoneMessageReceivedLegacy,1);
	linphone_core_manager_destroy(marie);
	linphone_core_manager_destroy(pauline);
}

static void text_message_with_ack(void) {
	int leaked_objects;
	int begin;
	LinphoneCoreManager* marie;
	LinphoneCoreManager* pauline;

	belle_sip_object_enable_leak_detector(TRUE);
	begin=belle_sip_object_get_object_count();

	marie = linphone_core_manager_new( "marie_rc");
	pauline = linphone_core_manager_new( "pauline_rc");

	{
		char* to = linphone_address_as_string(marie->identity);
		LinphoneChatRoom* chat_room = linphone_core_create_chat_room(pauline->lc,to);
		LinphoneChatMessage* message = linphone_chat_room_create_message(chat_room,"Bli bli bli \n blu");
		LinphoneChatMessageCbs *cbs = linphone_chat_message_get_callbacks(message);
		int dummy=0;
		wait_for_until(marie->lc,pauline->lc,&dummy,1,100); /*just to have time to purge message stored in the server*/
		reset_counters(&marie->stat);
		reset_counters(&pauline->stat);
		linphone_chat_message_cbs_set_msg_state_changed(cbs, liblinphone_tester_chat_message_msg_state_changed);
		linphone_chat_room_send_chat_message(chat_room,message);
		CU_ASSERT_TRUE(wait_for(pauline->lc,marie->lc,&marie->stat.number_of_LinphoneMessageReceived,1));
		CU_ASSERT_TRUE(wait_for(pauline->lc,marie->lc,&pauline->stat.number_of_LinphoneMessageDelivered,1));
		CU_ASSERT_EQUAL(pauline->stat.number_of_LinphoneMessageInProgress,1);
		ms_free(to);
		linphone_core_manager_destroy(marie);
		linphone_core_manager_destroy(pauline);
	}
	leaked_objects=belle_sip_object_get_object_count()-begin;
	CU_ASSERT_TRUE(leaked_objects==0);
	if (leaked_objects>0){
		belle_sip_object_dump_active_objects();
	}
}

static void text_message_with_external_body(void) {
	LinphoneCoreManager* marie = linphone_core_manager_new( "marie_rc");
	LinphoneCoreManager* pauline = linphone_core_manager_new( "pauline_rc");
	char *to = linphone_address_as_string(marie->identity);
	LinphoneChatRoom* chat_room = linphone_core_create_chat_room(pauline->lc,to);
	LinphoneChatMessage* message = linphone_chat_room_create_message(chat_room,"Bli bli bli \n blu");
	LinphoneChatMessageCbs *cbs = linphone_chat_message_get_callbacks(message);

	linphone_chat_message_set_external_body_url(message,message_external_body_url="http://www.linphone.org");

	{
		int dummy=0;
		wait_for_until(marie->lc,pauline->lc,&dummy,1,100); /*just to have time to purge message stored in the server*/
		reset_counters(&marie->stat);
		reset_counters(&pauline->stat);
	}
	linphone_chat_message_cbs_set_msg_state_changed(cbs,liblinphone_tester_chat_message_msg_state_changed);
	linphone_chat_room_send_chat_message(chat_room,message);

	/* check transient message list: the message should be in it, and should be the only one */
	CU_ASSERT_EQUAL(ms_list_size(chat_room->transient_messages), 1);
	CU_ASSERT_EQUAL(ms_list_nth_data(chat_room->transient_messages,0), message);

	CU_ASSERT_TRUE(wait_for(pauline->lc,marie->lc,&marie->stat.number_of_LinphoneMessageReceived,1));
	CU_ASSERT_TRUE(wait_for(pauline->lc,marie->lc,&pauline->stat.number_of_LinphoneMessageDelivered,1));

	CU_ASSERT_EQUAL(pauline->stat.number_of_LinphoneMessageInProgress,1);
	CU_ASSERT_EQUAL(marie->stat.number_of_LinphoneMessageExtBodyReceived,1);

	CU_ASSERT_EQUAL(ms_list_size(chat_room->transient_messages), 0);

	linphone_core_manager_destroy(marie);
	linphone_core_manager_destroy(pauline);
	ms_free(to);
}

bool_t compare_files(const char *path1, const char *path2) {
	bool_t res;
	size_t size1;
	size_t size2;
	uint8_t *buf1;
	uint8_t *buf2;
	
	buf1 = (uint8_t*)ms_load_path_content(path1, &size1);
	buf2 = (uint8_t*)ms_load_path_content(path2, &size2);
	res = buf1 && buf2 && (size1 == size2) && (memcmp(buf1, buf2, size1) == 0);
	ms_free(buf1);
	ms_free(buf2);
	return res;
}

static void file_transfer_message(void) {
	char* to;
	LinphoneChatRoom* chat_room;
	LinphoneChatMessage* message;
	LinphoneChatMessageCbs *cbs;
	LinphoneContent* content;
	FILE *file_to_send = NULL;
	size_t file_size;
	char *send_filepath = ms_strdup_printf("%s/images/nowebcamCIF.jpg", bc_tester_read_dir_prefix);
	char *receive_filepath = ms_strdup_printf("%s/receive_file.dump", bc_tester_writable_dir_prefix);
	LinphoneCoreManager* marie = linphone_core_manager_new( "marie_rc");
	LinphoneCoreManager* pauline = linphone_core_manager_new( "pauline_rc");

	reset_counters(&marie->stat);
	reset_counters(&pauline->stat);

	file_to_send = fopen(send_filepath, "rb");
	fseek(file_to_send, 0, SEEK_END);
	file_size = ftell(file_to_send);
	fseek(file_to_send, 0, SEEK_SET);

	/* Globally configure an http file transfer server. */
	linphone_core_set_file_transfer_server(pauline->lc,"https://www.linphone.org:444/lft.php");

	/* create a chatroom on pauline's side */
	to = linphone_address_as_string(marie->identity);
	chat_room = linphone_core_create_chat_room(pauline->lc,to);
	ms_free(to);
	/* create a file transfer message */
	content = linphone_core_create_content(pauline->lc);
	linphone_content_set_type(content,"image");
	linphone_content_set_subtype(content,"jpeg");
	linphone_content_set_size(content,file_size); /*total size to be transfered*/
	linphone_content_set_name(content,"nowebcamCIF.jpg");
	message = linphone_chat_room_create_file_transfer_message(chat_room, content);
	linphone_chat_message_set_user_data(message, file_to_send);
	cbs = linphone_chat_message_get_callbacks(message);
	{
		int dummy=0;
		wait_for_until(marie->lc,pauline->lc,&dummy,1,100); /*just to have time to purge message stored in the server*/
		reset_counters(&marie->stat);
		reset_counters(&pauline->stat);
	}
	linphone_chat_message_cbs_set_msg_state_changed(cbs,liblinphone_tester_chat_message_msg_state_changed);
	linphone_chat_message_cbs_set_file_transfer_send(cbs, file_transfer_send);
	linphone_chat_room_send_chat_message(chat_room,message);
	CU_ASSERT_TRUE(wait_for(pauline->lc,marie->lc,&marie->stat.number_of_LinphoneMessageReceivedWithFile,1));
	fclose(file_to_send);
	if (marie->stat.last_received_chat_message ) {
		cbs = linphone_chat_message_get_callbacks(marie->stat.last_received_chat_message);
		linphone_chat_message_cbs_set_msg_state_changed(cbs, liblinphone_tester_chat_message_msg_state_changed);
		linphone_chat_message_cbs_set_file_transfer_recv(cbs, file_transfer_received);
		linphone_chat_message_download_file(marie->stat.last_received_chat_message);
	}
	CU_ASSERT_TRUE(wait_for(pauline->lc,marie->lc,&marie->stat.number_of_LinphoneFileTransferDownloadSuccessful,1));

	CU_ASSERT_EQUAL(pauline->stat.number_of_LinphoneMessageInProgress,1);
	CU_ASSERT_EQUAL(pauline->stat.number_of_LinphoneMessageDelivered,1);
	CU_ASSERT_EQUAL(marie->stat.number_of_LinphoneFileTransferDownloadSuccessful,1);
	CU_ASSERT_TRUE(compare_files(send_filepath, receive_filepath));

	linphone_content_unref(content);
	linphone_core_manager_destroy(marie);
	linphone_core_manager_destroy(pauline);
	ms_free(send_filepath);
	ms_free(receive_filepath);
}

/* same than previous but with a 160 characters file */
#define SMALL_FILE_SIZE 160
static void small_file_transfer_message(void) {
	int i;
	char* to;
	LinphoneChatRoom* chat_room;
	LinphoneChatMessage* message;
	LinphoneChatMessageCbs *cbs;
	LinphoneContent* content;
	const char* big_file_content="big file"; /* setting dummy file content to something */
	LinphoneCoreManager* marie = linphone_core_manager_new( "marie_rc");
	LinphoneCoreManager* pauline = linphone_core_manager_new( "pauline_rc");
	reset_counters(&marie->stat);
	reset_counters(&pauline->stat);

	for (i=0;i<SMALL_FILE_SIZE;i+=strlen(big_file_content))
		memcpy(big_file+i, big_file_content, strlen(big_file_content));

	big_file[0]=*"S";
	big_file[SMALL_FILE_SIZE - 1]=*"E";

	/* Globally configure an http file transfer server. */
	linphone_core_set_file_transfer_server(pauline->lc,"https://www.linphone.org:444/lft.php");

	/* create a chatroom on pauline's side */
	to = linphone_address_as_string(marie->identity);
	chat_room = linphone_core_create_chat_room(pauline->lc,to);
	ms_free(to);
	/* create a file transfer message */
	content = linphone_core_create_content(pauline->lc);
	linphone_content_set_type(content,"text");
	linphone_content_set_subtype(content,"plain");
	linphone_content_set_size(content,SMALL_FILE_SIZE); /*total size to be transfered*/
	linphone_content_set_name(content,"bigfile.txt");
	message = linphone_chat_room_create_file_transfer_message(chat_room, content);
	{
		int dummy=0;
		wait_for_until(marie->lc,pauline->lc,&dummy,1,100); /*just to have time to purge message stored in the server*/
		reset_counters(&marie->stat);
		reset_counters(&pauline->stat);
	}
	cbs = linphone_chat_message_get_callbacks(message);
	linphone_chat_message_cbs_set_msg_state_changed(cbs, liblinphone_tester_chat_message_msg_state_changed);
	linphone_chat_message_cbs_set_file_transfer_send(cbs, memory_file_transfer_send);
	linphone_chat_room_send_chat_message(chat_room,message);
	CU_ASSERT_TRUE(wait_for(pauline->lc,marie->lc,&marie->stat.number_of_LinphoneMessageReceivedWithFile,1));
	if (marie->stat.last_received_chat_message ) {
		cbs = linphone_chat_message_get_callbacks(marie->stat.last_received_chat_message);
		linphone_chat_message_cbs_set_msg_state_changed(cbs, liblinphone_tester_chat_message_msg_state_changed);
		linphone_chat_message_cbs_set_file_transfer_recv(cbs, file_transfer_received);
		linphone_chat_message_download_file(marie->stat.last_received_chat_message);
	}
	CU_ASSERT_TRUE(wait_for(pauline->lc,marie->lc,&marie->stat.number_of_LinphoneFileTransferDownloadSuccessful,1));

	CU_ASSERT_EQUAL(pauline->stat.number_of_LinphoneMessageInProgress,1);
	CU_ASSERT_EQUAL(pauline->stat.number_of_LinphoneMessageDelivered,1);
	CU_ASSERT_EQUAL(marie->stat.number_of_LinphoneFileTransferDownloadSuccessful,1);

	linphone_content_unref(content);
	linphone_core_manager_destroy(marie);
	linphone_core_manager_destroy(pauline);
}

static void lime_file_transfer_message(void) {
	int i;
	char *to;
	FILE *ZIDCacheMarieFD, *ZIDCachePaulineFD;
	LinphoneCoreManager *marie, *pauline;
	LinphoneChatRoom *chat_room;
	LinphoneContent *content;
	LinphoneChatMessage *message;
	LinphoneChatMessageCbs *cbs;
	char *pauline_id, *marie_id;

	/* setting dummy file content to something */
	const char* big_file_content="big file";
	for (i=0;i<sizeof(big_file);i+=strlen(big_file_content))
		memcpy(big_file+i, big_file_content, strlen(big_file_content));

	big_file[0]=*"S";
	big_file[sizeof(big_file)-1]=*"E";

	marie = linphone_core_manager_new( "marie_rc");
	pauline = linphone_core_manager_new( "pauline_rc");
	reset_counters(&marie->stat);
	reset_counters(&pauline->stat);

	/* make sure lime is enabled */
<<<<<<< HEAD
	linphone_core_enable_lime(marie->lc, 1);
	linphone_core_enable_lime(pauline->lc, 1);
	
=======
	linphone_core_set_lime(marie->lc, 1);
	linphone_core_set_lime(pauline->lc, 1);

>>>>>>> b4390900
	/* set the zid caches files : create two ZID cache from this valid one inserting the auto-generated sip URI for the peer account as keys in ZID cache are indexed by peer sip uri */
	ZIDCacheMarieFD = fopen("tmpZIDCacheMarie.xml", "wb");
	ZIDCachePaulineFD = fopen("tmpZIDCachePauline.xml", "wb");
	pauline_id = linphone_address_as_string_uri_only(pauline->identity);
	marie_id = linphone_address_as_string_uri_only(marie->identity);
	fprintf(ZIDCacheMarieFD, "<?xml version=\"1.0\" encoding=\"UTF-8\"?>\n<cache><selfZID>ef7692d0792a67491ae2d44e</selfZID><peer><ZID>005dbe0399643d953a2202dd</ZID><rs1>9b5c8f06f3b6c2c695f2dfc3c26f31f5fef8661f8c5fe7c95aeb5c5b0435b045</rs1><aux>f8324dd18ea905171ec2be89f879d01d5994132048d92ea020778cbdf31c605e</aux><rs2>2fdcef69380937c2cf221f7d11526f286c39f49641452ba9012521c705094899</rs2><uri>%s</uri><sndKey>08df5907d30959b8cb70f6fff2d8febd88fb41b0c8afc39e4b972f86dd5cfe2d</sndKey><rcvKey>60f020a3fe11dc2cc0e1e8ed9341b4cd14944db806ca4fc95456bbe45d95c43a</rcvKey><sndSId>5f9aa1e5e4c7ec88fa389a9f6b8879b42d3c57bb28e62068d2df23e8f9b77193</sndSId><rcvSId>bcffd51e7316a6c6f53a50fcf01b01bf2d3c57bb28e62068d2df23e8f9b77193</rcvSId><sndIndex>00000078</sndIndex><rcvIndex>000001cf</rcvIndex><pvs>01</pvs></peer><peer><ZID>1234567889643d953a2202ee</ZID><rs1>9b5c8f06f3b6c2c695f2dfc3c26f31f5fef8661f8c5fe7c95aeb5c5b0435b045</rs1><aux>f8324dd18ea905171ec2be89f879d01d5994132048d92ea020778csal_set_uuid(lc->sal, account->instance_id);bdf31c605e</aux><rs2>2fdcef69380937c2cf221f7d11526f286c39f49641452ba9012521c705094899</rs2><uri>%s</uri><sndKey>72d80ab1cad243cf45634980c1d02cfb2df81ce0dd5dfcf1ebeacfc5345a9176</sndKey><rcvKey>25d9ac653a83c4559cb0ae7394e7cd3b2d3c57bb28e62068d2df23e8f9b77193</rcvKey><sndSId>f69aa1e5e4c7ec88fa389a9f6b8879b42d3c57bb28e62068d2df23e8f9b77193</sndSId><rcvSId>22ffd51e7316a6c6f53a50fcf01b01bf2d3c57bb28e62068d2df23e8f9b77193</rcvSId><sndIndex>0000000f</sndIndex><rcvIndex>00000000</rcvIndex></peer></cache>", pauline_id, pauline_id);
	fprintf(ZIDCachePaulineFD, "<?xml version=\"1.0\" encoding=\"UTF-8\"?>\n<cache><selfZID>005dbe0399643d953a2202dd</selfZID><peer><ZID>ef7692d0792a67491ae2d44e</ZID><rs1>9b5c8f06f3b6c2c695f2dfc3c26f31f5fef8661f8c5fe7c95aeb5c5b0435b045</rs1><aux>f8324dd18ea905171ec2be89f879d01d5994132048d92ea020778cbdf31c605e</aux><rs2>2fdcef69380937c2cf221f7d11526f286c39f49641452ba9012521c705094899</rs2><uri>%s</uri><rcvKey>08df5907d30959b8cb70f6fff2d8febd88fb41b0c8afc39e4b972f86dd5cfe2d</rcvKey><sndKey>60f020a3fe11dc2cc0e1e8ed9341b4cd14944db806ca4fc95456bbe45d95c43a</sndKey><rcvSId>5f9aa1e5e4c7ec88fa389a9f6b8879b42d3c57bb28e62068d2df23e8f9b77193</rcvSId><sndSId>bcffd51e7316a6c6f53a50fcf01b01bf2d3c57bb28e62068d2df23e8f9b77193</sndSId><rcvIndex>00000078</rcvIndex><sndIndex>000001cf</sndIndex><pvs>01</pvs></peer><peer><ZID>1234567889643d953a2202ee</ZID><rs1>9b5c8f06f3b6c2c695f2dfc3c26f31f5fef8661f8c5fe7c95aeb5c5b0435b045</rs1><aux>f8324dd18ea905171ec2be89f879d01d5994132048d92ea020778cbdf31c605e</aux><rs2>2fdcef69380937c2cf221f7d11526f286c39f49641452ba9012521c705094899</rs2><uri>%s</uri><sndKey>81e6e6362c34dc974263d1f77cbb9a8d6d6a718330994379099a8fa19fb12faa</sndKey><rcvKey>25d9ac653a83c4559cb0ae7394e7cd3b2d3c57bb28e62068d2df23e8f9b77193</rcvKey><sndSId>f69aa1e5e4c7ec88fa389a9f6b8879b42d3c57bb28e62068d2df23e8f9b77193</sndSId><rcvSId>22ffd51e7316a6c6f53a50fcf01b01bf2d3c57bb28e62068d2df23e8f9b77193</rcvSId><sndIndex>0000002e</sndIndex><rcvIndex>00000000</rcvIndex><pvs>01</pvs></peer></cache>", marie_id, marie_id);
	fclose(ZIDCacheMarieFD);
	fclose(ZIDCachePaulineFD);
	ms_free(marie_id);
	ms_free(pauline_id);
	linphone_core_set_zrtp_secrets_file(marie->lc, "tmpZIDCacheMarie.xml");
	linphone_core_set_zrtp_secrets_file(pauline->lc, "tmpZIDCachePauline.xml");

	/* Globally configure an http file transfer server. */
	linphone_core_set_file_transfer_server(pauline->lc,"https://www.linphone.org:444/lft.php");

	/* create a chatroom on pauline's side */
	to = linphone_address_as_string(marie->identity);
	chat_room = linphone_core_create_chat_room(pauline->lc,to);
	ms_free(to);
	/* create a file transfer message */
	content = linphone_core_create_content(pauline->lc);
	linphone_content_set_type(content,"text");
	linphone_content_set_subtype(content,"plain");
	linphone_content_set_size(content,sizeof(big_file)); /*total size to be transfered*/
	linphone_content_set_name(content,"big_file.txt");

	message = linphone_chat_room_create_file_transfer_message(chat_room, content);
	{
		int dummy=0;
		wait_for_until(marie->lc,pauline->lc,&dummy,1,100); /*just to have time to purge message stored in the server*/
		reset_counters(&marie->stat);
		reset_counters(&pauline->stat);
	}

	cbs = linphone_chat_message_get_callbacks(message);
	linphone_chat_message_cbs_set_msg_state_changed(cbs, liblinphone_tester_chat_message_msg_state_changed);
	linphone_chat_message_cbs_set_file_transfer_send(cbs, memory_file_transfer_send);
	linphone_chat_room_send_chat_message(chat_room,message);
	CU_ASSERT_TRUE(wait_for(pauline->lc,marie->lc,&marie->stat.number_of_LinphoneMessageReceivedWithFile,1));
	if (marie->stat.last_received_chat_message ) {
		cbs = linphone_chat_message_get_callbacks(marie->stat.last_received_chat_message);
		linphone_chat_message_cbs_set_msg_state_changed(cbs, liblinphone_tester_chat_message_msg_state_changed);
		linphone_chat_message_cbs_set_file_transfer_recv(cbs, file_transfer_received);
		linphone_chat_message_download_file(marie->stat.last_received_chat_message);
	}
	CU_ASSERT_TRUE(wait_for(pauline->lc,marie->lc,&marie->stat.number_of_LinphoneFileTransferDownloadSuccessful,1));

	CU_ASSERT_EQUAL(pauline->stat.number_of_LinphoneMessageInProgress,1);
	CU_ASSERT_EQUAL(pauline->stat.number_of_LinphoneMessageDelivered,1);
	CU_ASSERT_EQUAL(marie->stat.number_of_LinphoneFileTransferDownloadSuccessful,1);

	linphone_content_unref(content);
	linphone_core_manager_destroy(marie);
	linphone_core_manager_destroy(pauline);

}

static void file_transfer_message_io_error_upload(void) {
	int i;
	char* to;
	LinphoneChatRoom* chat_room;
	LinphoneChatMessage* message;
	LinphoneChatMessageCbs *cbs;
	LinphoneContent* content;
	const char* big_file_content="big file"; /* setting dummy file content to something */
	LinphoneCoreManager* marie = linphone_core_manager_new( "marie_rc");
	LinphoneCoreManager* pauline = linphone_core_manager_new( "pauline_rc");

	reset_counters(&marie->stat);
	reset_counters(&pauline->stat);

	/* setting dummy file content to something */
	for (i=0;i<sizeof(big_file);i+=strlen(big_file_content))
		memcpy(big_file+i, big_file_content, strlen(big_file_content));

	big_file[0]=*"S";
	big_file[sizeof(big_file)-1]=*"E";

	/* Globally configure an http file transfer server. */
	linphone_core_set_file_transfer_server(pauline->lc,"https://www.linphone.org:444/lft.php");

	/* create a chatroom on pauline's side */
	to = linphone_address_as_string(marie->identity);
	chat_room = linphone_core_create_chat_room(pauline->lc,to);

	/* create a file transfer message */
	content = linphone_core_create_content(pauline->lc);
	linphone_content_set_type(content,"text");
	linphone_content_set_subtype(content,"plain");
	linphone_content_set_size(content,sizeof(big_file)); /*total size to be transfered*/
	linphone_content_set_name(content,"bigfile.txt");
	message = linphone_chat_room_create_file_transfer_message(chat_room, content);
	{
		int dummy=0;
		wait_for_until(marie->lc,pauline->lc,&dummy,1,100); /*just to have time to purge message stored in the server*/
		reset_counters(&marie->stat);
		reset_counters(&pauline->stat);
	}
	cbs = linphone_chat_message_get_callbacks(message);
	linphone_chat_message_cbs_set_msg_state_changed(cbs, liblinphone_tester_chat_message_msg_state_changed);
	linphone_chat_message_cbs_set_file_transfer_send(cbs, memory_file_transfer_send);
	linphone_chat_message_cbs_set_file_transfer_progress_indication(cbs, file_transfer_progress_indication);
	linphone_chat_room_send_chat_message(chat_room,message);

	/*wait for file to be 25% uploaded and simultate a network error*/
	CU_ASSERT_TRUE(wait_for(pauline->lc,marie->lc,&pauline->stat.progress_of_LinphoneFileTransfer,25));
	sal_set_send_error(pauline->lc->sal, -1);

	CU_ASSERT_TRUE(wait_for(pauline->lc,marie->lc,&pauline->stat.number_of_LinphoneMessageNotDelivered,1));

	CU_ASSERT_EQUAL(pauline->stat.number_of_LinphoneMessageNotDelivered,1);
	CU_ASSERT_EQUAL(marie->stat.number_of_LinphoneFileTransferDownloadSuccessful,0);

	sal_set_send_error(pauline->lc->sal, 0);

	linphone_core_refresh_registers(pauline->lc); /*to make sure registration is back in registered and so it can be later unregistered*/
	CU_ASSERT_TRUE(wait_for(pauline->lc,marie->lc,&pauline->stat.number_of_LinphoneRegistrationOk,pauline->stat.number_of_LinphoneRegistrationOk+1));

	linphone_content_unref(content);
	linphone_core_manager_destroy(marie);
	linphone_core_manager_destroy(pauline);
}


#ifdef TEST_IS_BUGGED_NO_CALL_TO_IO_ERROR_CALLBACK
static void file_transfer_message_io_error_download(void) {
	int i;
	char* to;
	LinphoneChatRoom* chat_room;
	LinphoneChatMessage* message;
	LinphoneContent content;
	const char* big_file_content="big file"; /* setting dummy file content to something */
	LinphoneCoreManager* marie = linphone_core_manager_new( "marie_rc");
	LinphoneCoreManager* pauline = linphone_core_manager_new( "pauline_rc");

	reset_counters(&marie->stat);
	reset_counters(&pauline->stat);

	/* setting dummy file content to something */
	for (i=0;i<sizeof(big_file);i+=strlen(big_file_content))
		memcpy(big_file+i, big_file_content, strlen(big_file_content));

	big_file[0]=*"S";
	big_file[sizeof(big_file)-1]=*"E";

	/* Globally configure an http file transfer server. */
	linphone_core_set_file_transfer_server(pauline->lc,"https://www.linphone.org:444/lft.php");

	/* create a chatroom on pauline's side */
	to = linphone_address_as_string(marie->identity);
	chat_room = linphone_core_create_chat_room(pauline->lc,to);
	ms_free(to);

	/* create a file transfer message */
	memset(&content,0,sizeof(content));
	content.type="text";
	content.subtype="plain";
	content.size=sizeof(big_file); /*total size to be transfered*/
	content.name = "bigfile.txt";
	message = linphone_chat_room_create_file_transfer_message(chat_room, &content);
	{
		int dummy=0;
		wait_for_until(marie->lc,pauline->lc,&dummy,1,100); /*just to have time to purge message stored in the server*/
		reset_counters(&marie->stat);
		reset_counters(&pauline->stat);
	}
	linphone_chat_room_send_message2(chat_room,message,liblinphone_tester_chat_message_state_change,pauline->lc);

	/* wait for marie to receive pauline's message */
	CU_ASSERT_TRUE(wait_for(pauline->lc,marie->lc,&marie->stat.number_of_LinphoneMessageReceivedWithFile,1));


	if (marie->stat.last_received_chat_message ) { /* get last message and use it to download file */
		linphone_chat_message_start_file_download(marie->stat.last_received_chat_message, liblinphone_tester_chat_message_state_change, marie->lc);
		/* wait for file to be 50% downloaded */
		CU_ASSERT_TRUE(wait_for(pauline->lc,marie->lc,&marie->stat.progress_of_LinphoneFileTransfer, 50));
		/* and simulate network error */
		sal_set_recv_error(marie->lc->sal, -1);
	}

	CU_ASSERT_EQUAL(pauline->stat.number_of_LinphoneMessageInProgress,1);
	CU_ASSERT_EQUAL(pauline->stat.number_of_LinphoneMessageDelivered,1);
	CU_ASSERT_EQUAL(marie->stat.number_of_LinphoneMessageNotDelivered,1);
	CU_ASSERT_EQUAL(marie->stat.number_of_LinphoneFileTransferDownloadSuccessful,0);

	sal_set_recv_error(marie->lc->sal, 0);
	linphone_core_manager_destroy(marie);
	linphone_core_manager_destroy(pauline);
}
#endif

static void file_transfer_message_upload_cancelled(void) {
	int i;
	char* to;
	LinphoneChatRoom* chat_room;
	LinphoneChatMessage* message;
	LinphoneChatMessageCbs *cbs;
	LinphoneContent* content;
	const char* big_file_content="big file"; /* setting dummy file content to something */
	LinphoneCoreManager* marie = linphone_core_manager_new( "marie_rc");
	LinphoneCoreManager* pauline = linphone_core_manager_new( "pauline_rc");

	reset_counters(&marie->stat);
	reset_counters(&pauline->stat);

	/* setting dummy file content to something */
	for (i=0;i<sizeof(big_file);i+=strlen(big_file_content))
		memcpy(big_file+i, big_file_content, strlen(big_file_content));

	big_file[0]=*"S";
	big_file[sizeof(big_file)-1]=*"E";

	/* Globally configure an http file transfer server. */
	linphone_core_set_file_transfer_server(pauline->lc,"https://www.linphone.org:444/lft.php");

	/* create a chatroom on pauline's side */
	to = linphone_address_as_string(marie->identity);
	chat_room = linphone_core_create_chat_room(pauline->lc,to);

	/* create a file transfer message */
	content = linphone_core_create_content(pauline->lc);
	linphone_content_set_type(content,"text");
	linphone_content_set_subtype(content,"plain");
	linphone_content_set_size(content,sizeof(big_file)); /*total size to be transfered*/
	linphone_content_set_name(content,"bigfile.txt");
	message = linphone_chat_room_create_file_transfer_message(chat_room, content);
	{
		int dummy=0;
		wait_for_until(marie->lc,pauline->lc,&dummy,1,100); /*just to have time to purge message stored in the server*/
		reset_counters(&marie->stat);
		reset_counters(&pauline->stat);
	}
	cbs = linphone_chat_message_get_callbacks(message);
	linphone_chat_message_cbs_set_msg_state_changed(cbs, liblinphone_tester_chat_message_msg_state_changed);
	linphone_chat_message_cbs_set_file_transfer_send(cbs, memory_file_transfer_send);
	linphone_chat_message_cbs_set_file_transfer_progress_indication(cbs, file_transfer_progress_indication);
	linphone_chat_room_send_chat_message(chat_room,message);

	/*wait for file to be 50% uploaded and cancel the transfer */
	CU_ASSERT_TRUE(wait_for(pauline->lc,marie->lc,&pauline->stat.progress_of_LinphoneFileTransfer, 50));
	linphone_chat_message_cancel_file_transfer(message);

	CU_ASSERT_TRUE(wait_for(pauline->lc,marie->lc,&pauline->stat.number_of_LinphoneMessageNotDelivered,1));

	CU_ASSERT_EQUAL(pauline->stat.number_of_LinphoneMessageNotDelivered,1);
	CU_ASSERT_EQUAL(marie->stat.number_of_LinphoneFileTransferDownloadSuccessful,0);

	linphone_content_unref(content);
	linphone_core_manager_destroy(marie);
	linphone_core_manager_destroy(pauline);
}

static void file_transfer_message_download_cancelled(void) {
#if 0
	int i;
	char* to;
	LinphoneChatRoom* chat_room;
	LinphoneChatMessage* message;
	LinphoneContent content;
	const char* big_file_content="big file"; /* setting dummy file content to something */
	LinphoneCoreManager* marie = linphone_core_manager_new( "marie_rc");
	LinphoneCoreManager* pauline = linphone_core_manager_new( "pauline_rc");

	reset_counters(&marie->stat);
	reset_counters(&pauline->stat);

	/* setting dummy file content to something */
	for (i=0;i<sizeof(big_file);i+=strlen(big_file_content))
		memcpy(big_file+i, big_file_content, strlen(big_file_content));

	big_file[0]=*"S";
	big_file[sizeof(big_file)-1]=*"E";

	/* Globally configure an http file transfer server. */
	linphone_core_set_file_transfer_server(pauline->lc,"https://www.linphone.org:444/lft.php");

	/* create a chatroom on pauline's side */
	to = linphone_address_as_string(marie->identity);
	chat_room = linphone_core_create_chat_room(pauline->lc,to);

	/* create a file transfer message */
	memset(&content,0,sizeof(content));
	content.type="text";
	content.subtype="plain";
	content.size=sizeof(big_file); /*total size to be transfered*/
	content.name = "bigfile.txt";
	message = linphone_chat_room_create_file_transfer_message(chat_room, &content);
	{
		int dummy=0;
		wait_for_until(marie->lc,pauline->lc,&dummy,1,100); /*just to have time to purge message stored in the server*/
		reset_counters(&marie->stat);
		reset_counters(&pauline->stat);
	}
	linphone_chat_room_send_message2(chat_room,message,liblinphone_tester_chat_message_state_change,pauline->lc);

	/* wait for marie to receive pauline's message */
	CU_ASSERT_TRUE(wait_for(pauline->lc,marie->lc,&marie->stat.number_of_LinphoneMessageReceivedWithFile,1));


	if (marie->stat.last_received_chat_message ) { /* get last message and use it to download file */
		linphone_chat_message_start_file_download(marie->stat.last_received_chat_message, liblinphone_tester_chat_message_state_change, marie->lc);
		/* wait for file to be 50% downloaded */
		CU_ASSERT_TRUE(wait_for(pauline->lc,marie->lc,&marie->stat.progress_of_LinphoneFileTransfer, 50));
		/* and cancel the transfer */
		linphone_chat_message_cancel_file_transfer(marie->stat.last_received_chat_message);
	}

	CU_ASSERT_EQUAL(pauline->stat.number_of_LinphoneMessageInProgress,1);
	CU_ASSERT_EQUAL(pauline->stat.number_of_LinphoneMessageDelivered,1);
	CU_ASSERT_EQUAL(marie->stat.number_of_LinphoneFileTransferDownloadSuccessful,0);
	CU_ASSERT_EQUAL(marie->stat.number_of_LinphoneMessageNotDelivered,1);

	linphone_core_manager_destroy(marie);
	linphone_core_manager_destroy(pauline);
#endif
	ms_error("Test skipped");
}

static void file_transfer_using_external_body_url(void) {
	char *to;
	LinphoneChatMessageCbs *cbs;
	LinphoneChatRoom *chat_room;
	LinphoneChatMessage *message;
	LinphoneCoreManager *marie = linphone_core_manager_new("marie_rc");
	LinphoneCoreManager *pauline = linphone_core_manager_new("pauline_rc");
	reset_counters(&marie->stat);
	reset_counters(&pauline->stat);

	/* make sure lime is disabled */
	linphone_core_enable_lime(marie->lc, FALSE);
	linphone_core_enable_lime(pauline->lc, FALSE);

	/* create a chatroom on pauline's side */
	to = linphone_address_as_string(marie->identity);
	chat_room = linphone_core_create_chat_room(pauline->lc,to);

	message = linphone_chat_room_create_message(chat_room, NULL);

	cbs = linphone_chat_message_get_callbacks(message);
	linphone_chat_message_cbs_set_msg_state_changed(cbs, liblinphone_tester_chat_message_msg_state_changed);

	linphone_chat_message_set_external_body_url(message, "https://www.linphone.org:444//tmp/54ec58280ace9_c30709218df8eaba61d1.jpg");
	linphone_chat_room_send_chat_message(chat_room, message);

	CU_ASSERT_TRUE(wait_for(pauline->lc, marie->lc, &marie->stat.number_of_LinphoneMessageReceived, 1));
	if (marie->stat.last_received_chat_message) {
		linphone_chat_message_download_file(marie->stat.last_received_chat_message);
	}
	CU_ASSERT_TRUE(wait_for(pauline->lc, marie->lc, &marie->stat.number_of_LinphoneMessageExtBodyReceived, 1));
	CU_ASSERT_TRUE(wait_for(pauline->lc, marie->lc, &pauline->stat.number_of_LinphoneMessageInProgress, 1));
	ms_free(to);
	linphone_core_manager_destroy(marie);
	linphone_core_manager_destroy(pauline);
}

static void text_message_with_send_error(void) {
	LinphoneCoreManager* marie = linphone_core_manager_new("marie_rc");
	LinphoneCoreManager* pauline = linphone_core_manager_new( "pauline_rc");

	char *to = linphone_address_as_string(pauline->identity);
	LinphoneChatRoom* chat_room = linphone_core_create_chat_room(marie->lc,to);
	LinphoneChatMessage* message = linphone_chat_room_create_message(chat_room,"Bli bli bli \n blu");
	LinphoneChatMessageCbs *cbs = linphone_chat_message_get_callbacks(message);
	reset_counters(&marie->stat);
	reset_counters(&pauline->stat);

	/*simultate a network error*/
	sal_set_send_error(marie->lc->sal, -1);
	{
		int dummy=0;
		wait_for_until(marie->lc,pauline->lc,&dummy,1,100); /*just to have time to purge message stored in the server*/
		reset_counters(&marie->stat);
		reset_counters(&pauline->stat);
	}
	linphone_chat_message_cbs_set_msg_state_changed(cbs,liblinphone_tester_chat_message_msg_state_changed);
	linphone_chat_room_send_chat_message(chat_room,message);

	/* check transient message list: the message should be in it, and should be the only one */
	CU_ASSERT_EQUAL(ms_list_size(chat_room->transient_messages), 1);
	CU_ASSERT_EQUAL(ms_list_nth_data(chat_room->transient_messages,0), message);


	CU_ASSERT_TRUE(wait_for(pauline->lc,marie->lc,&marie->stat.number_of_LinphoneMessageNotDelivered,1));
	/*CU_ASSERT_EQUAL(marie->stat.number_of_LinphoneMessageInProgress,1);*/
	CU_ASSERT_EQUAL(pauline->stat.number_of_LinphoneMessageReceived,0);

	/* the message should have been discarded from transient list after an error */
	CU_ASSERT_EQUAL(ms_list_size(chat_room->transient_messages), 0);

	sal_set_send_error(marie->lc->sal, 0);
	ms_free(to);
	linphone_core_manager_destroy(marie);
	linphone_core_manager_destroy(pauline);
}

static void text_message_denied(void) {
	LinphoneCoreManager* marie = linphone_core_manager_new("marie_rc");
	LinphoneCoreManager* pauline = linphone_core_manager_new( "pauline_rc");

	char *to = linphone_address_as_string(pauline->identity);
	LinphoneChatRoom* chat_room = linphone_core_create_chat_room(marie->lc,to);
	LinphoneChatMessage* message = linphone_chat_room_create_message(chat_room,"Bli bli bli \n blu");
	LinphoneChatMessageCbs *cbs = linphone_chat_message_get_callbacks(message);

	/*pauline doesn't want to be disturbed*/
	linphone_core_disable_chat(pauline->lc,LinphoneReasonDoNotDisturb);
	{
		int dummy=0;
		wait_for_until(marie->lc,pauline->lc,&dummy,1,100); /*just to have time to purge message stored in the server*/
		reset_counters(&marie->stat);
		reset_counters(&pauline->stat);
	}
	linphone_chat_message_cbs_set_msg_state_changed(cbs,liblinphone_tester_chat_message_msg_state_changed);
	linphone_chat_room_send_chat_message(chat_room,message);

	CU_ASSERT_TRUE(wait_for(pauline->lc,marie->lc,&marie->stat.number_of_LinphoneMessageNotDelivered,1));
	CU_ASSERT_EQUAL(pauline->stat.number_of_LinphoneMessageReceived,0);
	ms_free(to);
	linphone_core_manager_destroy(marie);
	linphone_core_manager_destroy(pauline);
}

static const char *info_content="<somexml>blabla</somexml>";

void info_message_received(LinphoneCore *lc, LinphoneCall* call, const LinphoneInfoMessage *msg){
	stats* counters = get_stats(lc);

	if (counters->last_received_info_message) {
		linphone_info_message_destroy(counters->last_received_info_message);
	}
	counters->last_received_info_message=linphone_info_message_copy(msg);
	counters->number_of_inforeceived++;
}



static void info_message_with_args(bool_t with_content) {
	LinphoneInfoMessage *info;
	const LinphoneContent *content;
	const char *hvalue;

	LinphoneCoreManager* marie = linphone_core_manager_new( "marie_rc");
	LinphoneCoreManager* pauline = linphone_core_manager_new( "pauline_rc");

	CU_ASSERT_TRUE(call(pauline,marie));

	info=linphone_core_create_info_message(marie->lc);
	linphone_info_message_add_header(info,"Weather","still bad");
	if (with_content) {
		LinphoneContent* ct=linphone_core_create_content(marie->lc);
		linphone_content_set_type(ct,"application");
		linphone_content_set_subtype(ct,"somexml");
		linphone_content_set_buffer(ct,info_content,strlen(info_content));
		linphone_info_message_set_content(info,ct);
		linphone_content_unref(ct);
	}
	{
		int dummy=0;
		wait_for_until(marie->lc,pauline->lc,&dummy,1,100); /*just to have time to purge message stored in the server*/
		reset_counters(&marie->stat);
		reset_counters(&pauline->stat);
	}
	linphone_call_send_info_message(linphone_core_get_current_call(marie->lc),info);
	linphone_info_message_destroy(info);

	CU_ASSERT_TRUE(wait_for(pauline->lc,marie->lc,&pauline->stat.number_of_inforeceived,1));

	CU_ASSERT_PTR_NOT_NULL(pauline->stat.last_received_info_message);
	hvalue=linphone_info_message_get_header(pauline->stat.last_received_info_message, "Weather");
	content=linphone_info_message_get_content(pauline->stat.last_received_info_message);

	CU_ASSERT_PTR_NOT_NULL(hvalue);
	if (hvalue)
		CU_ASSERT_TRUE(strcmp(hvalue,"still bad")==0);

	if (with_content){
		CU_ASSERT_PTR_NOT_NULL(content);
		if (content) {
			CU_ASSERT_PTR_NOT_NULL(linphone_content_get_buffer(content));
			CU_ASSERT_PTR_NOT_NULL(linphone_content_get_type(content));
			CU_ASSERT_PTR_NOT_NULL(linphone_content_get_subtype(content));
			if (linphone_content_get_type(content)) CU_ASSERT_TRUE(strcmp(linphone_content_get_type(content),"application")==0);
			if (linphone_content_get_subtype(content)) CU_ASSERT_TRUE(strcmp(linphone_content_get_subtype(content),"somexml")==0);
			if (linphone_content_get_buffer(content))CU_ASSERT_TRUE(strcmp((const char*)linphone_content_get_buffer(content),info_content)==0);
			CU_ASSERT_EQUAL(linphone_content_get_size(content),strlen(info_content));
		}
	}
	linphone_core_manager_destroy(marie);
	linphone_core_manager_destroy(pauline);
}

static void info_message(){
	info_message_with_args(FALSE);
}

static void info_message_with_body(){
	info_message_with_args(TRUE);
}

static void is_composing_notification(void) {
	char* to;
	LinphoneChatRoom* chat_room;
	int dummy = 0;

	LinphoneCoreManager* marie = linphone_core_manager_new("marie_rc");
	LinphoneCoreManager* pauline = linphone_core_manager_new( "pauline_rc");

	to = linphone_address_as_string(marie->identity);
	chat_room = linphone_core_create_chat_room(pauline->lc, to);

	ms_free(to);
	{
		int dummy=0;
		wait_for_until(marie->lc,pauline->lc,&dummy,1,100); /*just to have time to purge message stored in the server*/
		reset_counters(&marie->stat);
		reset_counters(&pauline->stat);
	}
	linphone_chat_room_compose(chat_room);
	wait_for_until(pauline->lc, marie->lc, &dummy, 1, 1500); /*just to sleep while iterating*/
	linphone_chat_room_send_message(chat_room, "Composing a message");
	CU_ASSERT_TRUE(wait_for(pauline->lc, marie->lc, &marie->stat.number_of_LinphoneIsComposingActiveReceived, 1));
	CU_ASSERT_TRUE(wait_for(pauline->lc, marie->lc, &marie->stat.number_of_LinphoneIsComposingIdleReceived, 2));
	linphone_core_manager_destroy(marie);
	linphone_core_manager_destroy(pauline);
}

void printHex(char *title, uint8_t *data, uint32_t length) {
	int i;
	printf ("%s : ", title);
	for (i=0; i<length; i++) {
		printf ("0x%02x, ", data[i]);
	}
	printf ("\n");
}

static void lime_unit(void) {
	int retval;
	size_t size;
	uint8_t *cacheBufferString;
	xmlDocPtr cacheBufferAlice;
	xmlDocPtr cacheBufferBob;
	uint8_t *multipartMessage = NULL;
	uint8_t *decryptedMessage = NULL;
	xmlChar *xmlStringOutput;
	int xmlStringLength;
	limeURIKeys_t associatedKeys;
	int i;
	limeKey_t associatedKey;
	uint8_t targetZID[12] = {0x00, 0x5d, 0xbe, 0x03, 0x99, 0x64, 0x3d, 0x95, 0x3a, 0x22, 0x02, 0xdd};
	uint8_t senderZID[12] = {0x01, 0x02, 0x03, 0x04, 0x05, 0x70, 0x80, 0x90, 0xa0, 0xb0, 0xc0, 0xd0};
	uint8_t encryptedMessage[48];
	uint8_t plainMessage[48];
	uint8_t receiverZID[12];
	xmlDocPtr cacheBuffer;

	/* Load Alice cache file */
	FILE *CACHE = fopen("ZIDCacheAlice.xml", "rb+");
	cacheBufferString = (uint8_t *)ms_load_file_content(CACHE, &size);
	*(cacheBufferString+size) = '\0';
	fclose(CACHE);
	/* parse it to an xmlDoc */
	cacheBufferAlice = xmlParseDoc(cacheBufferString);
	ms_free(cacheBufferString);

	/* Load Bob cache file */
	CACHE = fopen("ZIDCacheBob.xml", "rb+");
	cacheBufferString = (uint8_t *)ms_load_file_content(CACHE, &size);
	*(cacheBufferString+size) = '\0';
	fclose(CACHE);
	/* parse it to an xmlDoc */
	cacheBufferBob = xmlParseDoc(cacheBufferString);
	ms_free(cacheBufferString);



	/* encrypt a message */
	retval = lime_createMultipartMessage(cacheBufferAlice, (uint8_t *)"Bonjour les petits lapins,ca va? éh oui oui", (uint8_t *)"sip:pauline@sip.example.org", &multipartMessage);

	printf("create message return %d\n", retval);
	if (retval == 0) {
		printf("message is %s\n", multipartMessage);
	}

	/* decrypt the multipart message */
	retval = lime_decryptMultipartMessage(cacheBufferBob, multipartMessage, &decryptedMessage);

	printf("decrypt message return %d\n", retval);
	if (retval == 0) {
		printf("message is %s##END\n", decryptedMessage);
	}
	free(multipartMessage);
	free(decryptedMessage);

	/* update ZID files */
	/* dump the xml document into a string */
	xmlDocDumpFormatMemoryEnc(cacheBufferAlice, &xmlStringOutput, &xmlStringLength, "UTF-8", 0);
	/* write it to the file */
	CACHE = fopen("ZIDCacheAlice.xml", "wb+");
	fwrite(xmlStringOutput, 1, xmlStringLength, CACHE);
	xmlFree(xmlStringOutput);
	fclose(CACHE);

	xmlDocDumpFormatMemoryEnc(cacheBufferBob, &xmlStringOutput, &xmlStringLength, "UTF-8", 0);
	/* write it to the file */
	CACHE = fopen("ZIDCacheBob.xml", "wb+");
	fwrite(xmlStringOutput, 1, xmlStringLength, CACHE);
	xmlFree(xmlStringOutput);
	fclose(CACHE);


	xmlFreeDoc(cacheBufferAlice);
	xmlFreeDoc(cacheBufferBob);

	/* Load cache file */
	CACHE = fopen("ZIDCache.xml", "rb+");
	cacheBufferString = (uint8_t*) ms_load_file_content(CACHE, &size);
	*(cacheBufferString+size) = '\0';
	fclose(CACHE);
	/* parse it to an xmlDoc */
	cacheBuffer = xmlParseDoc(cacheBufferString);
	ms_free(cacheBufferString);

	/* get data from cache : sender */
	associatedKeys.peerURI = (uint8_t *)malloc(15);
	memcpy(associatedKeys.peerURI, "pipo1@pipo.com", 15);
	associatedKeys.associatedZIDNumber  = 0;
	retval = lime_getCachedSndKeysByURI(cacheBuffer, &associatedKeys);
	printf("getCachedKeys returns %d, number of key found %d\n", retval, associatedKeys.associatedZIDNumber);

	for (i=0; i<associatedKeys.associatedZIDNumber; i++) {
		printHex("ZID", associatedKeys.peerKeys[i]->peerZID, 12);
		printHex("key", associatedKeys.peerKeys[i]->key, 32);
		printHex("sessionID", associatedKeys.peerKeys[i]->sessionId, 32);
		printf("session index %d\n", associatedKeys.peerKeys[i]->sessionIndex);
	}

	/* get data from cache : receiver */
	memcpy(associatedKey.peerZID, targetZID, 12);
	retval = lime_getCachedRcvKeyByZid(cacheBuffer, &associatedKey);
	printf("getCachedKey by ZID return %d\n", retval);

	printHex("Key", associatedKey.key, 32);
	printHex("sessionID", associatedKey.sessionId, 32);
	printf("session index %d\n", associatedKey.sessionIndex);

	/* encrypt/decrypt a message */
	lime_encryptMessage(associatedKeys.peerKeys[0], (uint8_t *)"bla Bla bla b! Pipo", 20, senderZID, encryptedMessage);
	printHex("Ciphered", encryptedMessage, 32);
	/* invert sender and receiverZID to decrypt/authenticate */
	memcpy(receiverZID, associatedKeys.peerKeys[0]->peerZID, 12);
	memcpy(associatedKeys.peerKeys[0]->peerZID, senderZID, 12);
	retval = lime_decryptMessage(associatedKeys.peerKeys[0], encryptedMessage, 36, receiverZID, plainMessage);
	printf("Decrypt and auth returned %d\nPlain: %s\n", retval, plainMessage);

	/* update receiver data */
	associatedKey.sessionIndex++;
	associatedKey.key[0]++;
	associatedKey.sessionId[0]++;
	retval = lime_setCachedKey(cacheBuffer, &associatedKey, LIME_RECEIVER);
	printf("setCachedKey return %d\n", retval);

	/* update sender data */
	associatedKeys.peerKeys[0]->sessionIndex++;
	associatedKeys.peerKeys[0]->key[0]++;
	associatedKeys.peerKeys[0]->sessionId[0]++;
	retval = lime_setCachedKey(cacheBuffer, associatedKeys.peerKeys[0], LIME_SENDER);
	printf("setCachedKey return %d\n", retval);

	/* free memory */
	lime_freeKeys(associatedKeys);

	/* write the file */
	/* dump the xml document into a string */
	xmlDocDumpFormatMemoryEnc(cacheBuffer, &xmlStringOutput, &xmlStringLength, "UTF-8", 0);
	/* write it to the file */
	CACHE = fopen("ZIDCache.xml", "w+");
	fwrite(xmlStringOutput, 1, xmlStringLength, CACHE);
	xmlFree(xmlStringOutput);
	fclose(CACHE);
	xmlFreeDoc(cacheBuffer);
}

static void lime_text_message(void) {
	char* to;
	FILE *ZIDCacheMarieFD, *ZIDCachePaulineFD;
	LinphoneChatRoom* chat_room;
	LinphoneCoreManager* marie = linphone_core_manager_new("marie_rc");
	LinphoneCoreManager* pauline = linphone_core_manager_new( "pauline_rc");

	/* make sure lime is enabled */
	linphone_core_enable_lime(marie->lc, 1);
	linphone_core_enable_lime(pauline->lc, 1);

	/* set the zid caches files : create two ZID cache from this valid one inserting the auto-generated sip URI for the peer account as keys in ZID cache are indexed by peer sip uri */
	ZIDCacheMarieFD = fopen("tmpZIDCacheMarie.xml", "w");
	ZIDCachePaulineFD = fopen("tmpZIDCachePauline.xml", "w");
	fprintf(ZIDCacheMarieFD, "<?xml version=\"1.0\" encoding=\"UTF-8\"?>\n<cache><selfZID>ef7692d0792a67491ae2d44e</selfZID><peer><ZID>005dbe0399643d953a2202dd</ZID><rs1>9b5c8f06f3b6c2c695f2dfc3c26f31f5fef8661f8c5fe7c95aeb5c5b0435b045</rs1><aux>f8324dd18ea905171ec2be89f879d01d5994132048d92ea020778cbdf31c605e</aux><rs2>2fdcef69380937c2cf221f7d11526f286c39f49641452ba9012521c705094899</rs2><uri>%s</uri><sndKey>08df5907d30959b8cb70f6fff2d8febd88fb41b0c8afc39e4b972f86dd5cfe2d</sndKey><rcvKey>60f020a3fe11dc2cc0e1e8ed9341b4cd14944db806ca4fc95456bbe45d95c43a</rcvKey><sndSId>5f9aa1e5e4c7ec88fa389a9f6b8879b42d3c57bb28e62068d2df23e8f9b77193</sndSId><rcvSId>bcffd51e7316a6c6f53a50fcf01b01bf2d3c57bb28e62068d2df23e8f9b77193</rcvSId><sndIndex>00000078</sndIndex><rcvIndex>000001cf</rcvIndex><pvs>01</pvs></peer><peer><ZID>1234567889643d953a2202ee</ZID><rs1>9b5c8f06f3b6c2c695f2dfc3c26f31f5fef8661f8c5fe7c95aeb5c5b0435b045</rs1><aux>f8324dd18ea905171ec2be89f879d01d5994132048d92ea020778cbdf31c605e</aux><rs2>2fdcef69380937c2cf221f7d11526f286c39f49641452ba9012521c705094899</rs2><uri>%s</uri><sndKey>72d80ab1cad243cf45634980c1d02cfb2df81ce0dd5dfcf1ebeacfc5345a9176</sndKey><rcvKey>25d9ac653a83c4559cb0ae7394e7cd3b2d3c57bb28e62068d2df23e8f9b77193</rcvKey><sndSId>f69aa1e5e4c7ec88fa389a9f6b8879b42d3c57bb28e62068d2df23e8f9b77193</sndSId><rcvSId>22ffd51e7316a6c6f53a50fcf01b01bf2d3c57bb28e62068d2df23e8f9b77193</rcvSId><sndIndex>0000000f</sndIndex><rcvIndex>00000000</rcvIndex></peer></cache>", linphone_address_as_string_uri_only(pauline->identity), linphone_address_as_string_uri_only(pauline->identity));
	fprintf(ZIDCachePaulineFD, "<?xml version=\"1.0\" encoding=\"UTF-8\"?>\n<cache><selfZID>005dbe0399643d953a2202dd</selfZID><peer><ZID>ef7692d0792a67491ae2d44e</ZID><rs1>9b5c8f06f3b6c2c695f2dfc3c26f31f5fef8661f8c5fe7c95aeb5c5b0435b045</rs1><aux>f8324dd18ea905171ec2be89f879d01d5994132048d92ea020778cbdf31c605e</aux><rs2>2fdcef69380937c2cf221f7d11526f286c39f49641452ba9012521c705094899</rs2><uri>%s</uri><rcvKey>08df5907d30959b8cb70f6fff2d8febd88fb41b0c8afc39e4b972f86dd5cfe2d</rcvKey><sndKey>60f020a3fe11dc2cc0e1e8ed9341b4cd14944db806ca4fc95456bbe45d95c43a</sndKey><rcvSId>5f9aa1e5e4c7ec88fa389a9f6b8879b42d3c57bb28e62068d2df23e8f9b77193</rcvSId><sndSId>bcffd51e7316a6c6f53a50fcf01b01bf2d3c57bb28e62068d2df23e8f9b77193</sndSId><rcvIndex>00000078</rcvIndex><sndIndex>000001cf</sndIndex><pvs>01</pvs></peer><peer><ZID>1234567889643d953a2202ee</ZID><rs1>9b5c8f06f3b6c2c695f2dfc3c26f31f5fef8661f8c5fe7c95aeb5c5b0435b045</rs1><aux>f8324dd18ea905171ec2be89f879d01d5994132048d92ea020778cbdf31c605e</aux><rs2>2fdcef69380937c2cf221f7d11526f286c39f49641452ba9012521c705094899</rs2><uri>%s</uri><sndKey>81e6e6362c34dc974263d1f77cbb9a8d6d6a718330994379099a8fa19fb12faa</sndKey><rcvKey>25d9ac653a83c4559cb0ae7394e7cd3b2d3c57bb28e62068d2df23e8f9b77193</rcvKey><sndSId>f69aa1e5e4c7ec88fa389a9f6b8879b42d3c57bb28e62068d2df23e8f9b77193</sndSId><rcvSId>22ffd51e7316a6c6f53a50fcf01b01bf2d3c57bb28e62068d2df23e8f9b77193</rcvSId><sndIndex>0000002e</sndIndex><rcvIndex>00000000</rcvIndex><pvs>01</pvs></peer></cache>", linphone_address_as_string_uri_only(marie->identity), linphone_address_as_string_uri_only(marie->identity));
	fclose(ZIDCacheMarieFD);
	fclose(ZIDCachePaulineFD);
	linphone_core_set_zrtp_secrets_file(marie->lc, "tmpZIDCacheMarie.xml");
	linphone_core_set_zrtp_secrets_file(pauline->lc, "tmpZIDCachePauline.xml");

	to = linphone_address_as_string(marie->identity);
	chat_room = linphone_core_create_chat_room(pauline->lc,to);
	ms_free(to);

	linphone_chat_room_send_message(chat_room,"Bla bla bla bla");
	CU_ASSERT_TRUE(wait_for(pauline->lc,marie->lc,&marie->stat.number_of_LinphoneMessageReceived,1));
	CU_ASSERT_EQUAL(marie->stat.number_of_LinphoneMessageReceivedLegacy,1);

	CU_ASSERT_PTR_NOT_NULL(linphone_core_get_chat_room(marie->lc,pauline->identity));
	/* TODO : check the message arrived correctly deciphered */

	linphone_core_manager_destroy(marie);
	linphone_core_manager_destroy(pauline);
}


#ifdef MSG_STORAGE_ENABLED

/*
 * Copy file "from" to file "to".
 * Destination file is truncated if existing.
 * Return 0 on success, positive value on error.
 */
static int
message_tester_copy_file(const char *from, const char *to)
{
	FILE *in, *out;
	char buf[256];
	size_t n;

	/* Open "from" file for reading */
	in=fopen(from, "rb");
	if ( in == NULL )
	{
		ms_error("Can't open %s for reading: %s\n",from,strerror(errno));
		return 1;
	}

	/* Open "to" file for writing (will truncate existing files) */
	out=fopen(to, "wb");
	if ( out == NULL )
	{
		ms_error("Can't open %s for writing: %s\n",to,strerror(errno));
		fclose(in);
		return 2;
	}

	/* Copy data from "in" to "out" */
	while ( (n=fread(buf, 1, sizeof buf, in)) > 0 )
	{
		if ( ! fwrite(buf, 1, n, out) )
		{
			ms_error("Could not write in %s: %s\n",to,strerror(errno));
			fclose(in);
			fclose(out);
			return 3;
		}
	}

	fclose(in);
	fclose(out);

	return 0;
}

static int check_no_strange_time(void* data,int argc, char** argv,char** cNames) {
	CU_ASSERT_EQUAL(argc, 1);
	CU_ASSERT_STRING_EQUAL(cNames[0], "COUNT(*)"); // count of non updated messages should be 0
	CU_ASSERT_STRING_EQUAL(argv[0], "0"); // count of non updated messages should be 0
	return 0;
}

static void message_storage_migration() {
	LinphoneCoreManager* marie = linphone_core_manager_new("marie_rc");
	char src_db[256];
	char tmp_db[256];
	MSList* chatrooms;
	snprintf(src_db,sizeof(src_db), "%s/messages.db", bc_tester_read_dir_prefix);
	snprintf(tmp_db,sizeof(tmp_db), "%s/tmp.db", bc_tester_writable_dir_prefix);

	CU_ASSERT_EQUAL_FATAL(message_tester_copy_file(src_db, tmp_db), 0);

	// enable to test the performances of the migration step
	//linphone_core_message_storage_set_debug(marie->lc, TRUE);

	// the messages.db has 10000 dummy messages with the very first DB scheme.
	// This will test the migration procedure
	linphone_core_set_chat_database_path(marie->lc, tmp_db);

	chatrooms = linphone_core_get_chat_rooms(marie->lc);
	CU_ASSERT(ms_list_size(chatrooms) > 0);

	// check that all messages have been migrated to the UTC time storage
	CU_ASSERT(sqlite3_exec(marie->lc->db, "SELECT COUNT(*) FROM history WHERE time != '-1';", check_no_strange_time, NULL, NULL) == SQLITE_OK );

	linphone_core_manager_destroy(marie);
	remove(tmp_db);
}

static void history_message_count_helper(LinphoneChatRoom* chatroom, int x, int y, int expected ){
	MSList* messages = linphone_chat_room_get_history_range(chatroom, x, y);
	int size = ms_list_size(messages);
	if( expected != size ){
		ms_warning("History retrieved from %d to %d returned %d records, but expected %d", x, y, size, expected);
	}
	CU_ASSERT_EQUAL(size, expected);

	ms_list_free_with_data(messages, (void (*)(void *))linphone_chat_message_unref);

}

static void history_range_full_test(){
	LinphoneCoreManager *marie = linphone_core_manager_new("marie_rc");
	LinphoneAddress *jehan_addr = linphone_address_new("<sip:Jehan@sip.linphone.org>");
	LinphoneChatRoom *chatroom;
	char src_db[256];
	char tmp_db[256];
	snprintf(src_db,sizeof(src_db), "%s/messages.db", bc_tester_read_dir_prefix);
	snprintf(tmp_db,sizeof(tmp_db), "%s/tmp.db", bc_tester_writable_dir_prefix);

	CU_ASSERT_EQUAL_FATAL(message_tester_copy_file(src_db, tmp_db), 0);

	linphone_core_set_chat_database_path(marie->lc, tmp_db);

	chatroom = linphone_core_get_chat_room(marie->lc, jehan_addr);
	CU_ASSERT_PTR_NOT_NULL(chatroom);
	if (chatroom){
		// We have 20 tests to perform to fully qualify the function, here they are:
		history_message_count_helper(chatroom, 0, 0, 1);
		history_message_count_helper(chatroom, -1, 0, 1);
		history_message_count_helper(chatroom, 0, -1, 1270);
		history_message_count_helper(chatroom, 1, 3, 3);
		history_message_count_helper(chatroom, 3, 1, 1270-3);
		history_message_count_helper(chatroom, 10, 10, 1);
		history_message_count_helper(chatroom, -1, -1, 1270);
		history_message_count_helper(chatroom, -1, -2, 1270);
		history_message_count_helper(chatroom, -2, -1, 1270);
		history_message_count_helper(chatroom, 3, -1, 1270-3);
		history_message_count_helper(chatroom, 1, -3, 1270-1);
		history_message_count_helper(chatroom, 2, -2, 1270-2);
		history_message_count_helper(chatroom, 2, 0, 1270-2);
		history_message_count_helper(chatroom, 0, 2, 3);
		history_message_count_helper(chatroom, -1, 3, 4);
		history_message_count_helper(chatroom, -2, 2, 3);
		history_message_count_helper(chatroom, -3, 1, 2);
	}
	linphone_core_manager_destroy(marie);
	linphone_address_destroy(jehan_addr);
	remove(tmp_db);
}


static void history_messages_count() {
	LinphoneCoreManager *marie = linphone_core_manager_new("marie_rc");
	LinphoneAddress *jehan_addr = linphone_address_new("<sip:Jehan@sip.linphone.org>");
	LinphoneChatRoom *chatroom;
	MSList *messages;
	char src_db[256];
	char tmp_db[256];
	snprintf(src_db,sizeof(src_db), "%s/messages.db", bc_tester_read_dir_prefix);
	snprintf(tmp_db,sizeof(tmp_db), "%s/tmp.db", bc_tester_writable_dir_prefix);

	CU_ASSERT_EQUAL_FATAL(message_tester_copy_file(src_db, tmp_db), 0);

	linphone_core_set_chat_database_path(marie->lc, tmp_db);

	chatroom = linphone_core_get_chat_room(marie->lc, jehan_addr);
	CU_ASSERT_PTR_NOT_NULL(chatroom);
	if (chatroom){
		messages=linphone_chat_room_get_history(chatroom,10);
		CU_ASSERT_EQUAL(ms_list_size(messages), 10);
		ms_list_free_with_data(messages, (void (*)(void*))linphone_chat_message_unref);

		messages=linphone_chat_room_get_history(chatroom,1);
		CU_ASSERT_EQUAL(ms_list_size(messages), 1);
		ms_list_free_with_data(messages, (void (*)(void*))linphone_chat_message_unref);

		messages=linphone_chat_room_get_history(chatroom,0);
		CU_ASSERT_EQUAL(linphone_chat_room_get_history_size(chatroom), 1270);
		CU_ASSERT_EQUAL(ms_list_size(messages), 1270);
		/*check the second most recent message*/
		CU_ASSERT_STRING_EQUAL(linphone_chat_message_get_text((LinphoneChatMessage *)messages->next->data), "Fore and aft follow each other.");
		ms_list_free_with_data(messages, (void (*)(void*))linphone_chat_message_unref);

		/*test offset+limit: retrieve the 42th latest message only and check its content*/
		messages=linphone_chat_room_get_history_range(chatroom, 42, 42);
		CU_ASSERT_EQUAL(ms_list_size(messages), 1);
		CU_ASSERT_STRING_EQUAL(linphone_chat_message_get_text((LinphoneChatMessage *)messages->data), "If you open yourself to the Tao is intangible and evasive, yet prefers to keep us at the mercy of the kingdom, then all of the streams of hundreds of valleys because of its limitless possibilities.");
		ms_list_free_with_data(messages, (void (*)(void*))linphone_chat_message_unref);

		/*test offset without limit*/
		messages = linphone_chat_room_get_history_range(chatroom, 1265, -1);
		CU_ASSERT_EQUAL(ms_list_size(messages), 1270-1265);
		ms_list_free_with_data(messages, (void (*)(void*))linphone_chat_message_unref);

		/*test limit without offset*/
		messages = linphone_chat_room_get_history_range(chatroom, 0, 5);
		CU_ASSERT_EQUAL(ms_list_size(messages), 6);
		ms_list_free_with_data(messages, (void (*)(void*))linphone_chat_message_unref);

		/*test invalid start*/
		messages = linphone_chat_room_get_history_range(chatroom, 1265, 1260);
		CU_ASSERT_EQUAL(ms_list_size(messages), 1270-1265);
		ms_list_free_with_data(messages, (void (*)(void*))linphone_chat_message_unref);
	}
	linphone_core_manager_destroy(marie);
	linphone_address_destroy(jehan_addr);
	remove(tmp_db);
}


#endif

test_t message_tests[] = {
	{ "Lime Text Message", lime_text_message },
	{ "Text message", text_message },
	{ "Text message within call's dialog", text_message_within_dialog},
	{ "Text message with credentials from auth info cb", text_message_with_credential_from_auth_cb},
	{ "Text message with privacy", text_message_with_privacy },
	{ "Text message compatibility mode", text_message_compatibility_mode },
	{ "Text message with ack", text_message_with_ack },
	{ "Text message with send error", text_message_with_send_error },
	{ "Text message with external body", text_message_with_external_body },
	{ "File transfer message", file_transfer_message },
	{ "Small File transfer message", small_file_transfer_message},
	{ "File transfer message with io error at upload", file_transfer_message_io_error_upload },
/*	{ "File transfer message with io error at download", file_transfer_message_io_error_download },*/
	{ "File transfer message upload cancelled", file_transfer_message_upload_cancelled },
	{ "File transfer message download cancelled", file_transfer_message_download_cancelled },
	{ "Lime File transfer message", lime_file_transfer_message },
	{ "File transfer message using external body url", file_transfer_using_external_body_url },
	{ "Text message denied", text_message_denied },
	{ "Info message", info_message },
	{ "Info message with body", info_message_with_body },
	{ "IsComposing notification", is_composing_notification },
	{ "Lime Unitary", lime_unit }
#ifdef MSG_STORAGE_ENABLED
	,{ "Database migration", message_storage_migration }
	,{ "History count", history_messages_count }
	,{ "History range", history_range_full_test }
#endif
};

test_suite_t message_test_suite = {
	"Message",
	NULL,
	NULL,
	sizeof(message_tests) / sizeof(message_tests[0]),
	message_tests
};
<|MERGE_RESOLUTION|>--- conflicted
+++ resolved
@@ -432,7 +432,7 @@
 	size_t size2;
 	uint8_t *buf1;
 	uint8_t *buf2;
-	
+
 	buf1 = (uint8_t*)ms_load_path_content(path1, &size1);
 	buf2 = (uint8_t*)ms_load_path_content(path2, &size2);
 	res = buf1 && buf2 && (size1 == size2) && (memcmp(buf1, buf2, size1) == 0);
@@ -597,15 +597,9 @@
 	reset_counters(&pauline->stat);
 
 	/* make sure lime is enabled */
-<<<<<<< HEAD
 	linphone_core_enable_lime(marie->lc, 1);
 	linphone_core_enable_lime(pauline->lc, 1);
-	
-=======
-	linphone_core_set_lime(marie->lc, 1);
-	linphone_core_set_lime(pauline->lc, 1);
-
->>>>>>> b4390900
+
 	/* set the zid caches files : create two ZID cache from this valid one inserting the auto-generated sip URI for the peer account as keys in ZID cache are indexed by peer sip uri */
 	ZIDCacheMarieFD = fopen("tmpZIDCacheMarie.xml", "wb");
 	ZIDCachePaulineFD = fopen("tmpZIDCachePauline.xml", "wb");
