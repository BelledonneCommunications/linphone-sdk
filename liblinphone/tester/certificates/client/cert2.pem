--- conflicted
+++ resolved
@@ -1,37 +1,6 @@
 Certificate:
     Data:
         Version: 3 (0x2)
-<<<<<<< HEAD
-        Serial Number: 15 (0xf)
-        Signature Algorithm: sha1WithRSAEncryption
-        Issuer: C=FR, ST=Some-State, L=Grenoble, O=Belledonne Communications, OU=LAB, CN=Jehan Monnier/emailAddress=jehan.monnier@belledonne-communications.com
-        Validity
-            Not Before: Sep 25 08:39:36 2017 GMT
-            Not After : Sep 23 08:39:36 2027 GMT
-        Subject: C=FR, ST=Some-State, L=Lorien, O=Internet Widgits Pty Ltd, CN=sip:galadrielle@sip.example.org
-        Subject Public Key Info:
-            Public Key Algorithm: rsaEncryption
-            RSA Public Key: (2048 bit)
-                Modulus (2048 bit):
-                    00:ae:3c:ab:f2:34:4b:dd:3e:96:b4:0f:76:61:5f:
-                    59:dd:d0:93:6f:05:04:a2:2e:f7:f5:2f:65:35:02:
-                    f5:6f:ed:dd:46:bb:72:3e:7c:47:b5:37:15:1d:1d:
-                    90:a7:dc:0f:bf:cc:a8:58:43:86:fb:b8:c7:7e:13:
-                    7f:05:09:47:6b:bf:a1:d1:76:7d:7a:d3:09:3a:46:
-                    78:22:08:49:cd:02:8d:80:10:ee:d1:18:3c:e4:df:
-                    50:be:05:80:88:56:c3:d4:36:2c:05:5d:57:07:9a:
-                    4a:13:99:7f:46:d9:0b:dd:81:51:29:bd:8e:3a:55:
-                    b2:33:f2:e6:3e:1c:ce:f9:2f:80:68:ca:5a:78:c5:
-                    e1:27:4a:b4:0b:65:9b:24:ee:df:8c:16:f0:74:dc:
-                    fe:a5:9f:52:5a:a1:f9:09:1d:47:00:d9:8a:84:72:
-                    e2:19:7b:cb:cd:62:b3:44:e3:4f:cf:9b:1c:a1:bc:
-                    70:d3:e0:10:8b:f2:51:28:91:84:61:92:56:03:3a:
-                    2c:bf:11:8d:b6:4b:c8:4f:1c:e7:75:54:b9:cd:f3:
-                    d5:be:6b:af:6e:9f:ca:77:45:44:5c:55:6a:23:49:
-                    e0:52:fc:30:3d:a9:a8:66:f1:d8:d0:a8:5b:97:3c:
-                    a7:de:70:db:7b:85:c1:f5:8e:54:3c:f8:0f:3a:9f:
-                    36:2d
-=======
         Serial Number: 16 (0x10)
     Signature Algorithm: sha256WithRSAEncryption
         Issuer: C=FR, ST=Some-State, L=Grenoble, O=Belledonne Communications, OU=LAB, CN=Jehan Monnier/emailAddress=jehan.monnier@belledonne-communications.com
@@ -61,7 +30,6 @@
                     00:24:cd:49:3b:68:af:1a:0f:cf:ed:09:9f:74:7a:
                     54:69:6c:2e:bf:72:76:46:b0:26:24:14:e0:74:8e:
                     0e:23
->>>>>>> 34c058c2
                 Exponent: 65537 (0x10001)
         X509v3 extensions:
             X509v3 Basic Constraints: 
@@ -73,38 +41,6 @@
             X509v3 Authority Key Identifier: 
                 keyid:06:5F:5D:C7:16:AF:62:F8:2D:6E:71:03:88:A0:D6:1D:2B:04:7F:BA
 
-<<<<<<< HEAD
-    Signature Algorithm: sha1WithRSAEncryption
-        73:17:ec:83:67:5c:3a:85:c2:16:37:94:ff:dc:4f:4e:97:39:
-        5c:07:96:95:5c:eb:f1:7f:98:c8:27:c3:ba:8a:7c:15:a3:c6:
-        80:bd:1f:56:7e:4a:d2:de:e7:44:03:75:48:f1:10:89:46:eb:
-        8b:b3:6e:f1:b7:00:67:43:7e:5d:d2:1d:84:67:e5:be:ff:40:
-        14:92:c7:15:b5:5b:4b:70:b1:62:59:09:4b:28:72:b7:99:e3:
-        7a:4c:ff:4f:8e:40:83:98:27:df:2d:5b:62:03:a0:a6:ee:71:
-        47:2c:95:91:2c:a6:a4:8e:1c:57:6d:e8:e9:5a:76:cf:77:f5:
-        fc:1e
------BEGIN CERTIFICATE-----
-MIIDsjCCAxugAwIBAgIBDzANBgkqhkiG9w0BAQUFADCBuzELMAkGA1UEBhMCRlIx
-EzARBgNVBAgMClNvbWUtU3RhdGUxETAPBgNVBAcMCEdyZW5vYmxlMSIwIAYDVQQK
-DBlCZWxsZWRvbm5lIENvbW11bmljYXRpb25zMQwwCgYDVQQLDANMQUIxFjAUBgNV
-BAMMDUplaGFuIE1vbm5pZXIxOjA4BgkqhkiG9w0BCQEWK2plaGFuLm1vbm5pZXJA
-YmVsbGVkb25uZS1jb21tdW5pY2F0aW9ucy5jb20wHhcNMTcwOTI1MDgzOTM2WhcN
-MjcwOTIzMDgzOTM2WjCBgDELMAkGA1UEBhMCRlIxEzARBgNVBAgMClNvbWUtU3Rh
-dGUxDzANBgNVBAcMBkxvcmllbjEhMB8GA1UECgwYSW50ZXJuZXQgV2lkZ2l0cyBQ
-dHkgTHRkMSgwJgYDVQQDDB9zaXA6Z2FsYWRyaWVsbGVAc2lwLmV4YW1wbGUub3Jn
-MIIBIjANBgkqhkiG9w0BAQEFAAOCAQ8AMIIBCgKCAQEArjyr8jRL3T6WtA92YV9Z
-3dCTbwUEoi739S9lNQL1b+3dRrtyPnxHtTcVHR2Qp9wPv8yoWEOG+7jHfhN/BQlH
-a7+h0XZ9etMJOkZ4IghJzQKNgBDu0Rg85N9QvgWAiFbD1DYsBV1XB5pKE5l/RtkL
-3YFRKb2OOlWyM/LmPhzO+S+AaMpaeMXhJ0q0C2WbJO7fjBbwdNz+pZ9SWqH5CR1H
-ANmKhHLiGXvLzWKzRONPz5scobxw0+AQi/JRKJGEYZJWAzosvxGNtkvITxzndVS5
-zfPVvmuvbp/Kd0VEXFVqI0ngUvwwPamoZvHY0Khblzyn3nDbe4XB9Y5UPPgPOp82
-LQIDAQABo3sweTAJBgNVHRMEAjAAMCwGCWCGSAGG+EIBDQQfFh1PcGVuU1NMIEdl
-bmVyYXRlZCBDZXJ0aWZpY2F0ZTAdBgNVHQ4EFgQUM9A2W2KbHE0xR57AkUHjrilh
-q9swHwYDVR0jBBgwFoAUBl9dxxavYvgtbnEDiKDWHSsEf7owDQYJKoZIhvcNAQEF
-BQADgYEAcxfsg2dcOoXCFjeU/9xPTpc5XAeWlVzr8X+YyCfDuop8FaPGgL0fVn5K
-0t7nRAN1SPEQiUbri7Nu8bcAZ0N+XdIdhGflvv9AFJLHFbVbS3CxYlkJSyhyt5nj
-ekz/T45Ag5gn3y1bYgOgpu5xRyyVkSympI4cV23o6Vp2z3f1/B4=
-=======
     Signature Algorithm: sha256WithRSAEncryption
          12:78:7f:19:e2:38:d1:aa:9d:fe:c7:30:fb:00:00:ce:ce:28:
          66:fc:fe:d2:fb:3c:f8:af:68:83:11:96:30:ab:97:f9:f0:cd:
@@ -134,5 +70,4 @@
 SIb3DQEBCwUAA4GBABJ4fxniONGqnf7HMPsAAM7OKGb8/tL7PPivaIMRljCrl/nw
 zQlnEk+fl605HKLS8ow4cb4fCsgSk4tC1xo6KW4BCFBEo8wJOWOQXyAJcKhw7ZEe
 eBvzXC2EqG5x/zYL+rUmY4vUgEPwSomG1Tc7I8IrQBQE5mdepWFojgO3TM0W
->>>>>>> 34c058c2
 -----END CERTIFICATE-----