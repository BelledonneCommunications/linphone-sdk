/*
	vcard_tester.c
	Copyright (C) 2015  Belledonne Communications SARL

	This program is free software: you can redistribute it and/or modify
	it under the terms of the GNU General Public License as published by
	the Free Software Foundation, either version 3 of the License, or
	(at your option) any later version.

	This program is distributed in the hope that it will be useful,
	but WITHOUT ANY WARRANTY; without even the implied warranty of
	MERCHANTABILITY or FITNESS FOR A PARTICULAR PURPOSE.  See the
	GNU General Public License for more details.

	You should have received a copy of the GNU General Public License
	along with this program.  If not, see <http://www.gnu.org/licenses/>.
*/

#include "linphone/core.h"


#ifdef VCARD_ENABLED


#include "liblinphone_tester.h"
#include "tester_utils.h"
#include "carddav.h"
#include <bctoolbox/map.h>

#include <time.h>
#define CARDDAV_SERVER "http://dav.linphone.org/card.php/addressbooks/tester/default"
#define CARDDAV_SYNC_TIMEOUT 15000

static void linphone_vcard_import_export_friends_test(void) {
	LinphoneCoreManager* manager = linphone_core_manager_new2("empty_rc", FALSE);
	LinphoneFriendList *lfl = linphone_core_get_default_friend_list(manager->lc);
	const bctbx_list_t *friends = linphone_friend_list_get_friends(lfl);
	char *import_filepath = bc_tester_res("vcards/vcards.vcf");
	char *export_filepath = bc_tester_file("export_vcards.vcf");
	int count = 0;
	BC_ASSERT_EQUAL((unsigned int)bctbx_list_size(friends), 0, unsigned int, "%u");

	count = linphone_friend_list_import_friends_from_vcard4_file(lfl, import_filepath);
	BC_ASSERT_EQUAL(count, 3, int, "%d");
	friends = linphone_friend_list_get_friends(lfl);
	BC_ASSERT_EQUAL((unsigned int)bctbx_list_size(friends), 3, unsigned int, "%u");

	linphone_friend_list_export_friends_as_vcard4_file(lfl, export_filepath);

	lfl = linphone_core_create_friend_list(manager->lc);
	count = linphone_friend_list_import_friends_from_vcard4_file(lfl, export_filepath);
	BC_ASSERT_EQUAL(count, 3, int, "%d");
	friends = linphone_friend_list_get_friends(lfl);
	BC_ASSERT_EQUAL((unsigned int)bctbx_list_size(friends), 3, unsigned int, "%u");
	linphone_friend_list_unref(lfl);

	remove(export_filepath);
	bc_free(import_filepath);
	bc_free(export_filepath);
	linphone_core_manager_destroy(manager);
}

static void linphone_vcard_import_a_lot_of_friends_test(void) {
	LinphoneCoreManager* manager = linphone_core_manager_new2("empty_rc", FALSE);
	LinphoneFriendList *lfl = linphone_core_get_default_friend_list(manager->lc);
	char *import_filepath = bc_tester_res("vcards/thousand_vcards.vcf");
	clock_t start, end;
	double elapsed = 0;
	const bctbx_list_t *friends = NULL;
	FILE    *infile = NULL;
	char    *buffer = NULL;
	long    numbytes = 0;
	size_t readbytes;

	start = clock();
	linphone_friend_list_import_friends_from_vcard4_file(lfl, import_filepath);
	end = clock();

	friends = linphone_friend_list_get_friends(lfl);
	BC_ASSERT_EQUAL((unsigned int)bctbx_list_size(friends), 1000, unsigned int, "%u"); // Now that we accept Friends without a SIP URI, the result must be equal to 1000

	elapsed = (double)(end - start);
	ms_message("Imported a thousand of vCards from file in %f seconds", elapsed / CLOCKS_PER_SEC);

	lfl = linphone_core_create_friend_list(manager->lc);
	infile = fopen(import_filepath, "rb");
	BC_ASSERT_PTR_NOT_NULL(infile);
	if (infile) {
		fseek(infile, 0L, SEEK_END);
		numbytes = ftell(infile);
		fseek(infile, 0L, SEEK_SET);
		buffer = (char*)ms_malloc((numbytes + 1) * sizeof(char));
		readbytes = fread(buffer, sizeof(char), numbytes, infile);
		fclose(infile);
		buffer[readbytes] = '\0';

		start = clock();
		linphone_friend_list_import_friends_from_vcard4_buffer(lfl, buffer);
		end = clock();
		ms_free(buffer);
	}

	friends = linphone_friend_list_get_friends(lfl);
	BC_ASSERT_EQUAL((unsigned int)bctbx_list_size(friends), 1000, unsigned int, "%u"); // Now that we accept Friends without a SIP URI, the result must be equal to 1000

	elapsed = (double)(end - start);
	ms_message("Imported a thousand of vCards from buffer in %f seconds", elapsed / CLOCKS_PER_SEC);

	linphone_friend_list_unref(lfl);

	bc_free(import_filepath);
	linphone_core_manager_destroy(manager);
}

#if __clang__ || ((__GNUC__ == 4 && __GNUC_MINOR__ >= 6) || __GNUC__ > 4)
#pragma GCC diagnostic push
#endif
#ifdef _MSC_VER
#pragma warning(disable : 4996)
#else
#pragma GCC diagnostic ignored "-Wdeprecated-declarations"
#endif

static void linphone_vcard_update_existing_friends_test(void) {
	LinphoneFriend *lf = linphone_friend_new_with_addr("sip:oldfriend@sip.linphone.org");

	BC_ASSERT_PTR_NOT_NULL(lf);
	if (linphone_core_vcard_supported()) {
		BC_ASSERT_PTR_NOT_NULL(linphone_friend_get_vcard(lf));
	} else {
		BC_ASSERT_PTR_NULL(linphone_friend_get_vcard(lf));
	}

	linphone_friend_edit(lf);
	linphone_friend_set_name(lf, "Old Friend");
	linphone_friend_done(lf);

	BC_ASSERT_PTR_NOT_NULL(linphone_friend_get_vcard(lf));
	BC_ASSERT_STRING_EQUAL(linphone_vcard_get_full_name(linphone_friend_get_vcard(lf)), "Old Friend");
	linphone_friend_unref(lf);
	lf = NULL;
}

#if __clang__ || ((__GNUC__ == 4 && __GNUC_MINOR__ >= 6) || __GNUC__ > 4)
#pragma GCC diagnostic pop
#endif

static void linphone_vcard_phone_numbers_and_sip_addresses(void) {
	LinphoneCoreManager* manager = linphone_core_manager_new2("empty_rc", FALSE);
	LinphoneVcard *lvc = linphone_vcard_context_get_vcard_from_buffer(linphone_core_get_vcard_context(manager->lc), "BEGIN:VCARD\r\nVERSION:4.0\r\nFN:Sylvain Berfini\r\nIMPP:sip:sberfini@sip.linphone.org\r\nIMPP;TYPE=home:sip:sylvain@sip.linphone.org\r\nTEL;TYPE=work:0952636505\r\nEND:VCARD\r\n");
	LinphoneFriend *lf = linphone_friend_new_from_vcard(lvc);
	linphone_vcard_unref(lvc);
	const bctbx_list_t *sip_addresses = linphone_friend_get_addresses(lf);
	bctbx_list_t *phone_numbers = linphone_friend_get_phone_numbers(lf);
	LinphoneAddress *addr = NULL;

	BC_ASSERT_EQUAL((unsigned int)bctbx_list_size(sip_addresses), 2, unsigned int, "%u");
	BC_ASSERT_EQUAL((unsigned int)bctbx_list_size(phone_numbers), 1, unsigned int, "%u");
	if (phone_numbers) bctbx_list_free(phone_numbers);
	linphone_friend_unref(lf);

	lvc = linphone_vcard_context_get_vcard_from_buffer(linphone_core_get_vcard_context(manager->lc), "BEGIN:VCARD\r\nVERSION:4.0\r\nFN:Sylvain Berfini\r\nTEL;TYPE=work:0952636505\r\nTEL:0476010203\r\nEND:VCARD\r\n");
	lf = linphone_friend_new_from_vcard(lvc);
	linphone_vcard_unref(lvc);
	linphone_friend_set_core(lf, manager->lc);
	sip_addresses = linphone_friend_get_addresses(lf);
	phone_numbers = linphone_friend_get_phone_numbers(lf);

	BC_ASSERT_EQUAL((unsigned int)bctbx_list_size(sip_addresses), 0, unsigned int, "%u");
	BC_ASSERT_EQUAL((unsigned int)bctbx_list_size(phone_numbers), 2, unsigned int, "%u");
	if (phone_numbers) bctbx_list_free(phone_numbers);

	addr = linphone_address_new("sip:sylvain@sip.linphone.org");
	linphone_friend_add_address(lf, addr);
	sip_addresses = linphone_friend_get_addresses(lf);
	BC_ASSERT_EQUAL((unsigned int)bctbx_list_size(sip_addresses), 1, unsigned int, "%u");

	linphone_friend_remove_phone_number(lf, "0952636505");
	phone_numbers = linphone_friend_get_phone_numbers(lf);
	BC_ASSERT_EQUAL((unsigned int)bctbx_list_size(phone_numbers), 1, unsigned int, "%u");
	if (phone_numbers) bctbx_list_free(phone_numbers);

	linphone_friend_remove_phone_number(lf, "0476010203");
	phone_numbers = linphone_friend_get_phone_numbers(lf);
	BC_ASSERT_EQUAL((unsigned int)bctbx_list_size(phone_numbers), 0, unsigned int, "%u");
	if (phone_numbers) bctbx_list_free(phone_numbers);

	linphone_friend_edit(lf);
	linphone_friend_remove_address(lf, addr);
	linphone_friend_done(lf);
	sip_addresses = linphone_friend_get_addresses(lf);
	BC_ASSERT_EQUAL((unsigned int)bctbx_list_size(sip_addresses), 0, unsigned int, "%u");

	linphone_friend_add_phone_number(lf, "+33952636505");
	phone_numbers = linphone_friend_get_phone_numbers(lf);
	BC_ASSERT_EQUAL((unsigned int)bctbx_list_size(phone_numbers), 1, unsigned int, "%u");
	if (phone_numbers) bctbx_list_free(phone_numbers);

	linphone_address_unref(addr);
	linphone_friend_unref(lf);
	lf = NULL;
	lvc = NULL;
	linphone_core_manager_destroy(manager);
}

#ifdef SQLITE_STORAGE_ENABLED
static void friends_if_no_db_set(void) {
	LinphoneCoreManager* manager = linphone_core_manager_new2("empty_rc", FALSE);
	LinphoneFriend *lf = linphone_core_create_friend(manager->lc);
	LinphoneAddress *addr = linphone_address_new("sip:sylvain@sip.linphone.org");
	const bctbx_list_t *friends = NULL;
	LinphoneFriendList *lfl = linphone_core_create_friend_list(manager->lc);

	linphone_friend_set_address(lf, addr);
	linphone_friend_set_name(lf, "Sylvain");
	linphone_friend_list_add_friend(lfl, lf);
	friends = linphone_friend_list_get_friends(lfl);
	BC_ASSERT_EQUAL((unsigned int)bctbx_list_size(friends), 1, unsigned int, "%u");

	linphone_friend_list_remove_friend(lfl, lf);
	linphone_friend_unref(lf);
	friends = linphone_friend_list_get_friends(lfl);
	BC_ASSERT_EQUAL((unsigned int)bctbx_list_size(friends), 0, unsigned int, "%u");

	linphone_friend_list_unref(lfl);
	linphone_address_unref(addr);
	linphone_core_manager_destroy(manager);
}

typedef struct _LinphoneFriendListStats {
	int new_list_count;
	int removed_list_count;
} LinphoneFriendListStats;

static void friend_list_created_cb(LinphoneCore *lc, LinphoneFriendList *list) {
	LinphoneFriendListStats *stats = (LinphoneFriendListStats *)linphone_friend_list_get_user_data(list);
	if (stats) {
		stats->new_list_count++;
	}
}

static void friend_list_removed_cb(LinphoneCore *lc, LinphoneFriendList *list) {
	LinphoneFriendListStats *stats = (LinphoneFriendListStats *)linphone_friend_list_get_user_data(list);
	if (stats) {
		stats->removed_list_count++;
	}
}

static void friends_sqlite_storage(void) {
	LinphoneCore* lc = NULL;
	LinphoneCoreCbs *cbs;
	LinphoneFriendList *lfl = NULL;
	LinphoneFriend *lf = NULL;
	LinphoneFriend *lf2 = NULL;
	LinphoneVcard *lvc = linphone_factory_create_vcard(linphone_factory_get());
	LinphoneAddress *addr = linphone_address_new("sip:sylvain@sip.linphone.org");
	const bctbx_list_t *friends = NULL;
	bctbx_list_t *friends_from_db = NULL;
	bctbx_list_t *friends_lists_from_db = NULL;
	char *friends_db = bc_tester_file("friends.db");
	LinphoneFriendListStats *stats = (LinphoneFriendListStats *)ms_new0(LinphoneFriendListStats, 1);
	const LinphoneAddress *laddress = NULL, *laddress2 = NULL;
	char *address = NULL, *address2 = NULL;

	cbs = linphone_factory_create_core_cbs(linphone_factory_get());
	linphone_core_cbs_set_friend_list_created(cbs, friend_list_created_cb);
	linphone_core_cbs_set_friend_list_removed(cbs, friend_list_removed_cb);
	lc = linphone_factory_create_core_2(linphone_factory_get(), cbs, NULL, NULL, NULL, system_context);
	linphone_core_cbs_unref(cbs);
	friends = linphone_friend_list_get_friends(linphone_core_get_default_friend_list(lc));
	lfl = linphone_core_create_friend_list(lc);
	linphone_friend_list_set_user_data(lfl, stats);
	BC_ASSERT_EQUAL((unsigned int)bctbx_list_size(friends), 0, unsigned int, "%u");

	unlink(friends_db);
	linphone_core_set_friends_database_path(lc, friends_db);
	friends_from_db = linphone_core_fetch_friends_from_db(lc, linphone_core_get_default_friend_list(lc));
	BC_ASSERT_EQUAL((unsigned int)bctbx_list_size(friends_from_db), 0, unsigned int, "%u");

	linphone_vcard_set_etag(lvc, "\"123-456789\"");
	linphone_vcard_set_url(lvc, "http://dav.somewhere.fr/addressbook/me/someone.vcf");
	lf = linphone_friend_new_from_vcard(lvc);
	linphone_vcard_unref(lvc);
	linphone_friend_set_address(lf, addr);
	linphone_friend_set_name(lf, "Sylvain");

	linphone_core_add_friend_list(lc, lfl);
	wait_for_until(lc, NULL, &stats->new_list_count, 1, 1000);
	BC_ASSERT_EQUAL(stats->new_list_count, 1, int, "%i");
	linphone_friend_list_unref(lfl);
	linphone_friend_list_set_display_name(lfl, "Test");
	BC_ASSERT_EQUAL(linphone_friend_list_add_friend(lfl, lf), LinphoneFriendListOK, int, "%i");
	linphone_friend_unref(lf);
	BC_ASSERT_EQUAL(linphone_friend_list_get_storage_id(lfl), 1, unsigned int, "%u");
	BC_ASSERT_EQUAL(linphone_friend_get_storage_id(lf), 1, unsigned int, "%u");

	friends = linphone_friend_list_get_friends(linphone_core_get_default_friend_list(lc));
	BC_ASSERT_EQUAL((unsigned int)bctbx_list_size(friends), 0, unsigned int, "%u");

	friends_lists_from_db = linphone_core_fetch_friends_lists_from_db(lc);
	BC_ASSERT_EQUAL((unsigned int)bctbx_list_size(friends_lists_from_db), 1, unsigned int, "%u");
	friends_from_db = *linphone_friend_list_get_friends_attribute((LinphoneFriendList *)bctbx_list_get_data(friends_lists_from_db));
	BC_ASSERT_EQUAL((unsigned int)bctbx_list_size(friends_from_db), 1, unsigned int, "%u");
	lf2 = (LinphoneFriend *)friends_from_db->data;
	BC_ASSERT_PTR_NOT_NULL(linphone_friend_get_core(lf2));
	BC_ASSERT_PTR_NOT_NULL(linphone_friend_get_friend_list(lf2));
	friends_lists_from_db = bctbx_list_free_with_data(friends_lists_from_db, (void (*)(void *))linphone_friend_list_unref);

	friends_from_db = linphone_core_fetch_friends_from_db(lc, lfl);
	BC_ASSERT_EQUAL((unsigned int)bctbx_list_size(friends_from_db), 1, unsigned int, "%u");
	if (bctbx_list_size(friends_from_db) < 1) {
		goto end;
	}
	lf2 = (LinphoneFriend *)friends_from_db->data;
	BC_ASSERT_STRING_EQUAL(linphone_friend_get_name(lf2), linphone_friend_get_name(lf));
	BC_ASSERT_EQUAL(linphone_friend_get_storage_id(lf2), linphone_friend_get_storage_id(lf), unsigned int, "%u");
	BC_ASSERT_STRING_EQUAL(linphone_vcard_get_etag(linphone_friend_get_vcard(lf2)), linphone_vcard_get_etag(linphone_friend_get_vcard(lf)));
	BC_ASSERT_STRING_EQUAL(linphone_vcard_get_url(linphone_friend_get_vcard(lf2)), linphone_vcard_get_url(linphone_friend_get_vcard(lf)));
	laddress = linphone_friend_get_address(lf);
	address = linphone_address_as_string(laddress);
	laddress2 = linphone_friend_get_address(lf2);
	address2 = linphone_address_as_string(laddress2);
	BC_ASSERT_STRING_EQUAL(address2, address);

	ms_free(address);
	ms_free(address2);

	linphone_friend_edit(lf);
	linphone_friend_set_name(lf, "Margaux");
	linphone_friend_done(lf);
	friends_from_db = bctbx_list_free_with_data(friends_from_db, (void (*)(void *))linphone_friend_unref);
	friends_from_db = linphone_core_fetch_friends_from_db(lc, lfl);
	BC_ASSERT_EQUAL((unsigned int)bctbx_list_size(friends_from_db), 1, unsigned int, "%u");
	if (bctbx_list_size(friends_from_db) < 1) {
		goto end;
	}
	lf2 = (LinphoneFriend *)friends_from_db->data;
	BC_ASSERT_STRING_EQUAL(linphone_friend_get_name(lf2), "Margaux");
	friends_from_db = bctbx_list_free_with_data(friends_from_db, (void (*)(void *))linphone_friend_unref);

	linphone_friend_list_remove_friend(lfl, lf);
	friends = linphone_friend_list_get_friends(linphone_core_get_default_friend_list(lc));
	BC_ASSERT_EQUAL((unsigned int)bctbx_list_size(friends), 0, unsigned int, "%u");
	friends_from_db = linphone_core_fetch_friends_from_db(lc, lfl);
	BC_ASSERT_EQUAL((unsigned int)bctbx_list_size(friends_from_db), 0, unsigned int, "%u");
	friends_from_db = bctbx_list_free_with_data(friends_from_db, (void (*)(void *))linphone_friend_unref);

	linphone_core_remove_friend_list(lc, lfl);
	wait_for_until(lc, NULL, &stats->removed_list_count, 1, 1000);
	BC_ASSERT_EQUAL(stats->removed_list_count, 1, int, "%i");

end:
	ms_free(stats);
	linphone_address_unref(addr);
	linphone_core_unref(lc);
	unlink(friends_db);
	bc_free(friends_db);
}

static void friends_sqlite_store_lot_of_friends(void) {
	LinphoneCore* lc = linphone_factory_create_core_2(linphone_factory_get(), NULL, NULL, NULL, NULL, system_context);
	sqlite3 *db;
	int i;
	char* errmsg = NULL;
	int ret;
	char *buf;
	char *friends_db = bc_tester_file("friends.db");
<<<<<<< HEAD
	
	unlink(friends_db);
	
	ret = sqlite3_open(friends_db, &db);
	bc_free(friends_db);
=======

	unlink(friends_db);
	ret = sqlite3_open(friends_db, &db);
	bc_free(friends_db);

>>>>>>> 34c058c2
	BC_ASSERT_TRUE(ret ==SQLITE_OK);
	ret = sqlite3_exec(db,"BEGIN",0,0,&errmsg);
	BC_ASSERT_TRUE(ret ==SQLITE_OK);

	ret = sqlite3_exec(db,
					   "CREATE TABLE IF NOT EXISTS friends ("
					   "id                INTEGER PRIMARY KEY AUTOINCREMENT,"
					   "friend_list_id    INTEGER,"
					   "sip_uri           TEXT,"
					   "subscribe_policy  INTEGER,"
					   "send_subscribe    INTEGER,"
					   "ref_key           TEXT,"
					   "vCard             TEXT,"
					   "vCard_etag        TEXT,"
					   "vCard_url         TEXT,"
					   "presence_received INTEGER"
					   ");", 0, 0, &errmsg);
	BC_ASSERT_TRUE(ret ==SQLITE_OK);
	ret = sqlite3_exec(db,"END",0,0,&errmsg);
	BC_ASSERT_TRUE(ret ==SQLITE_OK);

	ms_message("Start :\n");
	ret = sqlite3_exec(db,"BEGIN",0,0,&errmsg);
	BC_ASSERT_TRUE(ret ==SQLITE_OK);
	for (i = 0; i < 20000; i++) {
		buf = sqlite3_mprintf("INSERT INTO friends VALUES(NULL,%u,%Q,%i,%i,'key_%i',%Q,%Q,%Q,%i);",
							  i,
							  "dummy_addr",
							  0,
							  0,
							  i,
							  NULL,
							  NULL,
							  NULL,
							  0
							  );

		ret = sqlite3_exec(db,buf,0,0,&errmsg);
		BC_ASSERT_TRUE(ret ==SQLITE_OK);
		sqlite3_free(buf);
	}

	ret = sqlite3_exec(db,"END",0,0,&errmsg);
	BC_ASSERT_TRUE(ret ==SQLITE_OK);

	ms_message("End :\n");

	ret = sqlite3_exec(db,"BEGIN",0,0,&errmsg);
	BC_ASSERT_TRUE(ret ==SQLITE_OK);
	ret = sqlite3_exec(db, "DELETE FROM friends;",0,0,&errmsg);
	BC_ASSERT_TRUE(ret ==SQLITE_OK);
	ret = sqlite3_exec(db,"END",0,0,&errmsg);
	BC_ASSERT_TRUE(ret ==SQLITE_OK);
	sqlite3_close(db);
	linphone_core_unref(lc);
}

static void friends_sqlite_find_friend_in_lot_of_friends(void) {
	LinphoneCore* lc = linphone_factory_create_core_2(linphone_factory_get(), NULL, NULL, NULL, NULL, system_context);
	sqlite3 *db;
	int i;
	char* errmsg = NULL;
	int ret;
	char *buf;
	bctoolboxTimeSpec t1;
	bctoolboxTimeSpec t2;
	char *friends_db = bc_tester_file("friends.db");
<<<<<<< HEAD
	
	unlink(friends_db);

	ret = sqlite3_open(friends_db, &db);
	bc_free(friends_db);
=======

	unlink(friends_db);
	ret = sqlite3_open(friends_db, &db);
	bc_free(friends_db);

>>>>>>> 34c058c2
	BC_ASSERT_TRUE(ret ==SQLITE_OK);
	ret = sqlite3_exec(db,"BEGIN",0,0,&errmsg);
	BC_ASSERT_TRUE(ret ==SQLITE_OK);

	ret = sqlite3_exec(db,
					   "CREATE TABLE IF NOT EXISTS friends ("
					   "id                INTEGER PRIMARY KEY AUTOINCREMENT,"
					   "friend_list_id    INTEGER,"
					   "sip_uri           TEXT,"
					   "subscribe_policy  INTEGER,"
					   "send_subscribe    INTEGER,"
					   "ref_key           TEXT,"
					   "vCard             TEXT,"
					   "vCard_etag        TEXT,"
					   "vCard_url         TEXT,"
					   "presence_received INTEGER"
					   ");", 0, 0, &errmsg);
	BC_ASSERT_TRUE(ret ==SQLITE_OK);
	ret = sqlite3_exec(db,"END",0,0,&errmsg);
	BC_ASSERT_TRUE(ret ==SQLITE_OK);

	ret = sqlite3_exec(db,"BEGIN",0,0,&errmsg);
	BC_ASSERT_TRUE(ret ==SQLITE_OK);
	for (i = 0; i < 20000; i++) {
		buf = sqlite3_mprintf("INSERT INTO friends VALUES(NULL,%u,%Q,%i,%i,'key_%i',%Q,%Q,%Q,%i);",
							  i,
							  "dummy_addr",
							  0,
							  0,
							  i,
							  NULL,
							  NULL,
							  NULL,
							  0
							  );

		ret = sqlite3_exec(db,buf,0,0,&errmsg);
		BC_ASSERT_TRUE(ret ==SQLITE_OK);
		sqlite3_free(buf);
		//ms_message("%i",i);
	}

	ret = sqlite3_exec(db,"END",0,0,&errmsg);
	BC_ASSERT_TRUE(ret ==SQLITE_OK);

	bctbx_get_cur_time(&t1);
	ms_message("Start : %li : %li\n", (long int)t1.tv_sec, (long int)t1.tv_nsec);
	for (i = 0; i < 20000; i++) {
		buf = sqlite3_mprintf("SELECT * FROM friends WHERE ref_key LIKE 'key_%i';",
							  i);

		ret = sqlite3_exec(db,buf,0,0,&errmsg);
		BC_ASSERT_TRUE(ret ==SQLITE_OK);
		sqlite3_free(buf);
	}

	bctbx_get_cur_time(&t2);
	ms_message("End : %li : %li\n", (long int)t2.tv_sec, (long int)t2.tv_nsec);

	ret = sqlite3_exec(db,"BEGIN",0,0,&errmsg);
	BC_ASSERT_TRUE(ret ==SQLITE_OK);
	ret = sqlite3_exec(db, "DELETE FROM friends;",0,0,&errmsg);
	BC_ASSERT_TRUE(ret ==SQLITE_OK);
	ret = sqlite3_exec(db,"END",0,0,&errmsg);
	BC_ASSERT_TRUE(ret ==SQLITE_OK);
	sqlite3_close(db);
	linphone_core_unref(lc);
}

#endif

typedef struct _LinphoneCardDAVStats {
	int sync_done_count;
	int new_contact_count;
	int removed_contact_count;
	int updated_contact_count;
} LinphoneCardDAVStats;

static void carddav_sync_done(LinphoneCardDavContext *c, bool_t success, const char *message) {
	LinphoneCardDAVStats *stats = (LinphoneCardDAVStats *)linphone_carddav_get_user_data(c);
	BC_ASSERT_TRUE(success);
	stats->sync_done_count++;
}

static void carddav_new_contact(LinphoneCardDavContext *c, LinphoneFriend *lf) {
	LinphoneCardDAVStats *stats = (LinphoneCardDAVStats *)linphone_carddav_get_user_data(c);
	BC_ASSERT_PTR_NOT_NULL(lf);
	stats->new_contact_count++;
}

static void carddav_removed_contact(LinphoneCardDavContext *c, LinphoneFriend *lf) {
	LinphoneCardDAVStats *stats = (LinphoneCardDAVStats *)linphone_carddav_get_user_data(c);
	BC_ASSERT_PTR_NOT_NULL(lf);
	stats->removed_contact_count++;
}

static void carddav_updated_contact(LinphoneCardDavContext *c, LinphoneFriend *new_lf, LinphoneFriend *old_lf) {
	LinphoneCardDAVStats *stats = (LinphoneCardDAVStats *)linphone_carddav_get_user_data(c);
	BC_ASSERT_PTR_NOT_NULL(new_lf);
	BC_ASSERT_PTR_NOT_NULL(old_lf);
	stats->updated_contact_count++;
}

static void carddav_sync(void) {
	LinphoneCoreManager *manager = linphone_core_manager_new2("carddav_rc", FALSE);
	LinphoneCardDAVStats *stats = (LinphoneCardDAVStats *)ms_new0(LinphoneCardDAVStats, 1);
	LinphoneFriendList *lfl = linphone_core_create_friend_list(manager->lc);
	LinphoneCardDavContext *c = NULL;

	linphone_friend_list_set_uri(lfl, CARDDAV_SERVER);
	linphone_core_add_friend_list(manager->lc, lfl);
	linphone_friend_list_unref(lfl);
	c = linphone_carddav_context_new(lfl);
	BC_ASSERT_PTR_NOT_NULL(c);

	linphone_carddav_set_user_data(c, stats);
	linphone_carddav_set_synchronization_done_callback(c, carddav_sync_done);
	linphone_carddav_set_new_contact_callback(c, carddav_new_contact);
	linphone_carddav_set_removed_contact_callback(c, carddav_removed_contact);
	linphone_carddav_set_updated_contact_callback(c, carddav_updated_contact);
	linphone_carddav_synchronize(c);

	wait_for_until(manager->lc, NULL, &stats->new_contact_count, 1, CARDDAV_SYNC_TIMEOUT);
	BC_ASSERT_EQUAL(stats->new_contact_count, 1, int, "%i");
	wait_for_until(manager->lc, NULL, &stats->sync_done_count, 1, CARDDAV_SYNC_TIMEOUT);
	BC_ASSERT_EQUAL(stats->sync_done_count, 1, int, "%i");

	ms_free(stats);
	linphone_carddav_context_destroy(c);
	linphone_core_manager_destroy(manager);
}

static void carddav_sync_2(void) {
	LinphoneCoreManager *manager = linphone_core_manager_new2("carddav_rc", FALSE);
	LinphoneCardDAVStats *stats = (LinphoneCardDAVStats *)ms_new0(LinphoneCardDAVStats, 1);
	LinphoneFriend *lf = linphone_core_create_friend_with_address(manager->lc, "\"Sylvain\" <sip:sylvain@sip.linphone.org>");
	char *friends_db = bc_tester_file("friends.db");
	LinphoneFriendList *lfl = linphone_core_create_friend_list(manager->lc);
	LinphoneCardDavContext *c = NULL;

	linphone_friend_list_set_uri(lfl, CARDDAV_SERVER);
	linphone_core_add_friend_list(manager->lc, lfl);
	linphone_friend_list_unref(lfl);
	c = linphone_carddav_context_new(lfl);
	BC_ASSERT_PTR_NOT_NULL(c);

	unlink(friends_db);
	linphone_core_set_friends_database_path(manager->lc, friends_db);
	BC_ASSERT_EQUAL(linphone_friend_list_add_local_friend(lfl, lf), LinphoneFriendListOK, int, "%d");
	linphone_friend_unref(lf);

	linphone_carddav_set_user_data(c, stats);
	linphone_carddav_set_synchronization_done_callback(c, carddav_sync_done);
	linphone_carddav_set_new_contact_callback(c, carddav_new_contact);
	linphone_carddav_set_removed_contact_callback(c, carddav_removed_contact);
	linphone_carddav_set_updated_contact_callback(c, carddav_updated_contact);

	linphone_carddav_synchronize(c);

	wait_for_until(manager->lc, NULL, &stats->new_contact_count, 1, CARDDAV_SYNC_TIMEOUT);
	BC_ASSERT_EQUAL(stats->new_contact_count, 1, int, "%i");
	wait_for_until(manager->lc, NULL, &stats->removed_contact_count, 1, CARDDAV_SYNC_TIMEOUT);
	BC_ASSERT_EQUAL(stats->removed_contact_count, 1, int, "%i");
	wait_for_until(manager->lc, NULL, &stats->sync_done_count, 1, CARDDAV_SYNC_TIMEOUT);
	BC_ASSERT_EQUAL(stats->sync_done_count, 1, int, "%i");

	ms_free(stats);
	linphone_carddav_context_destroy(c);
	linphone_core_manager_destroy(manager);
	unlink(friends_db);
	bc_free(friends_db);
}

static void carddav_sync_3(void) {
	LinphoneCoreManager *manager = linphone_core_manager_new2("carddav_rc", FALSE);
	LinphoneCardDAVStats *stats = (LinphoneCardDAVStats *)ms_new0(LinphoneCardDAVStats, 1);
	LinphoneVcard *lvc = linphone_vcard_context_get_vcard_from_buffer(linphone_core_get_vcard_context(manager->lc), "BEGIN:VCARD\r\nVERSION:4.0\r\nUID:1f08dd48-29ac-4097-8e48-8596d7776283\r\nFN:Sylvain Berfini\r\nIMPP;TYPE=work:sip:sylvain@sip.linphone.org\r\nEND:VCARD\r\n");
	LinphoneFriend *lf = linphone_friend_new_from_vcard(lvc);
	char *friends_db = bc_tester_file("friends.db");
	LinphoneFriendList *lfl = linphone_core_create_friend_list(manager->lc);
	LinphoneCardDavContext *c = NULL;

	linphone_vcard_unref(lvc);
	linphone_friend_list_set_uri(lfl, CARDDAV_SERVER);
	linphone_core_add_friend_list(manager->lc, lfl);
	linphone_friend_list_unref(lfl);
	c = linphone_carddav_context_new(lfl);
	BC_ASSERT_PTR_NOT_NULL(c);

	unlink(friends_db);
	linphone_core_set_friends_database_path(manager->lc, friends_db);
	BC_ASSERT_EQUAL(linphone_friend_list_add_local_friend(lfl, lf), LinphoneFriendListOK, int, "%d");
	linphone_friend_unref(lf);

	linphone_carddav_set_user_data(c, stats);
	linphone_carddav_set_synchronization_done_callback(c, carddav_sync_done);
	linphone_carddav_set_new_contact_callback(c, carddav_new_contact);
	linphone_carddav_set_removed_contact_callback(c, carddav_removed_contact);
	linphone_carddav_set_updated_contact_callback(c, carddav_updated_contact);

	linphone_carddav_synchronize(c);

	wait_for_until(manager->lc, NULL, &stats->updated_contact_count, 1, CARDDAV_SYNC_TIMEOUT);
	BC_ASSERT_EQUAL(stats->updated_contact_count, 1, int, "%i");
	wait_for_until(manager->lc, NULL, &stats->sync_done_count, 1, CARDDAV_SYNC_TIMEOUT);
	BC_ASSERT_EQUAL(stats->sync_done_count, 1, int, "%i");

	ms_free(stats);
	linphone_carddav_context_destroy(c);
	linphone_core_manager_destroy(manager);
	unlink(friends_db);
	bc_free(friends_db);
}

static void carddav_sync_4(void) {
	LinphoneCoreManager *manager = linphone_core_manager_new2("carddav_rc", FALSE);
	LinphoneCardDAVStats *stats = (LinphoneCardDAVStats *)ms_new0(LinphoneCardDAVStats, 1);
	LinphoneVcard *lvc = linphone_vcard_context_get_vcard_from_buffer(linphone_core_get_vcard_context(manager->lc), "BEGIN:VCARD\r\nVERSION:4.0\r\nFN:Margaux Clerc\r\nIMPP;TYPE=work:sip:margaux@sip.linphone.org\r\nEND:VCARD\r\n");
	LinphoneFriend *lf = linphone_friend_new_from_vcard(lvc);
	LinphoneFriendList *lfl = linphone_core_create_friend_list(manager->lc);
	LinphoneCardDavContext *c = NULL;

	linphone_vcard_unref(lvc);
	linphone_friend_list_set_uri(lfl, CARDDAV_SERVER);
	linphone_core_add_friend_list(manager->lc, lfl);
	linphone_friend_list_unref(lfl);
	c = linphone_carddav_context_new(lfl);
	BC_ASSERT_PTR_NOT_NULL(c);

	linphone_carddav_set_user_data(c, stats);
	linphone_carddav_set_synchronization_done_callback(c, carddav_sync_done);
	linphone_carddav_set_new_contact_callback(c, carddav_new_contact);
	linphone_carddav_set_removed_contact_callback(c, carddav_removed_contact);
	linphone_carddav_set_updated_contact_callback(c, carddav_updated_contact);

	BC_ASSERT_PTR_NULL(linphone_vcard_get_uid(lvc));
	linphone_carddav_put_vcard(c, lf);
	BC_ASSERT_PTR_NOT_NULL(linphone_vcard_get_uid(lvc));
	wait_for_until(manager->lc, NULL, &stats->sync_done_count, 1, CARDDAV_SYNC_TIMEOUT);
	BC_ASSERT_EQUAL(stats->sync_done_count, 1, int, "%i");

	linphone_carddav_delete_vcard(c, lf);
	wait_for_until(manager->lc, NULL, &stats->sync_done_count, 2, CARDDAV_SYNC_TIMEOUT);
	BC_ASSERT_EQUAL(stats->sync_done_count, 2, int, "%i");

	linphone_friend_unref(lf);
	ms_free(stats);
	linphone_carddav_context_destroy(c);
	linphone_core_manager_destroy(manager);
}

static void carddav_contact_created(LinphoneFriendList *list, LinphoneFriend *lf) {
	LinphoneCardDAVStats *stats = (LinphoneCardDAVStats *)linphone_friend_list_cbs_get_user_data(linphone_friend_list_get_callbacks(list));
	stats->new_contact_count++;
}

static void carddav_contact_deleted(LinphoneFriendList *list, LinphoneFriend *lf) {
	LinphoneCardDAVStats *stats = (LinphoneCardDAVStats *)linphone_friend_list_cbs_get_user_data(linphone_friend_list_get_callbacks(list));
	stats->removed_contact_count++;
}

static void carddav_contact_updated(LinphoneFriendList *list, LinphoneFriend *new_friend, LinphoneFriend *old_friend) {
	LinphoneCardDAVStats *stats = (LinphoneCardDAVStats *)linphone_friend_list_cbs_get_user_data(linphone_friend_list_get_callbacks(list));
	BC_ASSERT_STRING_EQUAL(linphone_vcard_get_full_name(linphone_friend_get_vcard(new_friend)), linphone_vcard_get_full_name(linphone_friend_get_vcard(old_friend)));
	stats->updated_contact_count++;
}

static void carddav_sync_status_changed(LinphoneFriendList *list, LinphoneFriendListSyncStatus status, const char *msg) {
	LinphoneCardDAVStats *stats = (LinphoneCardDAVStats *)linphone_friend_list_cbs_get_user_data(linphone_friend_list_get_callbacks(list));
	char *state = status == LinphoneFriendListSyncStarted ? "Sync started" : (status == LinphoneFriendListSyncFailure ? "Sync failure" : "Sync successful");
	ms_message("[CardDAV] %s : %s", state, msg);
	if (status == LinphoneFriendListSyncFailure || status == LinphoneFriendListSyncSuccessful) {
		stats->sync_done_count++;
	}
}

static void carddav_integration(void) {
	LinphoneCoreManager *manager = linphone_core_manager_new2("carddav_rc", FALSE);
	LinphoneFriendList *lfl = linphone_core_create_friend_list(manager->lc);
	LinphoneVcard *lvc = linphone_vcard_context_get_vcard_from_buffer(linphone_core_get_vcard_context(manager->lc), "BEGIN:VCARD\r\nVERSION:4.0\r\nFN:Margaux Clerc\r\nIMPP;TYPE=work:sip:margaux@sip.linphone.org\r\nEND:VCARD\r\n");
	LinphoneFriend *lf = linphone_friend_new_from_vcard(lvc);
	LinphoneVcard *lvc2 = NULL;
	LinphoneFriend *lf2 = NULL;
	LinphoneFriendListCbs *cbs = NULL;
	LinphoneCardDAVStats *stats = (LinphoneCardDAVStats *)ms_new0(LinphoneCardDAVStats, 1);
	const char *refkey = "toto";
	char *address = NULL;
	const LinphoneAddress *addr;

	linphone_vcard_unref(lvc);
	linphone_friend_list_set_uri(lfl, CARDDAV_SERVER);
	cbs = linphone_friend_list_get_callbacks(lfl);
	linphone_friend_list_cbs_set_user_data(cbs, stats);
	linphone_friend_list_cbs_set_contact_created(cbs, carddav_contact_created);
	linphone_friend_list_cbs_set_contact_deleted(cbs, carddav_contact_deleted);
	linphone_friend_list_cbs_set_contact_updated(cbs, carddav_contact_updated);
	linphone_friend_list_cbs_set_sync_status_changed(cbs, carddav_sync_status_changed);
	linphone_core_add_friend_list(manager->lc, lfl);

	BC_ASSERT_PTR_NULL(linphone_vcard_get_uid(lvc));
	BC_ASSERT_EQUAL((unsigned int)bctbx_list_size(linphone_friend_list_get_dirty_friends_to_update(lfl)), 0, unsigned int, "%u");
	BC_ASSERT_EQUAL(linphone_friend_list_add_friend(lfl, lf), LinphoneFriendListOK, int, "%d");
	BC_ASSERT_EQUAL((unsigned int)bctbx_list_size(linphone_friend_list_get_dirty_friends_to_update(lfl)), 1, unsigned int, "%u");
	wait_for_until(manager->lc, NULL, &stats->sync_done_count, 1, CARDDAV_SYNC_TIMEOUT);
	BC_ASSERT_EQUAL(stats->sync_done_count, 1, int, "%i");
	BC_ASSERT_EQUAL((unsigned int)bctbx_list_size(linphone_friend_list_get_dirty_friends_to_update(lfl)), 0, unsigned int, "%u");
	BC_ASSERT_PTR_NOT_NULL(linphone_vcard_get_uid(lvc));
	linphone_friend_list_remove_friend(lfl, lf);
	BC_ASSERT_EQUAL((unsigned int)bctbx_list_size(linphone_friend_list_get_friends(lfl)), 0, unsigned int, "%u");
	wait_for_until(manager->lc, NULL, &stats->sync_done_count, 2, CARDDAV_SYNC_TIMEOUT);
	BC_ASSERT_EQUAL(stats->sync_done_count, 2, int, "%i");
	linphone_friend_unref(lf);
	lf = NULL;

	lvc = linphone_vcard_context_get_vcard_from_buffer(linphone_core_get_vcard_context(manager->lc), "BEGIN:VCARD\r\nVERSION:4.0\r\nFN:Ghislain Mary\r\nIMPP;TYPE=work:sip:ghislain@sip.linphone.org\r\nEND:VCARD\r\n");
	lf = linphone_friend_new_from_vcard(lvc);
	linphone_vcard_unref(lvc);
	BC_ASSERT_EQUAL(linphone_friend_list_add_local_friend(lfl, lf), LinphoneFriendListOK, int, "%d");
	linphone_friend_unref(lf);

	lvc2 = linphone_vcard_context_get_vcard_from_buffer(linphone_core_get_vcard_context(manager->lc), "BEGIN:VCARD\r\nVERSION:4.0\r\nFN:Sylvain Berfini\r\nIMPP:sip:sberfini@sip.linphone.org\r\nUID:1f08dd48-29ac-4097-8e48-8596d7776283\r\nEND:VCARD\r\n");
	linphone_vcard_set_url(lvc2, "/card.php/addressbooks/tester/default/me.vcf");
	lf2 = linphone_friend_new_from_vcard(lvc2);
	linphone_vcard_unref(lvc2);
	linphone_friend_set_ref_key(lf2, refkey);
	BC_ASSERT_EQUAL(linphone_friend_list_add_local_friend(lfl, lf2), LinphoneFriendListOK, int, "%d");

	BC_ASSERT_EQUAL(linphone_friend_list_get_revision(lfl), 0, int, "%i");
	linphone_friend_list_synchronize_friends_from_server(lfl);
	wait_for_until(manager->lc, NULL, &stats->new_contact_count, 0, CARDDAV_SYNC_TIMEOUT);
	BC_ASSERT_EQUAL(stats->new_contact_count, 0, int, "%i");
	wait_for_until(manager->lc, NULL, &stats->removed_contact_count, 1, CARDDAV_SYNC_TIMEOUT);
	BC_ASSERT_EQUAL(stats->removed_contact_count, 1, int, "%i");
	wait_for_until(manager->lc, NULL, &stats->updated_contact_count, 1, CARDDAV_SYNC_TIMEOUT);
	BC_ASSERT_EQUAL(stats->updated_contact_count, 1, int, "%i");
	BC_ASSERT_NOT_EQUAL(linphone_friend_list_get_revision(lfl), 0, int, "%i");
	wait_for_until(manager->lc, NULL, &stats->sync_done_count, 3, CARDDAV_SYNC_TIMEOUT);
	BC_ASSERT_EQUAL(stats->sync_done_count, 3, int, "%i");

	BC_ASSERT_EQUAL((unsigned int)bctbx_list_size(linphone_friend_list_get_friends(lfl)), 1, unsigned int, "%u");
	lf = (LinphoneFriend *)bctbx_list_get_data((linphone_friend_list_get_friends(lfl)));
	BC_ASSERT_STRING_EQUAL(linphone_friend_get_ref_key(lf), refkey);
	BC_ASSERT_EQUAL(linphone_friend_get_storage_id(lf), linphone_friend_get_storage_id(lf2), unsigned int, "%u");
	linphone_friend_unref(lf2);
	addr = linphone_friend_get_address(lf);
	BC_ASSERT_PTR_NOT_NULL(addr);
	address = linphone_address_as_string_uri_only(addr);
	BC_ASSERT_STRING_EQUAL(address, "sip:sylvain@sip.linphone.org");
	ms_free(address);


	linphone_friend_edit(lf);
	linphone_friend_done(lf);
	BC_ASSERT_EQUAL((unsigned int)bctbx_list_size(linphone_friend_list_get_dirty_friends_to_update(linphone_friend_get_friend_list(lf))), 0, unsigned int, "%u");

	linphone_core_set_network_reachable(manager->lc, FALSE); //To prevent the CardDAV update
	linphone_friend_edit(lf);
	linphone_friend_set_name(lf, "François Grisez");
	linphone_friend_done(lf);
	BC_ASSERT_EQUAL((unsigned int)bctbx_list_size(linphone_friend_list_get_dirty_friends_to_update(linphone_friend_get_friend_list(lf))), 1, unsigned int, "%u");

	linphone_friend_list_unref(lfl);
	linphone_core_manager_destroy(manager);
	ms_free(stats);
}

static void carddav_clean(void) {  // This is to ensure the content of the test addressbook is in the correct state for the following tests
	LinphoneCoreManager *manager = linphone_core_manager_new2("carddav_rc", FALSE);
	LinphoneFriendList *lfl = linphone_core_create_friend_list(manager->lc);
	LinphoneFriendListCbs *cbs = linphone_friend_list_get_callbacks(lfl);
	LinphoneCardDAVStats *stats = (LinphoneCardDAVStats *)ms_new0(LinphoneCardDAVStats, 1);
	bctbx_list_t *friends = NULL;
	bctbx_list_t *friends_iterator = NULL;
	LinphoneFriend *lf = NULL;
	LinphoneVcard *lvc = NULL;

	linphone_friend_list_cbs_set_user_data(cbs, stats);
	linphone_friend_list_cbs_set_contact_created(cbs, carddav_contact_created);
	linphone_friend_list_cbs_set_contact_deleted(cbs, carddav_contact_deleted);
	linphone_friend_list_cbs_set_contact_updated(cbs, carddav_contact_updated);
	linphone_friend_list_cbs_set_sync_status_changed(cbs, carddav_sync_status_changed);
	linphone_core_add_friend_list(manager->lc, lfl);
	linphone_friend_list_set_uri(lfl, CARDDAV_SERVER);

	linphone_friend_list_synchronize_friends_from_server(lfl);
	wait_for_until(manager->lc, NULL, &stats->sync_done_count, 1, CARDDAV_SYNC_TIMEOUT);
	BC_ASSERT_EQUAL(stats->sync_done_count, 1, int, "%i");
	stats->sync_done_count = 0;

	friends = bctbx_list_copy(linphone_friend_list_get_friends(lfl));
	friends_iterator = friends;
	while (friends_iterator) {
		LinphoneFriend *lf = (LinphoneFriend *)friends_iterator->data;
		linphone_friend_list_remove_friend(lfl, lf);
		wait_for_until(manager->lc, NULL, &stats->sync_done_count, 1, CARDDAV_SYNC_TIMEOUT);
		BC_ASSERT_EQUAL(stats->sync_done_count, 1, int, "%i");
		stats->sync_done_count = 0;
		stats->removed_contact_count = 0;
		friends_iterator = bctbx_list_next(friends_iterator);
	}
	bctbx_list_free(friends);

	lvc = linphone_vcard_context_get_vcard_from_buffer(linphone_core_get_vcard_context(manager->lc), "BEGIN:VCARD\r\nVERSION:4.0\r\nFN:Sylvain Berfini\r\nIMPP:sip:sylvain@sip.linphone.org\r\nUID:1f08dd48-29ac-4097-8e48-8596d7776283\r\nEND:VCARD\r\n");
	linphone_vcard_set_url(lvc, "http://dav.linphone.org/card.php/addressbooks/tester/default/me.vcf");
	lf = linphone_friend_new_from_vcard(lvc);
	linphone_vcard_unref(lvc);
	linphone_friend_list_add_friend(lfl, lf);
	wait_for_until(manager->lc, NULL, &stats->sync_done_count, 1, CARDDAV_SYNC_TIMEOUT);
	BC_ASSERT_EQUAL(stats->sync_done_count, 1, int, "%i");

	ms_free(stats);
	linphone_friend_unref(lf);
	linphone_friend_list_unref(lfl);
	linphone_core_manager_destroy(manager);
}

static void carddav_multiple_sync(void) {
	LinphoneCoreManager *manager = linphone_core_manager_new2("carddav_rc", FALSE);
	LinphoneFriendList *lfl = linphone_core_create_friend_list(manager->lc);
	LinphoneFriendListCbs *cbs = linphone_friend_list_get_callbacks(lfl);
	LinphoneCardDAVStats *stats = (LinphoneCardDAVStats *)ms_new0(LinphoneCardDAVStats, 1);

	linphone_friend_list_cbs_set_user_data(cbs, stats);
	linphone_friend_list_cbs_set_contact_created(cbs, carddav_contact_created);
	linphone_friend_list_cbs_set_contact_deleted(cbs, carddav_contact_deleted);
	linphone_friend_list_cbs_set_contact_updated(cbs, carddav_contact_updated);
	linphone_friend_list_cbs_set_sync_status_changed(cbs, carddav_sync_status_changed);
	linphone_core_add_friend_list(manager->lc, lfl);
	linphone_friend_list_set_uri(lfl, CARDDAV_SERVER);

	linphone_friend_list_synchronize_friends_from_server(lfl);
	wait_for_until(manager->lc, NULL, &stats->sync_done_count, 1, CARDDAV_SYNC_TIMEOUT);
	BC_ASSERT_EQUAL(stats->sync_done_count, 1, int, "%i");
	linphone_friend_list_synchronize_friends_from_server(lfl);
	wait_for_until(manager->lc, NULL, &stats->sync_done_count, 2, CARDDAV_SYNC_TIMEOUT);
	BC_ASSERT_EQUAL(stats->sync_done_count, 2, int, "%i");
	linphone_friend_list_synchronize_friends_from_server(lfl);
	wait_for_until(manager->lc, NULL, &stats->sync_done_count, 3, CARDDAV_SYNC_TIMEOUT);
	BC_ASSERT_EQUAL(stats->sync_done_count, 3, int, "%i");
	BC_ASSERT_EQUAL(stats->removed_contact_count, 0, int, "%i");

	ms_free(stats);
	linphone_friend_list_unref(lfl);
	linphone_core_manager_destroy(manager);
}

static void carddav_server_to_client_and_client_to_sever_sync(void) {
	LinphoneCoreManager *manager = linphone_core_manager_new2("carddav_rc", FALSE);
	LinphoneFriendList *lfl = linphone_core_create_friend_list(manager->lc);
	LinphoneFriendListCbs *cbs = linphone_friend_list_get_callbacks(lfl);
	LinphoneCardDAVStats *stats = (LinphoneCardDAVStats *)ms_new0(LinphoneCardDAVStats, 1);
	LinphoneVcard *lvc1 = linphone_vcard_context_get_vcard_from_buffer(linphone_core_get_vcard_context(manager->lc), "BEGIN:VCARD\r\nVERSION:4.0\r\nFN:Margaux Clerc\r\nIMPP;TYPE=work:sip:margaux@sip.linphone.org\r\nEND:VCARD\r\n");
	LinphoneFriend *lf1 = linphone_friend_new_from_vcard(lvc1);
	LinphoneVcard *lvc2 = linphone_vcard_context_get_vcard_from_buffer(linphone_core_get_vcard_context(manager->lc), "BEGIN:VCARD\r\nVERSION:4.0\r\nFN:Ghislain Mary\r\nIMPP;TYPE=work:sip:ghislain@sip.linphone.org\r\nEND:VCARD\r\n");
	LinphoneFriend *lf2 = linphone_friend_new_from_vcard(lvc2);
	bctbx_list_t *friends = NULL, *friends_iterator = NULL;

	linphone_vcard_unref(lvc1);
	linphone_vcard_unref(lvc2);
	linphone_friend_list_cbs_set_user_data(cbs, stats);
	linphone_friend_list_cbs_set_contact_created(cbs, carddav_contact_created);
	linphone_friend_list_cbs_set_contact_deleted(cbs, carddav_contact_deleted);
	linphone_friend_list_cbs_set_contact_updated(cbs, carddav_contact_updated);
	linphone_friend_list_cbs_set_sync_status_changed(cbs, carddav_sync_status_changed);
	linphone_core_add_friend_list(manager->lc, lfl);
	linphone_friend_list_set_uri(lfl, CARDDAV_SERVER);

	linphone_friend_list_add_friend(lfl, lf1);
	linphone_friend_unref(lf1);
	linphone_friend_list_synchronize_friends_from_server(lfl);
	linphone_friend_list_add_friend(lfl, lf2);
	linphone_friend_unref(lf2);
	wait_for_until(manager->lc, NULL, &stats->sync_done_count, 3, CARDDAV_SYNC_TIMEOUT);
	BC_ASSERT_EQUAL(stats->sync_done_count, 3, int, "%i");

	stats->sync_done_count = 0;
	friends = bctbx_list_copy(linphone_friend_list_get_friends(lfl));
	friends_iterator = friends;
	while (friends_iterator) {
		LinphoneFriend *lf = (LinphoneFriend *)friends_iterator->data;
		if (lf && strcmp(linphone_friend_get_name(lf), "Sylvain Berfini") != 0) {
			linphone_friend_list_remove_friend(lfl, lf);
			wait_for_until(manager->lc, NULL, &stats->sync_done_count, 1, CARDDAV_SYNC_TIMEOUT);
			BC_ASSERT_EQUAL(stats->sync_done_count, 1, int, "%i");
			stats->sync_done_count = 0;
		}
		friends_iterator = bctbx_list_next(friends_iterator);
	}
	bctbx_list_free(friends);

	ms_free(stats);
	linphone_friend_list_unref(lfl);
	linphone_core_manager_destroy(manager);
}

static void find_friend_by_ref_key_test(void) {
	LinphoneCoreManager* manager = linphone_core_manager_new2("empty_rc", FALSE);
	LinphoneFriendList *lfl = linphone_core_get_default_friend_list(manager->lc);
	LinphoneFriend *lf = linphone_core_create_friend_with_address(manager->lc, "sip:toto@sip.linphone.org");
	LinphoneFriend *lf2 = NULL;
	const LinphoneAddress *addr = NULL;
	linphone_friend_set_ref_key(lf, "totorefkey");
	linphone_friend_list_add_friend(lfl, lf);
	lf2 = linphone_friend_list_find_friend_by_ref_key(lfl, "totorefkey");
	BC_ASSERT_PTR_NOT_NULL(lf2);
	if (!lf2) {
		goto end;
	}
	addr = linphone_friend_get_address(lf2);
	char *uri_addr = linphone_address_as_string_uri_only(addr);
	BC_ASSERT_STRING_EQUAL(uri_addr, "sip:toto@sip.linphone.org");
	bctbx_free(uri_addr);
	BC_ASSERT_EQUAL(lf2, lf, void*, "%p");
end:
	linphone_friend_unref(lf);
	linphone_core_manager_destroy(manager);
}

static void insert_lot_of_friends_map_test(void) {
	int i;
	bctbx_map_t *friends_map = bctbx_mmap_cchar_new();
	bctbx_pair_cchar_t *pair;

	char key[64];
	ms_message("Start\n");
	for(i = 0; i < 20000; i++) {
		snprintf(key, sizeof(key),"key_%i",i);
		pair = bctbx_pair_cchar_new(key,(void*)(uintptr_t)i);
		bctbx_map_cchar_insert_and_delete(friends_map, (bctbx_pair_t*)pair);
	}
	ms_message("End\n");
	bctbx_mmap_cchar_delete(friends_map);
}

static void find_friend_by_ref_key_in_lot_of_friends_test(void) {
	int i;
	int j;
	bctbx_map_t *friends_map = bctbx_mmap_cchar_new();
	bctbx_pair_cchar_t *pair;
	bctbx_iterator_t *it;
	bctoolboxTimeSpec t1;
	bctoolboxTimeSpec t2;
	char key[64];
	for(i = 0; i < 20000; i++) {
		snprintf(key, sizeof(key),"key_%i",i);
		pair = bctbx_pair_cchar_new(key,(void*)(uintptr_t)i);
		bctbx_map_cchar_insert_and_delete(friends_map, (bctbx_pair_t*)pair);
	}
	bctbx_get_cur_time(&t1);
	ms_message("Start : %li : %li\n", (long int)t1.tv_sec, (long int)t1.tv_nsec);
	for(i = 0; i < 20000; i++) {
		snprintf(key, sizeof(key),"key_%i",i);
		it = bctbx_map_cchar_find_key(friends_map, key);
		j = (int)(uintptr_t)bctbx_pair_cchar_get_second(bctbx_iterator_cchar_get_pair(it));
		BC_ASSERT_TRUE(i == j);
		bctbx_iterator_cchar_delete(it);
	}
	bctbx_get_cur_time(&t2);
	ms_message("End : %li : %li\n", (long int)t2.tv_sec, (long int)t2.tv_nsec);
	bctbx_mmap_cchar_delete(friends_map);
}

static void find_friend_by_ref_key_empty_list_test(void) {
	LinphoneCoreManager* manager = linphone_core_manager_new2("empty_rc", FALSE);
	LinphoneFriendList *lfl = linphone_core_get_default_friend_list(manager->lc);
	LinphoneFriend *lf2;
	lf2 = linphone_friend_list_find_friend_by_ref_key(lfl, "totorefkey");
	BC_ASSERT_PTR_NULL(lf2);
	if (lf2) {
		goto end;
	}
end:
	linphone_core_manager_destroy(manager);
}

test_t vcard_tests[] = {
	TEST_NO_TAG("Import / Export friends from vCards", linphone_vcard_import_export_friends_test),
	TEST_NO_TAG("Import a lot of friends from vCards", linphone_vcard_import_a_lot_of_friends_test),
	TEST_NO_TAG("vCard creation for existing friends", linphone_vcard_update_existing_friends_test),
	TEST_NO_TAG("vCard phone numbers and SIP addresses", linphone_vcard_phone_numbers_and_sip_addresses),
#ifdef SQLITE_STORAGE_ENABLED
	TEST_NO_TAG("Friends working if no db set", friends_if_no_db_set),
	TEST_NO_TAG("Friends storage in sqlite database", friends_sqlite_storage),
	TEST_NO_TAG("20000 Friends storage in sqlite database", friends_sqlite_store_lot_of_friends),
	TEST_NO_TAG("Find friend in database of 20000 objects", friends_sqlite_find_friend_in_lot_of_friends),
#endif
	TEST_NO_TAG("CardDAV clean", carddav_clean), // This is to ensure the content of the test addressbook is in the correct state for the following tests
	TEST_NO_TAG("CardDAV synchronization", carddav_sync),
	TEST_NO_TAG("CardDAV synchronization 2", carddav_sync_2),
	TEST_NO_TAG("CardDAV synchronization 3", carddav_sync_3),
	TEST_NO_TAG("CardDAV synchronization 4", carddav_sync_4),
	TEST_NO_TAG("CardDAV integration", carddav_integration),
	TEST_NO_TAG("CardDAV multiple synchronizations", carddav_multiple_sync),
	TEST_NO_TAG("CardDAV client to server and server to client sync", carddav_server_to_client_and_client_to_sever_sync),
	TEST_NO_TAG("Find friend by ref key", find_friend_by_ref_key_test),
	TEST_NO_TAG("create a map and insert 20000 objects", insert_lot_of_friends_map_test),
	TEST_NO_TAG("Find ref key in 20000 objects map", find_friend_by_ref_key_in_lot_of_friends_test),
	TEST_NO_TAG("Find friend by ref key in empty list", find_friend_by_ref_key_empty_list_test)

};

test_suite_t vcard_test_suite = {
	"VCard", NULL, NULL,
	liblinphone_tester_before_each, liblinphone_tester_after_each,
	sizeof(vcard_tests) / sizeof(vcard_tests[0]), vcard_tests
};

#endif<|MERGE_RESOLUTION|>--- conflicted
+++ resolved
@@ -365,19 +365,11 @@
 	int ret;
 	char *buf;
 	char *friends_db = bc_tester_file("friends.db");
-<<<<<<< HEAD
-	
-	unlink(friends_db);
-	
-	ret = sqlite3_open(friends_db, &db);
-	bc_free(friends_db);
-=======
 
 	unlink(friends_db);
 	ret = sqlite3_open(friends_db, &db);
 	bc_free(friends_db);
 
->>>>>>> 34c058c2
 	BC_ASSERT_TRUE(ret ==SQLITE_OK);
 	ret = sqlite3_exec(db,"BEGIN",0,0,&errmsg);
 	BC_ASSERT_TRUE(ret ==SQLITE_OK);
@@ -445,19 +437,11 @@
 	bctoolboxTimeSpec t1;
 	bctoolboxTimeSpec t2;
 	char *friends_db = bc_tester_file("friends.db");
-<<<<<<< HEAD
-	
-	unlink(friends_db);
-
-	ret = sqlite3_open(friends_db, &db);
-	bc_free(friends_db);
-=======
 
 	unlink(friends_db);
 	ret = sqlite3_open(friends_db, &db);
 	bc_free(friends_db);
 
->>>>>>> 34c058c2
 	BC_ASSERT_TRUE(ret ==SQLITE_OK);
 	ret = sqlite3_exec(db,"BEGIN",0,0,&errmsg);
 	BC_ASSERT_TRUE(ret ==SQLITE_OK);
