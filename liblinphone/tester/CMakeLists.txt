--- conflicted
+++ resolved
@@ -193,11 +193,8 @@
 )
 
 set(SOURCE_FILES_CXX
-<<<<<<< HEAD
 	confeventpackage_tester.cpp
-=======
 	cpim_tester.cpp
->>>>>>> 73865d32
 )
 
 set(SOURCE_FILES_OBJC )
