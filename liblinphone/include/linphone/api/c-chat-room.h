/*
 * c-chat-room.h
 * Copyright (C) 2010-2018 Belledonne Communications SARL
 *
 * This program is free software; you can redistribute it and/or
 * modify it under the terms of the GNU General Public License
 * as published by the Free Software Foundation; either version 2
 * of the License, or (at your option) any later version.
 *
 * This program is distributed in the hope that it will be useful,
 * but WITHOUT ANY WARRANTY; without even the implied warranty of
 * MERCHANTABILITY or FITNESS FOR A PARTICULAR PURPOSE.  See the
 * GNU General Public License for more details.
 *
 * You should have received a copy of the GNU General Public License
 * along with this program; if not, write to the Free Software
 * Foundation, Inc., 51 Franklin Street, Fifth Floor, Boston, MA 02110-1301, USA.
 */

#ifndef _L_C_CHAT_ROOM_H_
#define _L_C_CHAT_ROOM_H_

#include "linphone/api/c-types.h"

// =============================================================================

#ifdef __cplusplus
	extern "C" {
#endif // ifdef __cplusplus

/**
 * @addtogroup chatroom
 * @{
 */

/**
 * Acquire a reference to the chat room.
 * @param[in] cr The chat room.
 * @return The same chat room.
**/
LINPHONE_PUBLIC LinphoneChatRoom *linphone_chat_room_ref(LinphoneChatRoom *cr);

/**
 * Release reference to the chat room.
 * @param[in] cr The chat room.
**/
LINPHONE_PUBLIC void linphone_chat_room_unref(LinphoneChatRoom *cr);

/**
 * Retrieve the user pointer associated with the chat room.
 * @param[in] cr The chat room.
 * @return The user pointer associated with the chat room.
**/
LINPHONE_PUBLIC void *linphone_chat_room_get_user_data(const LinphoneChatRoom *cr);

/**
 * Assign a user pointer to the chat room.
 * @param[in] cr The chat room.
 * @param[in] ud The user pointer to associate with the chat room.
**/
LINPHONE_PUBLIC void linphone_chat_room_set_user_data(LinphoneChatRoom *cr, void *ud);

/**
 * Create a message attached to a dedicated chat room;
 * @param cr the chat room.
 * @param message text message, NULL if absent.
 * @return a new #LinphoneChatMessage
 */
LINPHONE_PUBLIC LinphoneChatMessage* linphone_chat_room_create_message(LinphoneChatRoom *cr,const char* message);

/**
 * Create a message attached to a dedicated chat room;
 * @param cr the chat room.
 * @param message text message, NULL if absent.
 * @param external_body_url the URL given in external body or NULL.
 * @param state the LinphoneChatMessage.State of the message.
 * @param time the time_t at which the message has been received/sent.
 * @param is_read TRUE if the message should be flagged as read, FALSE otherwise.
 * @param is_incoming TRUE if the message has been received, FALSE otherwise.
 * @return a new #LinphoneChatMessage
 * @deprecated Use #linphone_chat_room_create_message() instead. Deprecated since 2017-11-14.
 * @donotwrap
 */
LINPHONE_PUBLIC LinphoneChatMessage* linphone_chat_room_create_message_2(LinphoneChatRoom *cr, const char* message, const char* external_body_url, LinphoneChatMessageState state, time_t time, bool_t is_read, bool_t is_incoming);

 /**
 * Create a message attached to a dedicated chat room with a particular content.
 * Use #linphone_chat_room_send_message to initiate the transfer
 * @param cr the chat room.
 * @param initial_content #LinphoneContent initial content. #LinphoneCoreVTable.file_transfer_send is invoked later to notify file transfer progress and collect next chunk of the message if LinphoneContent.data is NULL.
 * @return a new #LinphoneChatMessage
 */
LINPHONE_PUBLIC LinphoneChatMessage* linphone_chat_room_create_file_transfer_message(LinphoneChatRoom *cr, const LinphoneContent* initial_content);

/**
 * get peer address \link linphone_core_get_chat_room() associated to \endlink this #LinphoneChatRoom
 * @param cr #LinphoneChatRoom object
 * @return #LinphoneAddress peer address
 */
LINPHONE_PUBLIC const LinphoneAddress* linphone_chat_room_get_peer_address(LinphoneChatRoom *cr);

/**
 * get local address \link linphone_core_get_chat_room() associated to \endlink this #LinphoneChatRoom
 * @param cr #LinphoneChatRoom object
 * @return #LinphoneAddress local address
 */
LINPHONE_PUBLIC const LinphoneAddress* linphone_chat_room_get_local_address(LinphoneChatRoom *cr);


/**
 * Send a message to peer member of this chat room.
 * @deprecated Use linphone_chat_message_send() instead.
 * @param cr #LinphoneChatRoom object
 * @param msg message to be sent
 * @donotwrap
 */
LINPHONE_PUBLIC LINPHONE_DEPRECATED void linphone_chat_room_send_message(LinphoneChatRoom *cr, const char *msg);

/**
 * Send a message to peer member of this chat room.
 * @param[in] cr #LinphoneChatRoom object
 * @param[in] msg #LinphoneChatMessage object
 * The state of the message sending will be notified via the callbacks defined in the #LinphoneChatMessageCbs object that can be obtained
 * by calling linphone_chat_message_get_callbacks().
 * The #LinphoneChatMessage reference is transfered to the function and thus doesn't need to be unref'd by the application.
 * @deprecated Use linphone_chat_message_send() instead.
 * @donotwrap
 */
LINPHONE_PUBLIC LINPHONE_DEPRECATED void linphone_chat_room_send_chat_message(LinphoneChatRoom *cr, LinphoneChatMessage *msg);

/**
 * Used to receive a chat message when using async mechanism with IM encryption engine
 * @param[in] cr #LinphoneChatRoom object
 * @param[in] msg #LinphoneChatMessage object
 */
LINPHONE_PUBLIC void linphone_chat_room_receive_chat_message (LinphoneChatRoom *cr, LinphoneChatMessage *msg);

/**
 * Mark all messages of the conversation as read
 * @param[in] cr The #LinphoneChatRoom object corresponding to the conversation.
 */
LINPHONE_PUBLIC void linphone_chat_room_mark_as_read(LinphoneChatRoom *cr);

/**
 * Delete a message from the chat room history.
 * @param[in] cr The #LinphoneChatRoom object corresponding to the conversation.
 * @param[in] msg The #LinphoneChatMessage object to remove.
 */

LINPHONE_PUBLIC void linphone_chat_room_delete_message(LinphoneChatRoom *cr, LinphoneChatMessage *msg);

/**
 * Delete all messages from the history
 * @param[in] cr The #LinphoneChatRoom object corresponding to the conversation.
 */
LINPHONE_PUBLIC void linphone_chat_room_delete_history(LinphoneChatRoom *cr);

/**
 * Gets the number of messages in a chat room.
 * @param[in] cr The #LinphoneChatRoom object corresponding to the conversation for which size has to be computed
 * @return the number of messages.
 */
LINPHONE_PUBLIC int linphone_chat_room_get_history_size(LinphoneChatRoom *cr);

/**
 * Gets nb_message most recent messages from cr chat room, sorted from oldest to most recent.
 * @param[in] cr The #LinphoneChatRoom object corresponding to the conversation for which messages should be retrieved
 * @param[in] nb_message Number of message to retrieve. 0 means everything.
 * @return \bctbx_list{LinphoneChatMessage}
 */
LINPHONE_PUBLIC bctbx_list_t *linphone_chat_room_get_history (LinphoneChatRoom *cr,int nb_message);

/**
 * Gets the partial list of messages in the given range, sorted from oldest to most recent.
 * @param[in] cr The #LinphoneChatRoom object corresponding to the conversation for which messages should be retrieved
 * @param[in] begin The first message of the range to be retrieved. History most recent message has index 0.
 * @param[in] end The last message of the range to be retrieved. History oldest message has index of history size - 1 (use #linphone_chat_room_get_history_size to retrieve history size)
 * @return \bctbx_list{LinphoneChatMessage}
 */
LINPHONE_PUBLIC bctbx_list_t *linphone_chat_room_get_history_range(LinphoneChatRoom *cr, int begin, int end);

/**
 * Gets nb_events most recent chat message events from cr chat room, sorted from oldest to most recent.
 * @param[in] cr The #LinphoneChatRoom object corresponding to the conversation for which events should be retrieved
 * @param[in] nb_events Number of events to retrieve. 0 means everything.
 * @return \bctbx_list{LinphoneEventLog}
 */
LINPHONE_PUBLIC bctbx_list_t *linphone_chat_room_get_history_message_events (LinphoneChatRoom *cr, int nb_events);

/**
 * Gets the partial list of chat message events in the given range, sorted from oldest to most recent.
 * @param[in] cr The #LinphoneChatRoom object corresponding to the conversation for which events should be retrieved
 * @param[in] begin The first event of the range to be retrieved. History most recent event has index 0.
 * @param[in] end The last event of the range to be retrieved. History oldest event has index of history size - 1
 * @return \bctbx_list{LinphoneEventLog}
 */
LINPHONE_PUBLIC bctbx_list_t *linphone_chat_room_get_history_range_message_events (LinphoneChatRoom *cr, int begin, int end);

/**
 * Gets nb_events most recent events from cr chat room, sorted from oldest to most recent.
 * @param[in] cr The #LinphoneChatRoom object corresponding to the conversation for which events should be retrieved
 * @param[in] nb_events Number of events to retrieve. 0 means everything.
 * @return \bctbx_list{LinphoneEventLog}
 */
LINPHONE_PUBLIC bctbx_list_t *linphone_chat_room_get_history_events (LinphoneChatRoom *cr, int nb_events);

/**
 * Gets the partial list of events in the given range, sorted from oldest to most recent.
 * @param[in] cr The #LinphoneChatRoom object corresponding to the conversation for which events should be retrieved
 * @param[in] begin The first event of the range to be retrieved. History most recent event has index 0.
 * @param[in] end The last event of the range to be retrieved. History oldest event has index of history size - 1
 * @return \bctbx_list{LinphoneEventLog}
 */
LINPHONE_PUBLIC bctbx_list_t *linphone_chat_room_get_history_range_events (LinphoneChatRoom *cr, int begin, int end);

/**
 * Gets the number of events in a chat room.
 * @param[in] cr The #LinphoneChatRoom object corresponding to the conversation for which size has to be computed
 * @return the number of events.
 */
LINPHONE_PUBLIC int linphone_chat_room_get_history_events_size(LinphoneChatRoom *cr);

/**
 * Gets the last chat message sent or received in this chat room
 * @param[in] cr The #LinphoneChatRoom object corresponding to the conversation for which last message should be retrieved
 * @return the latest #LinphoneChatMessage
 */
LINPHONE_PUBLIC LinphoneChatMessage *linphone_chat_room_get_last_message_in_history(LinphoneChatRoom *cr);

LINPHONE_PUBLIC LinphoneChatMessage * linphone_chat_room_find_message(LinphoneChatRoom *cr, const char *message_id);

/**
 * Notifies the destination of the chat message being composed that the user is typing a new message.
 * @param[in] cr The #LinphoneChatRoom object corresponding to the conversation for which a new message is being typed.
 */
LINPHONE_PUBLIC void linphone_chat_room_compose(LinphoneChatRoom *cr);

/**
 * Tells whether the remote is currently composing a message.
 * @param[in] cr The #LinphoneChatRoom object corresponding to the conversation.
 * @return TRUE if the remote is currently composing a message, FALSE otherwise.
 */
LINPHONE_PUBLIC bool_t linphone_chat_room_is_remote_composing(const LinphoneChatRoom *cr);

/**
 * Gets the number of unread messages in the chatroom.
 * @param[in] cr The #LinphoneChatRoom object corresponding to the conversation.
 * @return the number of unread messages.
 */
LINPHONE_PUBLIC int linphone_chat_room_get_unread_messages_count(LinphoneChatRoom *cr);

/**
 * Returns back pointer to #LinphoneCore object.
**/
LINPHONE_PUBLIC LinphoneCore* linphone_chat_room_get_core(const LinphoneChatRoom *cr);

/**
 * When realtime text is enabled #linphone_call_params_realtime_text_enabled, #LinphoneCoreIsComposingReceivedCb is call everytime a char is received from peer.
 * At the end of remote typing a regular #LinphoneChatMessage is received with committed data from #LinphoneCoreMessageReceivedCb.
 * @param[in] cr #LinphoneChatRoom object
 * @returns  RFC 4103/T.140 char
 */
LINPHONE_PUBLIC uint32_t linphone_chat_room_get_char(const LinphoneChatRoom *cr);

/**
 * Returns true if lime is available for given peer
 *
 * @return true if zrtp secrets have already been shared and ready to use
 */
LINPHONE_PUBLIC bool_t linphone_chat_room_lime_available(LinphoneChatRoom *cr);

/**
 * get Curent Call associated to this chatroom if any
 * To commit a message, use #linphone_chat_room_send_message
 * @param[in] room #LinphoneChatRomm
 * @returns #LinphoneCall or NULL.
 */
LINPHONE_PUBLIC LinphoneCall *linphone_chat_room_get_call(const LinphoneChatRoom *room);

/**
<<<<<<< HEAD
 * Get the #LinphoneChatRoomCbs object associated with the LinphoneChatRoom.
 * @param[in] cr #LinphoneChatRoom object
 * @return The #LinphoneChatRoomCbs object associated with the #LinphoneChatRoom
=======
 * Add a listener in order to be notified of LinphoneChatRoom events. Once an event is received, registred LinphoneChatRoomCbs are
 * invoked sequencially.
 * @param[in] call LinphoneChatRoom object to monitor.
 * @param[in] cbs A LinphoneChatRoomCbs object holding the callbacks you need. A reference is taken by the LinphoneChatRoom until you invoke linphone_call_remove_callbacks().
 */
LINPHONE_PUBLIC void linphone_chat_room_add_callbacks(LinphoneChatRoom *cr, LinphoneChatRoomCbs *cbs);

/**
 * Remove a listener from a LinphoneChatRoom
 * @param[in] call LinphoneChatRoom object
 * @param[in] cbs LinphoneChatRoomCbs object to remove.
 */
LINPHONE_PUBLIC void linphone_chat_room_remove_callbacks(LinphoneChatRoom *cr, LinphoneChatRoomCbs *cbs);

/**
 * Gets the current LinphoneChatRoomCbs.
 * This is meant only to be called from a callback to be able to get the user_data associated with the LinphoneChatRoomCbs that is calling the callback.
 * @param[in] call LinphoneChatRoom object
 * @return The LinphoneChatRoomCbs that has called the last callback
>>>>>>> b0d6521d
 */
LINPHONE_PUBLIC LinphoneChatRoomCbs *linphone_chat_room_get_current_callbacks(const LinphoneChatRoom *cr);

/**
 * Get the state of the chat room.
 * @param[in] cr #LinphoneChatRoom object
 * @return The state of the chat room
 */
LINPHONE_PUBLIC LinphoneChatRoomState linphone_chat_room_get_state (const LinphoneChatRoom *cr);

/**
 * Return whether or not the chat room has been left.
 * @param[in] cr #LinphoneChatRoom object
 * @return whether or not the chat room has been left
 */
LINPHONE_PUBLIC bool_t linphone_chat_room_has_been_left (const LinphoneChatRoom *cr);

/**
 * Return the last updated time for the chat room
 * @param[in] cr LinphoneChatRoom object
 * @return the last updated time
 */
LINPHONE_PUBLIC time_t linphone_chat_room_get_last_update_time(const LinphoneChatRoom *cr);

/**
 * Add a participant to a chat room. This may fail if this type of chat room does not handle participants.
 * Use linphone_chat_room_can_handle_participants() to know if this chat room handles participants.
 * @param[in] cr A #LinphoneChatRoom object
 * @param[in] addr The address of the participant to add to the chat room
 */
LINPHONE_PUBLIC void linphone_chat_room_add_participant (LinphoneChatRoom *cr, const LinphoneAddress *addr);

/**
 * Add several participants to a chat room at once. This may fail if this type of chat room does not handle participants.
 * Use linphone_chat_room_can_handle_participants() to know if this chat room handles participants.
 * @param[in] cr A #LinphoneChatRoom object
 * @param[in] addresses \bctbx_list{LinphoneAddress}
 */
LINPHONE_PUBLIC void linphone_chat_room_add_participants (LinphoneChatRoom *cr, const bctbx_list_t *addresses);

/**
 * Tells whether a chat room is able to handle participants.
 * @param[in] cr A #LinphoneChatRoom object
 * @return A boolean value telling whether the chat room can handle participants or not
 */
LINPHONE_PUBLIC bool_t linphone_chat_room_can_handle_participants (const LinphoneChatRoom *cr);

/**
 * Find a participant of a chat room from its address.
 * @param[in] cr A #LinphoneChatRoom object
 * @param[in] addr The address to search in the list of participants of the chat room
 * @return The participant if found, NULL otherwise.
 */
LINPHONE_PUBLIC LinphoneParticipant *linphone_chat_room_find_participant (const LinphoneChatRoom *cr, const LinphoneAddress *addr);

/**
 * Get the capabilities of a chat room.
 * @param[in] cr A #LinphoneChatRoom object
 * @return The capabilities of the chat room
 */
LINPHONE_PUBLIC LinphoneChatRoomCapabilitiesMask linphone_chat_room_get_capabilities (const LinphoneChatRoom *cr);

/**
 * Check if a chat room has given capabilities.
 * @param[in] cr A #LinphoneChatRoom object
 * @param[in] mask A Capabilities mask
 * @return True if the mask matches, false otherwise
 */
LINPHONE_PUBLIC bool_t linphone_chat_room_has_capability(const LinphoneChatRoom *cr, int mask);

/**
 * Get the conference address of the chat room.
 * @param[in] cr A #LinphoneChatRoom object
 * @return The conference address of the chat room or NULL if this type of chat room is not conference based
 */
LINPHONE_PUBLIC const LinphoneAddress *linphone_chat_room_get_conference_address (const LinphoneChatRoom *cr);

/**
 * Get the participant representing myself in the chat room.
 * @param[in] cr A #LinphoneChatRoom object
 * @return The participant representing myself in the conference.
 */
LINPHONE_PUBLIC LinphoneParticipant *linphone_chat_room_get_me (const LinphoneChatRoom *cr);

/**
 * Get the number of participants in the chat room (that is without ourselves).
 * @param[in] cr A #LinphoneChatRoom object
 * @return The number of participants in the chat room
 */
LINPHONE_PUBLIC int linphone_chat_room_get_nb_participants (const LinphoneChatRoom *cr);

/**
 * Get the list of participants of a chat room.
 * @param[in] cr A #LinphoneChatRoom object
 * @return \bctbx_list{LinphoneParticipant}
 */
LINPHONE_PUBLIC bctbx_list_t * linphone_chat_room_get_participants (const LinphoneChatRoom *cr);

/**
 * Get the subject of a chat room.
 * @param[in] cr A #LinphoneChatRoom object
 * @return The subject of the chat room
 */
LINPHONE_PUBLIC const char * linphone_chat_room_get_subject (const LinphoneChatRoom *cr);

/**
 * Leave a chat room.
 * @param[in] cr A #LinphoneChatRoom object
 */
LINPHONE_PUBLIC void linphone_chat_room_leave (LinphoneChatRoom *cr);

/**
 * Remove a participant of a chat room.
 * @param[in] cr A #LinphoneChatRoom object
 * @param[in] participant The participant to remove from the chat room
 */
LINPHONE_PUBLIC void linphone_chat_room_remove_participant (LinphoneChatRoom *cr, LinphoneParticipant *participant);

/**
 * Remove several participants of a chat room at once.
 * @param[in] cr A #LinphoneChatRoom object
 * @param[in] participants \bctbx_list{LinphoneParticipant}
 */
LINPHONE_PUBLIC void linphone_chat_room_remove_participants (LinphoneChatRoom *cr, const bctbx_list_t *participants);

/**
 * Change the admin status of a participant of a chat room (you need to be an admin yourself to do this).
 * @param[in] cr A #LinphoneChatRoom object
 * @param[in] participant The Participant for which to change the admin status
 * @param[in] isAdmin A boolean value telling whether the participant should now be an admin or not
 */
LINPHONE_PUBLIC void linphone_chat_room_set_participant_admin_status (LinphoneChatRoom *cr, LinphoneParticipant *participant, bool_t isAdmin);

/**
 * Set the subject of a chat room.
 * @param[in] cr A #LinphoneChatRoom object
 * @param[in] subject The new subject to set for the chat room
 */
LINPHONE_PUBLIC void linphone_chat_room_set_subject (LinphoneChatRoom *cr, const char *subject);

/**
 * Gets the list of participants that are currently composing
 * @param[in] cr A #LinphoneChatRoom object
 * @return \bctbx_list{LinphoneAddress} list of addresses that are in the is_composing state
 */
LINPHONE_PUBLIC const bctbx_list_t * linphone_chat_room_get_composing_addresses(LinphoneChatRoom *cr);

/**
 * Set the conference address of a group chat room. This function needs to be called from the
 * #LinphoneChatRoomCbsConferenceAddressGenerationCb callback and only there.
 * @param[in] cr A #LinphoneChatRoom object
 * @param[in] confAddr The conference address to be used by the group chat room
 */
LINPHONE_PUBLIC void linphone_chat_room_set_conference_address (LinphoneChatRoom *cr, const LinphoneAddress *confAddr);

/**
 * Set the participant device. This function needs to be called from the
<<<<<<< HEAD
 * #LinphoneChatRoomCbsParticipantDeviceFetchedCb callback and only there.
 * @param[in] cr A #LinphoneChatRoom object
=======
 * LinphoneChatRoomCbsParticipantDeviceFetchRequestedCb callback and only there.
 * @param[in] cr A LinphoneChatRoom object
>>>>>>> b0d6521d
 * @param[in] partAddr The participant address
 * @param[in] partDevices \bctbx_list{LinphoneAddress} list of the participant devices to be used by the group chat room
 */
LINPHONE_PUBLIC void linphone_chat_room_set_participant_devices (LinphoneChatRoom *cr, const LinphoneAddress *partAddr, const bctbx_list_t *partDevices);

/**
 * Add a participant device.
 * This is to used if a new device registers itself after the chat room creation.
 * @param[in] cr A #LinphoneChatRoom object
 * @param[in] participantAddress The address of the participant for which a new device is to be added
 * @param[in] deviceAddress The address of the new device to be added
 */
LINPHONE_PUBLIC void linphone_chat_room_add_participant_device (LinphoneChatRoom *cr, const LinphoneAddress *participantAddress, const LinphoneAddress *deviceAddress);

/**
 * Set the participant device. This function needs to be called from the
 * #LinphoneChatRoomCbsParticipantsCapabilitiesCheckedCb callback and only there.
 * @param[in] cr A #LinphoneChatRoom object
 * @param[in] deviceAddr The device address
 * @param[in] participantsCompatible \bctbx_list{LinphoneAddress}
 */
LINPHONE_PUBLIC void linphone_chat_room_add_compatible_participants (LinphoneChatRoom *cr, const LinphoneAddress *deviceAddr, const bctbx_list_t *participantsCompatible);

/**
 * Returns back pointer to #LinphoneCore object.
 * @deprecated use linphone_chat_room_get_core()
 * @donotwrap
**/
LINPHONE_PUBLIC LINPHONE_DEPRECATED LinphoneCore* linphone_chat_room_get_lc(const LinphoneChatRoom *cr);

/**
 * @}
 */

#ifdef __cplusplus
	}
#endif // ifdef __cplusplus

#endif // ifndef _L_C_CHAT_ROOM_H_<|MERGE_RESOLUTION|>--- conflicted
+++ resolved
@@ -278,15 +278,10 @@
 LINPHONE_PUBLIC LinphoneCall *linphone_chat_room_get_call(const LinphoneChatRoom *room);
 
 /**
-<<<<<<< HEAD
- * Get the #LinphoneChatRoomCbs object associated with the LinphoneChatRoom.
- * @param[in] cr #LinphoneChatRoom object
- * @return The #LinphoneChatRoomCbs object associated with the #LinphoneChatRoom
-=======
- * Add a listener in order to be notified of LinphoneChatRoom events. Once an event is received, registred LinphoneChatRoomCbs are
+ * Add a listener in order to be notified of #LinphoneChatRoom events. Once an event is received, registred #LinphoneChatRoomCbs are
  * invoked sequencially.
- * @param[in] call LinphoneChatRoom object to monitor.
- * @param[in] cbs A LinphoneChatRoomCbs object holding the callbacks you need. A reference is taken by the LinphoneChatRoom until you invoke linphone_call_remove_callbacks().
+ * @param[in] call #LinphoneChatRoom object to monitor.
+ * @param[in] cbs A #LinphoneChatRoomCbs object holding the callbacks you need. A reference is taken by the #LinphoneChatRoom until you invoke linphone_call_remove_callbacks().
  */
 LINPHONE_PUBLIC void linphone_chat_room_add_callbacks(LinphoneChatRoom *cr, LinphoneChatRoomCbs *cbs);
 
@@ -302,7 +297,6 @@
  * This is meant only to be called from a callback to be able to get the user_data associated with the LinphoneChatRoomCbs that is calling the callback.
  * @param[in] call LinphoneChatRoom object
  * @return The LinphoneChatRoomCbs that has called the last callback
->>>>>>> b0d6521d
  */
 LINPHONE_PUBLIC LinphoneChatRoomCbs *linphone_chat_room_get_current_callbacks(const LinphoneChatRoom *cr);
 
@@ -460,13 +454,8 @@
 
 /**
  * Set the participant device. This function needs to be called from the
-<<<<<<< HEAD
- * #LinphoneChatRoomCbsParticipantDeviceFetchedCb callback and only there.
- * @param[in] cr A #LinphoneChatRoom object
-=======
- * LinphoneChatRoomCbsParticipantDeviceFetchRequestedCb callback and only there.
- * @param[in] cr A LinphoneChatRoom object
->>>>>>> b0d6521d
+ * #LinphoneChatRoomCbsParticipantDeviceFetchRequestedCb callback and only there.
+ * @param[in] cr A #LinphoneChatRoom object
  * @param[in] partAddr The participant address
  * @param[in] partDevices \bctbx_list{LinphoneAddress} list of the participant devices to be used by the group chat room
  */
