/*
 * c-chat-room-cbs.h
 * Copyright (C) 2010-2018 Belledonne Communications SARL
 *
 * This program is free software; you can redistribute it and/or
 * modify it under the terms of the GNU General Public License
 * as published by the Free Software Foundation; either version 2
 * of the License, or (at your option) any later version.
 *
 * This program is distributed in the hope that it will be useful,
 * but WITHOUT ANY WARRANTY; without even the implied warranty of
 * MERCHANTABILITY or FITNESS FOR A PARTICULAR PURPOSE.  See the
 * GNU General Public License for more details.
 *
 * You should have received a copy of the GNU General Public License
 * along with this program; if not, write to the Free Software
 * Foundation, Inc., 51 Franklin Street, Fifth Floor, Boston, MA 02110-1301, USA.
 */

#ifndef _L_C_CHAT_ROOM_CBS_H_
#define _L_C_CHAT_ROOM_CBS_H_

#include "linphone/api/c-callbacks.h"
#include "linphone/api/c-types.h"

// =============================================================================

#ifdef __cplusplus
	extern "C" {
#endif // ifdef __cplusplus

/**
 * @addtogroup chatroom
 * @{
 */

/**
 * Acquire a reference to the chat room callbacks object.
 * @param[in] cbs The chat room callbacks object
 * @return The same chat room callbacks object
**/
LINPHONE_PUBLIC LinphoneChatRoomCbs * linphone_chat_room_cbs_ref (LinphoneChatRoomCbs *cbs);

/**
 * Release reference to the chat room callbacks object.
 * @param[in] cr The chat room callbacks object
**/
LINPHONE_PUBLIC void linphone_chat_room_cbs_unref (LinphoneChatRoomCbs *cbs);

/**
 * Retrieve the user pointer associated with the chat room callbacks object.
 * @param[in] cr The chat room callbacks object
 * @return The user pointer associated with the chat room callbacks object
**/
LINPHONE_PUBLIC void * linphone_chat_room_cbs_get_user_data (const LinphoneChatRoomCbs *cbs);

/**
 * Assign a user pointer to the chat room callbacks object.
 * @param[in] cr The chat room callbacks object
 * @param[in] ud The user pointer to associate with the chat room callbacks object
**/
LINPHONE_PUBLIC void linphone_chat_room_cbs_set_user_data (LinphoneChatRoomCbs *cbs, void *ud);

/**
 * Get the is-composing received callback.
 * @param[in] cbs #LinphoneChatRoomCbs object.
 * @return The current is-composing received callback.
 */
LINPHONE_PUBLIC LinphoneChatRoomCbsIsComposingReceivedCb linphone_chat_room_cbs_get_is_composing_received (const LinphoneChatRoomCbs *cbs);

/**
 * Set the is-composing received callback.
 * @param[in] cbs #LinphoneChatRoomCbs object.
 * @param[in] cb The is-composing received callback to be used.
 */
LINPHONE_PUBLIC void linphone_chat_room_cbs_set_is_composing_received (LinphoneChatRoomCbs *cbs, LinphoneChatRoomCbsIsComposingReceivedCb cb);

/**
 * Get the message received callback.
 * @param[in] cbs #LinphoneChatRoomCbs object.
 * @return The current message received callback.
 */
LINPHONE_PUBLIC LinphoneChatRoomCbsMessageReceivedCb linphone_chat_room_cbs_get_message_received (const LinphoneChatRoomCbs *cbs);

/**
 * Set the message received callback.
 * @param[in] cbs #LinphoneChatRoomCbs object.
 * @param[in] cb The message received callback to be used.
 */
LINPHONE_PUBLIC void linphone_chat_room_cbs_set_message_received (LinphoneChatRoomCbs *cbs, LinphoneChatRoomCbsMessageReceivedCb cb);

/**
 * Get the chat message received callback.
 * @param[in] cbs #LinphoneChatRoomCbs object.
 * @return The current chat message received callback.
 */
LINPHONE_PUBLIC LinphoneChatRoomCbsChatMessageReceivedCb linphone_chat_room_cbs_get_chat_message_received (const LinphoneChatRoomCbs *cbs);

/**
 * Set the chat message received callback.
 * @param[in] cbs #LinphoneChatRoomCbs object.
 * @param[in] cb The chat message received callback to be used.
 */
LINPHONE_PUBLIC void linphone_chat_room_cbs_set_chat_message_received (LinphoneChatRoomCbs *cbs, LinphoneChatRoomCbsChatMessageReceivedCb cb);

/**
 * Get the chat message sent callback.
 * @param[in] cbs #LinphoneChatRoomCbs object.
 * @return The current chat message sent callback.
 */
LINPHONE_PUBLIC LinphoneChatRoomCbsChatMessageSentCb linphone_chat_room_cbs_get_chat_message_sent (const LinphoneChatRoomCbs *cbs);

/**
 * Set the chat message sent callback.
 * @param[in] cbs #LinphoneChatRoomCbs object.
 * @param[in] cb The chat message sent callback to be used.
 */
LINPHONE_PUBLIC void linphone_chat_room_cbs_set_chat_message_sent (LinphoneChatRoomCbs *cbs, LinphoneChatRoomCbsChatMessageSentCb cb);

/**
 * Get the participant added callback.
 * @param[in] cbs #LinphoneChatRoomCbs object.
 * @return The current participant added callback.
 */
LINPHONE_PUBLIC LinphoneChatRoomCbsParticipantAddedCb linphone_chat_room_cbs_get_participant_added (const LinphoneChatRoomCbs *cbs);

/**
 * Set the participant added callback.
 * @param[in] cbs #LinphoneChatRoomCbs object.
 * @param[in] cb The participant added callback to be used.
 */
LINPHONE_PUBLIC void linphone_chat_room_cbs_set_participant_added (LinphoneChatRoomCbs *cbs, LinphoneChatRoomCbsParticipantAddedCb cb);

/**
 * Get the participant removed callback.
 * @param[in] cbs #LinphoneChatRoomCbs object.
 * @return The current participant removed callback.
 */
LINPHONE_PUBLIC LinphoneChatRoomCbsParticipantRemovedCb linphone_chat_room_cbs_get_participant_removed (const LinphoneChatRoomCbs *cbs);

/**
 * Set the participant removed callback.
 * @param[in] cbs #LinphoneChatRoomCbs object.
 * @param[in] cb The participant removed callback to be used.
 */
LINPHONE_PUBLIC void linphone_chat_room_cbs_set_participant_removed (LinphoneChatRoomCbs *cbs, LinphoneChatRoomCbsParticipantRemovedCb cb);

/**
 * Get the participant admin status changed callback.
 * @param[in] cbs #LinphoneChatRoomCbs object.
 * @return The current participant admin status changed callback.
 */
LINPHONE_PUBLIC LinphoneChatRoomCbsParticipantAdminStatusChangedCb linphone_chat_room_cbs_get_participant_admin_status_changed (const LinphoneChatRoomCbs *cbs);

/**
 * Set the participant admin status changed callback.
 * @param[in] cbs #LinphoneChatRoomCbs object.
 * @param[in] cb The participant admin status changed callback to be used.
 */
LINPHONE_PUBLIC void linphone_chat_room_cbs_set_participant_admin_status_changed (LinphoneChatRoomCbs *cbs, LinphoneChatRoomCbsParticipantAdminStatusChangedCb cb);

/**
 * Get the state changed callback.
 * @param[in] cbs #LinphoneChatRoomCbs object.
 * @return The current state changed callback.
 */
LINPHONE_PUBLIC LinphoneChatRoomCbsStateChangedCb linphone_chat_room_cbs_get_state_changed (const LinphoneChatRoomCbs *cbs);

/**
 * Set the state changed callback.
 * @param[in] cbs #LinphoneChatRoomCbs object.
 * @param[in] cb The state changed callback to be used.
 */
LINPHONE_PUBLIC void linphone_chat_room_cbs_set_state_changed (LinphoneChatRoomCbs *cbs, LinphoneChatRoomCbsStateChangedCb cb);

/**
 * Get the subject changed callback.
 * @param[in] cbs #LinphoneChatRoomCbs object.
 * @return The current subject changed callback.
 */
LINPHONE_PUBLIC LinphoneChatRoomCbsSubjectChangedCb linphone_chat_room_cbs_get_subject_changed (const LinphoneChatRoomCbs *cbs);

/**
 * Set the subject changed callback.
 * @param[in] cbs #LinphoneChatRoomCbs object.
 * @param[in] cb The subject changed callback to be used.
 */
LINPHONE_PUBLIC void linphone_chat_room_cbs_set_subject_changed (LinphoneChatRoomCbs *cbs, LinphoneChatRoomCbsSubjectChangedCb cb);

/**
 * Get the undecryptable message received callback.
 * @param[in] cbs #LinphoneChatRoomCbs object.
 * @return The current undecryptable message received callback.
 */
LINPHONE_PUBLIC LinphoneChatRoomCbsUndecryptableMessageReceivedCb linphone_chat_room_cbs_get_undecryptable_message_received (const LinphoneChatRoomCbs *cbs);

/**
 * Set the undecryptable message received callback.
 * @param[in] cbs #LinphoneChatRoomCbs object.
 * @param[in] cb The undecryptable message received callback to be used.
 */
LINPHONE_PUBLIC void linphone_chat_room_cbs_set_undecryptable_message_received (LinphoneChatRoomCbs *cbs, LinphoneChatRoomCbsUndecryptableMessageReceivedCb cb);

/**
 * Get the participant device added callback.
 * @param[in] cbs #LinphoneChatRoomCbs object.
 * @return The current participant device added callback.
 */
LINPHONE_PUBLIC LinphoneChatRoomCbsParticipantDeviceAddedCb linphone_chat_room_cbs_get_participant_device_added (const LinphoneChatRoomCbs *cbs);

/**
 * Set the participant device added callback.
 * @param[in] cbs #LinphoneChatRoomCbs object.
 * @param[in] cb The participant device added callback to be used.
 */
LINPHONE_PUBLIC void linphone_chat_room_cbs_set_participant_device_added (LinphoneChatRoomCbs *cbs, LinphoneChatRoomCbsParticipantDeviceAddedCb cb);

/**
 * Get the participant device removed callback.
 * @param[in] cbs #LinphoneChatRoomCbs object.
 * @return The current participant device removed callback.
 */
LINPHONE_PUBLIC LinphoneChatRoomCbsParticipantDeviceRemovedCb linphone_chat_room_cbs_get_participant_device_removed (const LinphoneChatRoomCbs *cbs);

/**
 * Set the participant device removed callback.
 * @param[in] cbs #LinphoneChatRoomCbs object.
 * @param[in] cb The participant device removed callback to be used.
 */
LINPHONE_PUBLIC void linphone_chat_room_cbs_set_participant_device_removed (LinphoneChatRoomCbs *cbs, LinphoneChatRoomCbsParticipantDeviceRemovedCb cb);

/**
 * Get the conference address generation callback.
 * @param[in] cbs #LinphoneChatRoomCbs object
 * @return The current conference address generation callback
 */
LINPHONE_PUBLIC LinphoneChatRoomCbsConferenceAddressGenerationCb linphone_chat_room_cbs_get_conference_address_generation (const LinphoneChatRoomCbs *cbs);

/**
 * Set the conference address generation callback.
 * @param[in] cbs #LinphoneChatRoomCbs object
 * @param[in] cb The conference address generation callback to be used
 */
LINPHONE_PUBLIC void linphone_chat_room_cbs_set_conference_address_generation (LinphoneChatRoomCbs *cbs, LinphoneChatRoomCbsConferenceAddressGenerationCb cb);

/**
<<<<<<< HEAD
 * Get the participant device getting callback.
 * @param[in] cbs #LinphoneChatRoomCbs object
 * @return The participant device getting callback
=======
 * Get the participant device fetching callback.
 * @param[in] cbs LinphoneChatRoomCbs object
 * @return The participant device fetching callback
>>>>>>> b0d6521d
 */
LINPHONE_PUBLIC LinphoneChatRoomCbsParticipantDeviceFetchRequestedCb linphone_chat_room_cbs_get_participant_device_fetch_requested (const LinphoneChatRoomCbs *cbs);

/**
<<<<<<< HEAD
 * Set the participant device getting callback.
 * @param[in] cbs #LinphoneChatRoomCbs object
 * @param[in] cb The participant device getting callback to be used
=======
 * Set the participant device fetching callback.
 * @param[in] cbs LinphoneChatRoomCbs object
 * @param[in] cb The participant device fetching callback to be used
>>>>>>> b0d6521d
 */
LINPHONE_PUBLIC void linphone_chat_room_cbs_set_participant_device_fetch_requested (LinphoneChatRoomCbs *cbs, LinphoneChatRoomCbsParticipantDeviceFetchRequestedCb cb);

/**
 * Get the participants capabilities callback.
 * @param[in] cbs #LinphoneChatRoomCbs object
 * @return The participants capabilities getting callback
 */
LINPHONE_PUBLIC LinphoneChatRoomCbsParticipantsCapabilitiesCheckedCb linphone_chat_room_cbs_get_participants_capabilities_checked (const LinphoneChatRoomCbs *cbs);

/**
 * Set the participants capabilities callback.
 * @param[in] cbs #LinphoneChatRoomCbs object
 * @param[in] cb The participants capabilities callback to be used
 */
LINPHONE_PUBLIC void linphone_chat_room_cbs_set_participants_capabilities_checked (LinphoneChatRoomCbs *cbs, LinphoneChatRoomCbsParticipantsCapabilitiesCheckedCb cb);

/**
 * Get the participant registration subscription callback.
 * @param[in] cbs LinphoneChatRoomCbs object
 * @return The participant registration subscription callback
 */
LINPHONE_PUBLIC LinphoneChatRoomCbsParticipantRegistrationSubscriptionRequestedCb linphone_chat_room_cbs_get_participant_registration_subscription_requested (const LinphoneChatRoomCbs *cbs);

/**
 * Set the participant registration subscription callback.
 * @param[in] cbs LinphoneChatRoomCbs object
 * @param[in] cb The participant registration subscription callback to be used
 */
LINPHONE_PUBLIC void linphone_chat_room_cbs_set_participant_registration_subscription_requested (LinphoneChatRoomCbs *cbs, LinphoneChatRoomCbsParticipantRegistrationSubscriptionRequestedCb cb);

/**
 * Get the participant registration unsubscription callback.
 * @param[in] cbs LinphoneChatRoomCbs object
 * @return The participant registration unsubscription callback
 */
LINPHONE_PUBLIC LinphoneChatRoomCbsParticipantRegistrationUnsubscriptionRequestedCb linphone_chat_room_cbs_get_participant_registration_unsubscription_requested (const LinphoneChatRoomCbs *cbs);

/**
 * Set the participant registration unsubscription callback.
 * @param[in] cbs LinphoneChatRoomCbs object
 * @param[in] cb The participant registration unsubscription callback to be used
 */
LINPHONE_PUBLIC void linphone_chat_room_cbs_set_participant_registration_unsubscription_requested (LinphoneChatRoomCbs *cbs, LinphoneChatRoomCbsParticipantRegistrationUnsubscriptionRequestedCb cb);

/**
 * Get the message should be stored callback.
 * @param[in] cbs LinphoneChatRoomCbs object
 * @return The message should be stored getting callback
 */
LINPHONE_PUBLIC LinphoneChatRoomCbsShouldChatMessageBeStoredCb linphone_chat_room_cbs_get_chat_message_should_be_stored( LinphoneChatRoomCbs *cbs);
/**
 * Set the message should be stored callback.
 * @param[in] cbs LinphoneChatRoomCbs object
 * @param[in] cb The message should be stored callback to be used
 */
LINPHONE_PUBLIC void linphone_chat_room_cbs_set_chat_message_should_be_stored( LinphoneChatRoomCbs *cbs, LinphoneChatRoomCbsShouldChatMessageBeStoredCb cb);

/**
 * @}
 */

#ifdef __cplusplus
	}
#endif // ifdef __cplusplus

#endif // ifndef _L_C_CHAT_ROOM_CBS_H_<|MERGE_RESOLUTION|>--- conflicted
+++ resolved
@@ -244,28 +244,16 @@
 LINPHONE_PUBLIC void linphone_chat_room_cbs_set_conference_address_generation (LinphoneChatRoomCbs *cbs, LinphoneChatRoomCbsConferenceAddressGenerationCb cb);
 
 /**
-<<<<<<< HEAD
- * Get the participant device getting callback.
- * @param[in] cbs #LinphoneChatRoomCbs object
- * @return The participant device getting callback
-=======
  * Get the participant device fetching callback.
- * @param[in] cbs LinphoneChatRoomCbs object
+ * @param[in] cbs #LinphoneChatRoomCbs object
  * @return The participant device fetching callback
->>>>>>> b0d6521d
  */
 LINPHONE_PUBLIC LinphoneChatRoomCbsParticipantDeviceFetchRequestedCb linphone_chat_room_cbs_get_participant_device_fetch_requested (const LinphoneChatRoomCbs *cbs);
 
 /**
-<<<<<<< HEAD
- * Set the participant device getting callback.
- * @param[in] cbs #LinphoneChatRoomCbs object
- * @param[in] cb The participant device getting callback to be used
-=======
  * Set the participant device fetching callback.
- * @param[in] cbs LinphoneChatRoomCbs object
+ * @param[in] cbs #LinphoneChatRoomCbs object
  * @param[in] cb The participant device fetching callback to be used
->>>>>>> b0d6521d
  */
 LINPHONE_PUBLIC void linphone_chat_room_cbs_set_participant_device_fetch_requested (LinphoneChatRoomCbs *cbs, LinphoneChatRoomCbsParticipantDeviceFetchRequestedCb cb);
 
