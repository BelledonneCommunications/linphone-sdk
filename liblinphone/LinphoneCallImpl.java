--- conflicted
+++ resolved
@@ -155,11 +155,7 @@
 	public float getPlayVolume() {
 		return getPlayVolume(nativePtr);
 	}
-<<<<<<< HEAD
-
-=======
 	
->>>>>>> d5d77fec
 	private native void takeSnapshot(long nativePtr, String path);
 	public void takeSnapshot(String path) {
 		takeSnapshot(nativePtr, path);
