--- conflicted
+++ resolved
@@ -68,12 +68,4 @@
 	public void enableCamera(boolean enabled) {
 		enableCamera(nativePtr, enabled);
 	}
-<<<<<<< HEAD
-	public void enableCamera(boolean enabled) {
-		throw new RuntimeException("Not Implemenetd yet");
-	}
-	
-	
-=======
->>>>>>> 0359f4a7
 }