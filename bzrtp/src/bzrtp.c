/**
 @file bzrtp.c

 @brief Public entry points to the ZRTP implementation
 
 @author Johan Pascal

 @copyright Copyright (C) 2014 Belledonne Communications, Grenoble, France
 
 This program is free software; you can redistribute it and/or
 modify it under the terms of the GNU General Public License
 as published by the Free Software Foundation; either version 2
 of the License, or (at your option) any later version.
 
 This program is distributed in the hope that it will be useful,
 but WITHOUT ANY WARRANTY; without even the implied warranty of
 MERCHANTABILITY or FITNESS FOR A PARTICULAR PURPOSE.  See the
 GNU General Public License for more details.
 
 You should have received a copy of the GNU General Public License
 along with this program; if not, write to the Free Software
 Foundation, Inc., 59 Temple Place - Suite 330, Boston, MA  02111-1307, USA.
 */
#include <string.h>
#include <stdlib.h>

#include "bzrtp/bzrtp.h"

#include "typedef.h"
#include "bctoolbox/crypto.h"
#include "cryptoUtils.h"
#include "zidCache.h"
#include "packetParser.h"
#include "stateMachine.h"

#define BZRTP_ERROR_INVALIDCHANNELCONTEXT 0x8001

/* local functions prototypes */
static int bzrtp_initChannelContext(bzrtpContext_t *zrtpContext, bzrtpChannelContext_t *zrtpChannelContext, uint32_t selfSSRC);
static void bzrtp_destroyChannelContext(bzrtpContext_t *zrtpContext, bzrtpChannelContext_t *zrtpChannelContext);
static bzrtpChannelContext_t *getChannelContext(bzrtpContext_t *zrtpContext, uint32_t selfSSRC);
static uint8_t copyCryptoTypes(uint8_t destination[7], uint8_t source[7], uint8_t size);

/*
 * Create context structure and initialise it 
 * A channel context is created to, the selfSSRC is given to it
 *
 * @return The ZRTP engine context data
 *                                                                        
*/
bzrtpContext_t *bzrtp_createBzrtpContext(uint32_t selfSSRC) {
	int i;
	/*** create and intialise the context structure ***/
	bzrtpContext_t *context = malloc(sizeof(bzrtpContext_t));
	memset(context, 0, sizeof(bzrtpContext_t));

	/* start the random number generator */
	context->RNGContext = bctoolbox_rng_context_new(); /* TODO: give a seed for the RNG? */
	/* set the DHM context to NULL, it will be created if needed when creating a DHPart packet */
	context->DHMContext = NULL;

	/* set flags */
	context->isSecure = 0; /* start unsecure */
	context->peerSupportMultiChannel = 0; /* peer does not support Multichannel by default */

	/* set to NULL all callbacks pointer */
	context->zrtpCallbacks.bzrtp_loadCache = NULL;
	context->zrtpCallbacks.bzrtp_writeCache = NULL;
	context->zrtpCallbacks.bzrtp_sendData = NULL;
	context->zrtpCallbacks.bzrtp_srtpSecretsAvailable = NULL;
	context->zrtpCallbacks.bzrtp_startSrtpSession = NULL;
	context->zrtpCallbacks.bzrtp_contextReadyForExportedKeys = NULL;
	
	/* allocate 1 channel context, set all the others pointers to NULL */
	context->channelContext[0] = (bzrtpChannelContext_t *)malloc(sizeof(bzrtpChannelContext_t));
	memset(context->channelContext[0], 0, sizeof(bzrtpChannelContext_t));
	bzrtp_initChannelContext(context, context->channelContext[0], selfSSRC);

	for (i=1; i<ZRTP_MAX_CHANNEL_NUMBER; i++) {
		context->channelContext[i] = NULL;
	}

	/* get the list of crypto algorithms provided by the crypto module */
	/* this list may then be updated according to users settings */
	context->hc = bzrtpUtils_getAvailableCryptoTypes(ZRTP_HASH_TYPE, context->supportedHash);
	context->cc = bzrtpUtils_getAvailableCryptoTypes(ZRTP_CIPHERBLOCK_TYPE, context->supportedCipher);
	context->ac = bzrtpUtils_getAvailableCryptoTypes(ZRTP_AUTHTAG_TYPE, context->supportedAuthTag);
	context->kc = bzrtpUtils_getAvailableCryptoTypes(ZRTP_KEYAGREEMENT_TYPE, context->supportedKeyAgreement);
	context->sc = bzrtpUtils_getAvailableCryptoTypes(ZRTP_SAS_TYPE, context->supportedSas);

	/* initialise cached secret buffer to null */
#ifdef HAVE_LIBXML2
	context->cacheBuffer = NULL; /* this field is present only if cache is compiled*/
#endif
	context->cachedSecret.rs1 = NULL;
	context->cachedSecret.rs1Length = 0;
	context->cachedSecret.rs2 = NULL;
	context->cachedSecret.rs2Length = 0;
	context->cachedSecret.pbxsecret = NULL;
	context->cachedSecret.pbxsecretLength = 0;
	context->cachedSecret.auxsecret = NULL;
	context->cachedSecret.auxsecretLength = 0;
	context->cacheMismatchFlag = 0;
	
	/* initialise key buffers */
	context->ZRTPSess = NULL;
	context->ZRTPSessLength = 0;

	return context;
}

/**
 * @brief Perform some initialisation which can't be done without some callback functions:
 *  This function is called once per session when the first channel is created.
 *  It must be called after the cache callback function have been set
 *  - load cache
 *	- get ZID from cache or generate it
 *
 *	@param[in] 	context		The context to initialise
 */
void bzrtp_initBzrtpContext(bzrtpContext_t *context) {

	/* initialise ZID. Randomly generated if no ZID is found in cache or no cache found */
	/* This call will load the cache or create it if the cache callback functions are not null*/
	bzrtp_getSelfZID(context, context->selfZID);
}

/*
 * Free memory of context structure to a channel, if all channels are freed, free the global zrtp context
 * @param[in]	context		Context hosting the channel to be destroyed.(note: the context zrtp context itself is destroyed with the last channel)
 * @param[in]	selfSSRC	The SSRC identifying the channel to be destroyed
 *                                                                           
*/
void bzrtp_destroyBzrtpContext(bzrtpContext_t *context, uint32_t selfSSRC) {
	int i;
	int validChannelsNumber = 0;

	if (context == NULL) {
		return;
	}

	/* Find the channel to be destroyed, destroy it and check if we have anymore valid channels */
	for (i=0; i<ZRTP_MAX_CHANNEL_NUMBER; i++) {
		if (context->channelContext[i] != NULL) {
			if (context->channelContext[i]->selfSSRC == selfSSRC) {
				bzrtp_destroyChannelContext(context, context->channelContext[i]);
				context->channelContext[i] = NULL;
			} else {
				validChannelsNumber++;
			}
		}
	}

	if (validChannelsNumber>0) {
		return; /* we have more valid channels, keep the zrtp context */
	}


	/* We have no more channel, destroy the zrtp context */
	if (context->DHMContext != NULL) {
		bctoolbox_DestroyDHMContext(context->DHMContext);
		context->DHMContext = NULL;
	}

	/* free allocated buffers */
	free(context->cachedSecret.rs1); 
	free(context->cachedSecret.rs2);
	free(context->cachedSecret.pbxsecret);
	free(context->cachedSecret.auxsecret);
	free(context->ZRTPSess);

	context->cachedSecret.rs1=NULL; 
	context->cachedSecret.rs2=NULL;
	context->cachedSecret.pbxsecret=NULL;
	context->cachedSecret.auxsecret=NULL;
	context->ZRTPSess=NULL;

#ifdef HAVE_LIBXML2
	xmlFreeDoc(context->cacheBuffer);
	context->cacheBuffer=NULL;
#endif
	
	/* destroy the RNG context at the end because it may be needed to destroy some keys */
	bctoolbox_rng_context_free(context->RNGContext);
	context->RNGContext = NULL;
	free(context);
	return;
}

/*
 * @brief Allocate a function pointer to the callback function identified by his id
 * @param[in/out]	context				The zrtp context to set the callback function
 * @param[in] 		cbs 				A structure containing all the callbacks to supply.
 *
 * @return 0 on success
*/
int bzrtp_setCallbacks(bzrtpContext_t *context, const bzrtpCallbacks_t *cbs) {
	context->zrtpCallbacks=*cbs;
	return 0;
}

/**
 * @brief Add a channel to an existing context, this can be done only if the first channel has concluded a DH key agreement
 *
 * @param[in/out]	zrtpContext	The zrtp context who will get the additionnal channel. Must be in secure state.
 * @param[in]		selfSSRC	The SSRC given to the channel context
 *
 * @return 0 on succes, error code otherwise
 */
int bzrtp_addChannel(bzrtpContext_t *zrtpContext, uint32_t selfSSRC) {
	bzrtpChannelContext_t *zrtpChannelContext = NULL;
	int i=0;

	/* is zrtp context valid */
	if (zrtpContext==NULL) {
		return BZRTP_ERROR_INVALIDCONTEXT;
	}

	/* is ZRTP context able to add a channel (means channel 0 has already performed the secrets generation) */
	if (zrtpContext->isSecure == 0) {
		return BZRTP_ERROR_CONTEXTNOTREADY;
	}

	/* check the peer support Multichannel(shall be set in the first Hello message received) */
	if (zrtpContext->peerSupportMultiChannel == 0) {
		return BZRTP_ERROR_MULTICHANNELNOTSUPPORTEDBYPEER;
	}

	/* get the first free channel context from ZRTP context and create a channel context */
	while(i<ZRTP_MAX_CHANNEL_NUMBER && zrtpChannelContext==NULL) {
		if (zrtpContext->channelContext[i] == NULL) {
			int retval;
			zrtpChannelContext = (bzrtpChannelContext_t *)malloc(sizeof(bzrtpChannelContext_t));
			memset(zrtpChannelContext, 0, sizeof(bzrtpChannelContext_t));
			retval = bzrtp_initChannelContext(zrtpContext, zrtpChannelContext, selfSSRC);
			if (retval != 0) {
				free(zrtpChannelContext);
				return retval;
			}
		} else {
			i++;
		}
	}

	if (zrtpChannelContext == NULL) {
		return BZRTP_ERROR_UNABLETOADDCHANNEL;
	}

	/* attach the created channel to the ZRTP context */
	zrtpContext->channelContext[i] = zrtpChannelContext;

	return 0;

}

/*
 * @brief Start the state machine of the specified channel
 *
 * @param[in/out]	zrtpContext			The ZRTP context hosting the channel to be started
 * @param[in]		selfSSRC			The SSRC identifying the channel to be started(will start sending Hello packets and listening for some)
 *
 * @return			0 on succes, error code otherwise
 */

int bzrtp_startChannelEngine(bzrtpContext_t *zrtpContext, uint32_t selfSSRC) {
	bzrtpEvent_t initEvent;

	/* get channel context */
	bzrtpChannelContext_t *zrtpChannelContext = getChannelContext(zrtpContext, selfSSRC);

	if (zrtpChannelContext == NULL) {
		return BZRTP_ERROR_UNABLETOSTARTCHANNEL;
	}

	/* set the timer reference to 0 to force a message to be sent at first timer tick */
	zrtpContext->timeReference = 0;

	/* start the engine by setting the state to init and calling it */
	zrtpChannelContext->stateMachine = state_discovery_init;

	/* create an INIT event to call the init state function which will create a hello packet and start sending it */
	initEvent.eventType = BZRTP_EVENT_INIT;
	initEvent.bzrtpPacketString = NULL;
	initEvent.bzrtpPacketStringLength = 0;
	initEvent.zrtpContext = zrtpContext;
	initEvent.zrtpChannelContext = zrtpChannelContext;
	zrtpChannelContext->stateMachine(initEvent);

	return 0;
}

/*
 * @brief Send the current time to a specified channel, it will check if it has to trig some timer
 *
 * @param[in/out]	zrtpContext			The ZRTP context hosting the channel
 * @param[in]		selfSSRC			The SSRC identifying the channel
 * @param[in]		timeReference		The current time in ms
 *
 * @return			0 on succes, error code otherwise
 */
int bzrtp_iterate(bzrtpContext_t *zrtpContext, uint32_t selfSSRC, uint64_t timeReference) {
	/* get channel context */
	bzrtpChannelContext_t *zrtpChannelContext = getChannelContext(zrtpContext, selfSSRC);

	if (zrtpChannelContext == NULL) {
		return BZRTP_ERROR_INVALIDCONTEXT;
	}

	/* update the context time reference used when arming timers */
	zrtpContext->timeReference = timeReference;

	if (zrtpChannelContext->timer.status == BZRTP_TIMER_ON) {
		if (zrtpChannelContext->timer.firingTime<=timeReference) { /* we must trig the timer */
			bzrtpEvent_t timerEvent;

			zrtpChannelContext->timer.firingCount++;

			/* create a timer event */
			timerEvent.eventType = BZRTP_EVENT_TIMER;
			timerEvent.bzrtpPacketString = NULL;
			timerEvent.bzrtpPacketStringLength = 0;
			timerEvent.bzrtpPacket = NULL;
			timerEvent.zrtpContext = zrtpContext;
			timerEvent.zrtpChannelContext = zrtpChannelContext;

			/* send it to the state machine*/
			if (zrtpChannelContext->stateMachine != NULL) {
				return zrtpChannelContext->stateMachine(timerEvent);
			}
		}
	}

	return 0;
}

/*
 * @brief Set the client data pointer in a channel context
 * This pointer is returned to the client by the callbacks function, used to store associated contexts (RTP session)
 * @param[in/out]	zrtpContext		The ZRTP context we're dealing with
 * @param[in]		selfSSRC		The SSRC identifying the channel to be linked to the client Data
 * @param[in]		clientData		The clientData pointer, casted to a (void *)
 *
 * @return 0 on success
 *                                                                           
*/
int bzrtp_setClientData(bzrtpContext_t *zrtpContext, uint32_t selfSSRC, void *clientData) {
	/* get channel context */
	bzrtpChannelContext_t *zrtpChannelContext = getChannelContext(zrtpContext, selfSSRC);

	if (zrtpChannelContext == NULL) {
		return BZRTP_ERROR_INVALIDCONTEXT;
	}

	zrtpChannelContext->clientData = clientData;

	return 0;
}

/*
 * @brief Process a received message
 *
 * @param[in/out]	zrtpContext				The ZRTP context we're dealing with
 * @param[in]		selfSSRC				The SSRC identifying the channel receiving the message
 * @param[in]		zrtpPacketString		The packet received
 * @param[in]		zrtpPacketStringLength	Length of the packet in bytes
 *
 * @return 	0 on success, errorcode otherwise
 */
int bzrtp_processMessage(bzrtpContext_t *zrtpContext, uint32_t selfSSRC, uint8_t *zrtpPacketString, uint16_t zrtpPacketStringLength) {
	int retval;
	bzrtpPacket_t *zrtpPacket;
	bzrtpEvent_t event;

	/* get channel context */
	bzrtpChannelContext_t *zrtpChannelContext = getChannelContext(zrtpContext, selfSSRC);

	if (zrtpChannelContext == NULL) {
		return BZRTP_ERROR_INVALIDCONTEXT;
	}

	/* check the context is initialised (we may receive packets before initialisation is complete i.e. between channel initialisation and channel start) */
	if (zrtpChannelContext->stateMachine == NULL) {
		return BZRTP_ERROR_INVALIDCONTEXT; /* drop the message */
	}

	/* first check the packet */
	zrtpPacket = bzrtp_packetCheck(zrtpPacketString, zrtpPacketStringLength, zrtpChannelContext->peerSequenceNumber, &retval);
	if (retval != 0) {
		/*TODO: check the returned error code and do something or silent drop? */
		return retval;
	}

	/* TODO: Intercept error and ping zrtp packets */
	/* if we have a ping packet, just answer with a ping ACK and do not forward to the state machine */
	if (zrtpPacket->messageType == MSGTYPE_PING) {
		bzrtpPacket_t *pingAckPacket = NULL;

		bzrtp_packetParser(zrtpContext, zrtpChannelContext, zrtpPacketString, zrtpPacketStringLength, zrtpPacket);
		/* store ping packet in the channel context as packet creator will need it to create the pingACK */
		zrtpChannelContext->pingPacket = zrtpPacket;
		/* create the pingAck packet */
		pingAckPacket = bzrtp_createZrtpPacket(zrtpContext, zrtpChannelContext, MSGTYPE_PINGACK, &retval);
		if (retval == 0) {
			retval = bzrtp_packetBuild(zrtpContext, zrtpChannelContext, pingAckPacket, zrtpChannelContext->selfSequenceNumber);
			if (retval==0 && zrtpContext->zrtpCallbacks.bzrtp_sendData!=NULL) { /* send the packet */
				zrtpContext->zrtpCallbacks.bzrtp_sendData(zrtpChannelContext->clientData, pingAckPacket->packetString, pingAckPacket->messageLength+ZRTP_PACKET_OVERHEAD);
				zrtpChannelContext->selfSequenceNumber++;
			}
		}

		/* free packets and reset channel context storage */
		bzrtp_freeZrtpPacket(zrtpPacket);
		bzrtp_freeZrtpPacket(pingAckPacket);
		zrtpChannelContext->pingPacket = NULL;
		
		return retval;
	}

	/* build a packet event of it and send it to the state machine */
	event.eventType = BZRTP_EVENT_MESSAGE;
	event.bzrtpPacketString = zrtpPacketString;
	event.bzrtpPacketStringLength = zrtpPacketStringLength;
	event.bzrtpPacket = zrtpPacket;
	event.zrtpContext = zrtpContext;
	event.zrtpChannelContext = zrtpChannelContext;

	retval = zrtpChannelContext->stateMachine(event);
	return  retval;
}

/*
 * @brief Return the status of current channel, 1 if SRTP secrets have been computed and confirmed, 0 otherwise
 * 
 * @param[in]		zrtpContext			The ZRTP context hosting the channel
 * @param[in]		selfSSRC			The SSRC identifying the channel
 *
 * @return			0 if this channel is not ready to secure SRTP communication, 1 if it is ready
 */
int bzrtp_isSecure(bzrtpContext_t *zrtpContext, uint32_t selfSSRC) {
	
	/* get channel context */
	bzrtpChannelContext_t *zrtpChannelContext = getChannelContext(zrtpContext, selfSSRC);

	if (zrtpChannelContext == NULL) {
		return 0; /* can't find the channel, return it as non secure */
	}

	return zrtpChannelContext->isSecure;
}


/*
 * @brief Called by user when the SAS has been verified
 * update the cache(if any) to set the previously verified flag
 *
 * @param[in/out]	zrtpContext				The ZRTP context we're dealing with
 */
void bzrtp_SASVerified(bzrtpContext_t *zrtpContext) {
	if (zrtpContext != NULL) {
		uint8_t pvsFlag = 1;

		/* check if we must update the cache(delayed until sas verified in case of cache mismatch) */
		if (zrtpContext->cacheMismatchFlag  == 1) {
			zrtpContext->cacheMismatchFlag  = 0;
			bzrtp_updateCachedSecrets(zrtpContext, zrtpContext->channelContext[0]); /* channel[0] is the only one in DHM mode, so the only one able to have a cache mismatch */
		}
		bzrtp_writePeerNode(zrtpContext, zrtpContext->peerZID, (uint8_t *)"pvs", 3, &pvsFlag, 1, BZRTP_CACHE_TAGISBYTE|BZRTP_CACHE_NOMULTIPLETAGS, BZRTP_CACHE_LOADFILE|BZRTP_CACHE_WRITEFILE);
	}
}

/*
 * @brief Called by user when the SAS has been set to unverified
 * update the cache(if any) to unset the previously verified flag
 *
 * @param[in/out]	zrtpContext				The ZRTP context we're dealing with
 */
void bzrtp_resetSASVerified(bzrtpContext_t *zrtpContext) {
	if (zrtpContext != NULL) {
		uint8_t pvsFlag = 0;
		bzrtp_writePeerNode(zrtpContext, zrtpContext->peerZID, (uint8_t *)"pvs", 3, &pvsFlag, 1, BZRTP_CACHE_TAGISBYTE|BZRTP_CACHE_NOMULTIPLETAGS, BZRTP_CACHE_LOADFILE|BZRTP_CACHE_WRITEFILE);
	}
}

/*
 * @brief Allow client to write data in cache in the current <peer> tag.
 * Data can be written directly or ciphered using the ZRTP Key Derivation Function and current s0.
 * If useKDF flag is set but no s0 is available, nothing is written in cache and an error is returned
 *
 * @param[in/out]	zrtpContext			The ZRTP context we're dealing with
 * @param[in]		peerZID				The ZID identifying the peer node we want to write into
 * @param[in]		tagName				The name of the tag to be written
 * @param[in]		tagNameLength		The length in bytes of the tagName
 * @param[in]		tagContent			The content of the tag to be written(a string, if KDF is used the result will be turned into an hexa string)
 * @param[in]		tagContentLength	The length in bytes of tagContent
 * @param[in]		derivedDataLength	Used only in KDF mode, length in bytes of the derived data to use (max 32)
 * @param[in]		useKDF				A flag, if set to 0, write data as it is provided, if set to 1, write KDF(s0, "tagContent", KDF_Context, negotiated hash length)
 * @param[in]		fileFlag			Flag, if LOADFILE bit is set, reload the cache buffer from file before updating.
 * 										if WRITEFILE bit is set, update the cache file
 *
 * @return	0 on success, errorcode otherwise
 */
int bzrtp_addCustomDataInCache(bzrtpContext_t *zrtpContext, uint8_t peerZID[12], uint8_t *tagName, uint16_t tagNameLength, uint8_t *tagContent, uint16_t tagContentLength, uint8_t derivedDataLength, uint8_t useKDF, uint8_t fileFlag) {
	/* check we have a valid context, a cache access callback function and a valid channelContext[0] */
	if (zrtpContext == NULL || zrtpContext->zrtpCallbacks.bzrtp_loadCache == NULL || zrtpContext->channelContext[0]==NULL) {
		return BZRTP_ERROR_INVALIDCONTEXT;
	}

	if (useKDF ==  BZRTP_CUSTOMCACHE_PLAINDATA) { /* write content as provided : content is a string and multiple tag is allowed as we are writing the peer URI(To be modified if needed) */
		return bzrtp_writePeerNode(zrtpContext, peerZID, tagName, tagNameLength, tagContent, tagContentLength, BZRTP_CACHE_TAGISSTRING|BZRTP_CACHE_ALLOWMULTIPLETAGS, fileFlag);
	} else { /* we must derive the content using the key derivation function */
		uint8_t derivedContent[32];
		
		/* check we have s0 and KDFContext in channel[0] */
		bzrtpChannelContext_t *zrtpChannelContext = zrtpContext->channelContext[0];
		if (zrtpChannelContext->s0 == NULL || zrtpChannelContext->KDFContext == NULL) {
			return BZRTP_ERROR_INVALIDCONTEXT;
		}
		/* We derive a maximum of 32 bytes for a 256 bit key */
		if (derivedDataLength>32) { 
			derivedDataLength = 32;
		}
		bzrtp_keyDerivationFunction(zrtpChannelContext->s0, zrtpChannelContext->hashLength, tagContent, tagContentLength, zrtpChannelContext->KDFContext, zrtpChannelContext->KDFContextLength, derivedDataLength, (void (*)(uint8_t *, uint8_t,  uint8_t *, uint32_t,  uint8_t,  uint8_t *))zrtpChannelContext->hmacFunction, derivedContent);

		/* if derivedDataLength is 4 it means we are writing the session Index, mask the first bit of first byte(MSB) to 0 in order to avoid any counter loop */
		if (derivedDataLength == 4) {
			derivedContent[0] &=0x7F;
		}
		/* write it to cache, do not allow multiple tags */
		return bzrtp_writePeerNode(zrtpContext, peerZID, tagName, tagNameLength, derivedContent, derivedDataLength, BZRTP_CACHE_TAGISBYTE|BZRTP_CACHE_NOMULTIPLETAGS, fileFlag);
	}
}

/*
 * @brief Reset the retransmission timer of a given channel.
 * Packets will be sent again if appropriate:
 *  - when in responder role, zrtp engine only answer to packets sent by the initiator.
 *  - if we are still in discovery phase, Hello or Commit packets will be resent.
 *
 * @param[in/out]	zrtpContext				The ZRTP context we're dealing with
 * @param[in]		selfSSRC				The SSRC identifying the channel to reset
 *
 * return 0 on success, error code otherwise
 */

int bzrtp_resetRetransmissionTimer(bzrtpContext_t *zrtpContext, uint32_t selfSSRC) {
	/* get channel context */
	bzrtpChannelContext_t *zrtpChannelContext = getChannelContext(zrtpContext, selfSSRC);

	if (zrtpChannelContext == NULL) {
		return BZRTP_ERROR_INVALIDCONTEXT;
	}
	/* reset timer only when not in secure mode yet and for initiator(engine start as initiator so if we call this function in discovery phase, it will reset the timer */
	if ((zrtpContext->isSecure == 0) && (zrtpChannelContext->role == INITIATOR)) {
		zrtpChannelContext->timer.status = BZRTP_TIMER_ON;
		zrtpChannelContext->timer.firingTime = 0; /* be sure it will trigger at next call to bzrtp_iterate*/
		zrtpChannelContext->timer.firingCount = -1; /* -1 to count the initial packet and then retransmit the regular number of packets */
		/* reset timerStep to the base value */
		if ((zrtpChannelContext->timer.timerStep % NON_HELLO_BASE_RETRANSMISSION_STEP) == 0) {
			zrtpChannelContext->timer.timerStep = NON_HELLO_BASE_RETRANSMISSION_STEP;
		} else {
			zrtpChannelContext->timer.timerStep = HELLO_BASE_RETRANSMISSION_STEP;
		}
	}

	return 0;
}

/**
 * @brief Get the supported crypto types
 *
 * @param[int]		zrtpContext				The ZRTP context we're dealing with
 * @param[in]		algoType				mapped to defines, must be in [ZRTP_HASH_TYPE, ZRTP_CIPHERBLOCK_TYPE, ZRTP_AUTHTAG_TYPE, ZRTP_KEYAGREEMENT_TYPE or ZRTP_SAS_TYPE]
 * @param[out]		supportedTypes			mapped to uint8_t value of the 4 char strings giving the supported types as string according to rfc section 5.1.2 to 5.1.6
 *
 * @return number of supported types, 0 on error
 */
uint8_t bzrtp_getSupportedCryptoTypes(bzrtpContext_t *zrtpContext, uint8_t algoType, uint8_t supportedTypes[7])
{
	if (zrtpContext==NULL) {
		return 0;
	}

	switch(algoType) {
		case ZRTP_HASH_TYPE:
			return copyCryptoTypes(supportedTypes, zrtpContext->supportedHash, zrtpContext->hc);
		case ZRTP_CIPHERBLOCK_TYPE:
			return copyCryptoTypes(supportedTypes, zrtpContext->supportedCipher, zrtpContext->cc);
		case ZRTP_AUTHTAG_TYPE:
			return copyCryptoTypes(supportedTypes, zrtpContext->supportedAuthTag, zrtpContext->ac);
		case ZRTP_KEYAGREEMENT_TYPE:
			return copyCryptoTypes(supportedTypes, zrtpContext->supportedKeyAgreement, zrtpContext->kc);
		case ZRTP_SAS_TYPE:
			return copyCryptoTypes(supportedTypes, zrtpContext->supportedSas, zrtpContext->sc);
		default:
			return 0;
	}
}

/**
 * @brief set the supported crypto types
 *
 * @param[int/out]	zrtpContext				The ZRTP context we're dealing with
 * @param[in]		algoType				mapped to defines, must be in [ZRTP_HASH_TYPE, ZRTP_CIPHERBLOCK_TYPE, ZRTP_AUTHTAG_TYPE, ZRTP_KEYAGREEMENT_TYPE or ZRTP_SAS_TYPE]
 * @param[in]		supportedTypes			mapped to uint8_t value of the 4 char strings giving the supported types as string according to rfc section 5.1.2 to 5.1.6
 * @param[in]		supportedTypesCount		number of supported crypto types
 */
void bzrtp_setSupportedCryptoTypes(bzrtpContext_t *zrtpContext, uint8_t algoType, uint8_t supportedTypes[7], uint8_t supportedTypesCount)
{
	uint8_t implementedTypes[7];
	uint8_t implementedTypesCount;

	if (zrtpContext==NULL) {
		return;
	}

	implementedTypesCount = bzrtpCrypto_getAvailableCryptoTypes(algoType, implementedTypes);

	switch(algoType) {
		case ZRTP_HASH_TYPE:
			zrtpContext->hc = selectCommonAlgo(supportedTypes, supportedTypesCount, implementedTypes, implementedTypesCount, zrtpContext->supportedHash);
			addMandatoryCryptoTypesIfNeeded(algoType, zrtpContext->supportedHash, &zrtpContext->hc);
			break;
		case ZRTP_CIPHERBLOCK_TYPE:
			zrtpContext->cc = selectCommonAlgo(supportedTypes, supportedTypesCount, implementedTypes, implementedTypesCount, zrtpContext->supportedCipher);
			addMandatoryCryptoTypesIfNeeded(algoType, zrtpContext->supportedCipher, &zrtpContext->cc);
			break;
		case ZRTP_AUTHTAG_TYPE:
			zrtpContext->ac = selectCommonAlgo(supportedTypes, supportedTypesCount, implementedTypes, implementedTypesCount, zrtpContext->supportedAuthTag);
			addMandatoryCryptoTypesIfNeeded(algoType, zrtpContext->supportedAuthTag, &zrtpContext->ac);
			break;
		case ZRTP_KEYAGREEMENT_TYPE:
			zrtpContext->kc = selectCommonAlgo(supportedTypes, supportedTypesCount, implementedTypes, implementedTypesCount, zrtpContext->supportedKeyAgreement);
			addMandatoryCryptoTypesIfNeeded(algoType, zrtpContext->supportedKeyAgreement, &zrtpContext->kc);
			break;
		case ZRTP_SAS_TYPE:
			zrtpContext->sc = selectCommonAlgo(supportedTypes, supportedTypesCount, implementedTypes, implementedTypesCount, zrtpContext->supportedSas);
			addMandatoryCryptoTypesIfNeeded(algoType, zrtpContext->supportedSas, &zrtpContext->sc);
			break;
	}
}

/**
 * @brief Set the peer hello hash given by signaling to a ZRTP channel
 *
 * @param[in/out]	zrtpContext						The ZRTP context we're dealing with
 * @param[in]		selfSSRC						The SSRC identifying the channel
 * @param[out]		peerHelloHashHexString			A NULL terminated string containing the hexadecimal form of the hash received in signaling,
 * 													may contain ZRTP version as header.
 * @param[in]		peerHelloHashHexStringLength	Length of hash string (shall be at least 64 as the hash is a SHA256 so 32 bytes,
 * 													more if it contains the version header)
 *
 * @return 	0 on success, errorcode otherwise
 */
int bzrtp_setPeerHelloHash(bzrtpContext_t *zrtpContext, uint32_t selfSSRC, uint8_t *peerHelloHashHexString, size_t peerHelloHashHexStringLength) {
	int i=0;
	uint8_t *hexHashString = NULL;
	size_t hexHashStringLength = peerHelloHashHexStringLength;
	/* get channel context */
	bzrtpChannelContext_t *zrtpChannelContext = getChannelContext(zrtpContext, selfSSRC);

	if (zrtpChannelContext == NULL) {
		return BZRTP_ERROR_INVALIDCONTEXT;
	}

	/* parse the given peerHelloHash, it may formatted <version> <hexa string hash> or just <hexa string hash> */
	/* just ignore anything(we do not care about version number) before a ' ' if found */
	while (hexHashString==NULL && i<peerHelloHashHexStringLength) {
		if (strncmp((const char *)(peerHelloHashHexString+i), " ", 1) == 0) {
			hexHashString = peerHelloHashHexString+i+1;
			hexHashStringLength -= (i+1);
		}
		i++;
	}
	if (hexHashString == NULL) { /* there were no ' ' in the input string so it shall be the hex hash only without version number */
		hexHashString = peerHelloHashHexString;
	}

	/* allocate memory to store the hash, length will be hexa string length/2 - check it wasn't already allocated */
	if (zrtpChannelContext->peerHelloHash) {
		free(zrtpChannelContext->peerHelloHash);
	}
	zrtpChannelContext->peerHelloHash = (uint8_t *)malloc(hexHashStringLength/2*sizeof(uint8_t));

	/* convert to uint8 the hex string */
	bzrtp_strToUint8(zrtpChannelContext->peerHelloHash, hexHashString, hexHashStringLength);

	/* Do we already have the peer Hello packet, if yes, check it match the hash */
	if (zrtpChannelContext->peerPackets[HELLO_MESSAGE_STORE_ID] != NULL) {
		uint8_t computedPeerHelloHash[32];
		/* compute hash using implicit hash function: SHA256, skip packet header in the packetString buffer as the hash must be computed on message only */
		bzrtpCrypto_sha256(zrtpChannelContext->peerPackets[HELLO_MESSAGE_STORE_ID]->packetString+ZRTP_PACKET_HEADER_LENGTH,
			zrtpChannelContext->peerPackets[HELLO_MESSAGE_STORE_ID]->messageLength,
			32,
			computedPeerHelloHash);

		/* check they are the same */
		if (memcmp(computedPeerHelloHash, zrtpChannelContext->peerHelloHash, 32)!=0) {
			return BZRTP_ERROR_HELLOHASH_MISMATCH;
		}
	}
	return 0;
}

/**
 * @brief Get the self hello hash from ZRTP channel
 *
 * @param[in/out]	zrtpContext			The ZRTP context we're dealing with
 * @param[in]		selfSSRC			The SSRC identifying the channel
 * @param[out]		output				A NULL terminated string containing the hexadecimal form of the hash received in signaling,
 * 										contain ZRTP version as header. Buffer must be allocated by caller.
 * @param[in]		outputLength		Length of output buffer, shall be at least 70 : 5 chars for version, 64 for the hash itself, SHA256), NULL termination
 *
 * @return 	0 on success, errorcode otherwise
 */
int bzrtp_getSelfHelloHash(bzrtpContext_t *zrtpContext, uint32_t selfSSRC, uint8_t *output, size_t outputLength) {
	uint8_t helloHash[32];
	/* get channel context */
	bzrtpChannelContext_t *zrtpChannelContext = getChannelContext(zrtpContext, selfSSRC);

	if (zrtpChannelContext == NULL) {
		return BZRTP_ERROR_INVALIDCONTEXT;
	}

	/* check we have the Hello packet in context */
	if (zrtpChannelContext->selfPackets[HELLO_MESSAGE_STORE_ID] == NULL) {
		return BZRTP_ERROR_CONTEXTNOTREADY;
	}

	/* check output length : version length +' '+64 hex hash + null termination */
	if (outputLength < strlen(ZRTP_VERSION)+1+64+1) {
		return BZRTP_ERROR_OUTPUTBUFFER_LENGTH;
	}

	/* compute hash using implicit hash function: SHA256, skip packet header in the packetString buffer as the hash must be computed on message only */
	bzrtpCrypto_sha256(zrtpChannelContext->selfPackets[HELLO_MESSAGE_STORE_ID]->packetString+ZRTP_PACKET_HEADER_LENGTH,
			zrtpChannelContext->selfPackets[HELLO_MESSAGE_STORE_ID]->messageLength,
			32,
			helloHash);

	/* add version header */
	strcpy((char *)output, ZRTP_VERSION);
	output[strlen(ZRTP_VERSION)]=' ';

	/* convert hash to hex string and set it in the output buffer */
	bzrtp_int8ToStr(output+strlen(ZRTP_VERSION)+1, helloHash, 32);

	/* add NULL termination */
	output[strlen(ZRTP_VERSION)+1+64]='\0';

	return 0;
}

/* Local functions implementation */

/**
 * @brief Look in the given ZRTP context for a channel referenced with given SSRC
 *
 * @param[in]	zrtpContext	The zrtp context which shall contain the channel context we are looking for
 * @param[in]	selfSSRC	The SSRC identifying the channel context
 *
 * @return 		a pointer to the channel context, NULL if the context is invalid or channel not found
 */
static bzrtpChannelContext_t *getChannelContext(bzrtpContext_t *zrtpContext, uint32_t selfSSRC) {
	int i;

	if (zrtpContext==NULL) {
		return NULL;
	}
	
	for (i=0; i<ZRTP_MAX_CHANNEL_NUMBER; i++) {
		if (zrtpContext->channelContext[i]!=NULL) {
			if (zrtpContext->channelContext[i]->selfSSRC == selfSSRC) {
				return zrtpContext->channelContext[i];
			}
		}
	}

	return NULL; /* found no channel with this SSRC */
}
/**
 * @brief Initialise the context of a channel
 * Initialise some vectors
 * 
 * @param[in] 		zrtpContext			The zrtpContext hosting this channel, needed to acces the RNG
 * @param[out]		zrtpChanneContext	The channel context to be initialised
 * @param[in]		selfSSRC			The SSRC allocated to this channel
 *
 * @return	0 on success, error code otherwise
 */
static int bzrtp_initChannelContext(bzrtpContext_t *zrtpContext, bzrtpChannelContext_t *zrtpChannelContext, uint32_t selfSSRC) {
	int i;
	if (zrtpChannelContext == NULL) {
		return BZRTP_ERROR_INVALIDCHANNELCONTEXT;
	}

	zrtpChannelContext->clientData = NULL;

	/* the state machine is not started at the creation of the channel but on explicit call to the start function */
	zrtpChannelContext->stateMachine = NULL;

	/* timer is off */
	zrtpChannelContext->timer.status = BZRTP_TIMER_OFF;
	zrtpChannelContext->timer.timerStep = HELLO_BASE_RETRANSMISSION_STEP; /* we must initialise the timeStep just in case the resettimer function is called between init and start */

	zrtpChannelContext->selfSSRC = selfSSRC;

	/* flags */
	zrtpChannelContext->isSecure = 0;

	/* initialise as initiator, switch to responder later if needed */
	zrtpChannelContext->role = INITIATOR;

	/* create H0 (32 bytes random) and derive using implicit Hash(SHA256) H1,H2,H3 */
	bctoolbox_rng_get(zrtpContext->RNGContext, zrtpChannelContext->selfH[0], 32);
	bctoolbox_sha256(zrtpChannelContext->selfH[0], 32, 32, zrtpChannelContext->selfH[1]);
	bctoolbox_sha256(zrtpChannelContext->selfH[1], 32, 32, zrtpChannelContext->selfH[2]);
	bctoolbox_sha256(zrtpChannelContext->selfH[2], 32, 32, zrtpChannelContext->selfH[3]);

	/* initialisation of packet storage */
	for (i=0; i<PACKET_STORAGE_CAPACITY; i++) {
		zrtpChannelContext->selfPackets[i] = NULL;
		zrtpChannelContext->peerPackets[i] = NULL;
	}
	zrtpChannelContext->peerHelloHash = NULL;

	/* initialise the self Sequence number to a random and peer to 0 */
	bctoolbox_rng_get(zrtpContext->RNGContext, (uint8_t *)&(zrtpChannelContext->selfSequenceNumber), 2);
	zrtpChannelContext->selfSequenceNumber &= 0x0FFF; /* first 4 bits to zero in order to avoid reaching FFFF and turning back to 0 */
	zrtpChannelContext->selfSequenceNumber++; /* be sure it is not initialised to 0 */
	zrtpChannelContext->peerSequenceNumber = 0;

	/* reset choosen algo and their functions */
	zrtpChannelContext->hashAlgo = ZRTP_UNSET_ALGO;
	zrtpChannelContext->cipherAlgo = ZRTP_UNSET_ALGO;
	zrtpChannelContext->authTagAlgo = ZRTP_UNSET_ALGO;
	zrtpChannelContext->keyAgreementAlgo = ZRTP_UNSET_ALGO;
	zrtpChannelContext->sasAlgo = ZRTP_UNSET_ALGO;

	updateCryptoFunctionPointers(zrtpChannelContext);

	/* initialise key buffers */
	zrtpChannelContext->s0 = NULL;
	zrtpChannelContext->KDFContext = NULL;
	zrtpChannelContext->KDFContextLength = 0;
	zrtpChannelContext->mackeyi = NULL;
	zrtpChannelContext->mackeyr = NULL;
	zrtpChannelContext->zrtpkeyi = NULL;
	zrtpChannelContext->zrtpkeyr = NULL;

	/* initialise srtpSecrets structure */
	zrtpChannelContext->srtpSecrets.selfSrtpKey = NULL;
	zrtpChannelContext->srtpSecrets.selfSrtpSalt = NULL;
	zrtpChannelContext->srtpSecrets.peerSrtpKey = NULL;
	zrtpChannelContext->srtpSecrets.peerSrtpSalt = NULL;
	zrtpChannelContext->srtpSecrets.selfSrtpKeyLength = 0;
	zrtpChannelContext->srtpSecrets.selfSrtpSaltLength = 0;
	zrtpChannelContext->srtpSecrets.peerSrtpKeyLength = 0;
	zrtpChannelContext->srtpSecrets.peerSrtpSaltLength = 0;
	zrtpChannelContext->srtpSecrets.cipherAlgo = ZRTP_UNSET_ALGO;
	zrtpChannelContext->srtpSecrets.cipherKeyLength = 0;
	zrtpChannelContext->srtpSecrets.authTagAlgo = ZRTP_UNSET_ALGO;
	zrtpChannelContext->srtpSecrets.sas = NULL;
	zrtpChannelContext->srtpSecrets.sasLength = 0;

	return 0;
}

/**
 * @brief Destroy the context of a channel
 * Free allocated buffers, destroy keys
 * 
 * @param[in] 		zrtpContext			The zrtpContext hosting this channel, needed to acces the RNG
 * @param[in] 		zrtpChannelContext	The channel context to be destroyed
 */
static void bzrtp_destroyChannelContext(bzrtpContext_t *zrtpContext, bzrtpChannelContext_t *zrtpChannelContext) {
	int i;

	/* check there is something to be freed */
	if (zrtpChannelContext == NULL) {
		return;
	}

	/* reset state Machine */
	zrtpChannelContext->stateMachine = NULL;

	/* set timer off */
	zrtpChannelContext->timer.status = BZRTP_TIMER_OFF;

	/* destroy and free the key buffers */
	bzrtp_DestroyKey(zrtpChannelContext->s0, zrtpChannelContext->hashLength, zrtpContext->RNGContext);
	bzrtp_DestroyKey(zrtpChannelContext->KDFContext, zrtpChannelContext->KDFContextLength, zrtpContext->RNGContext);
	bzrtp_DestroyKey(zrtpChannelContext->mackeyi, zrtpChannelContext->hashLength, zrtpContext->RNGContext);
	bzrtp_DestroyKey(zrtpChannelContext->mackeyr, zrtpChannelContext->hashLength, zrtpContext->RNGContext);
	bzrtp_DestroyKey(zrtpChannelContext->zrtpkeyi, zrtpChannelContext->cipherKeyLength, zrtpContext->RNGContext);
	bzrtp_DestroyKey(zrtpChannelContext->zrtpkeyr, zrtpChannelContext->cipherKeyLength, zrtpContext->RNGContext);

	free(zrtpChannelContext->s0);
	free(zrtpChannelContext->KDFContext);
	free(zrtpChannelContext->mackeyi);
	free(zrtpChannelContext->mackeyr);
	free(zrtpChannelContext->zrtpkeyi);
	free(zrtpChannelContext->zrtpkeyr);

	zrtpChannelContext->s0=NULL;
	zrtpChannelContext->KDFContext=NULL;
	zrtpChannelContext->mackeyi=NULL;
	zrtpChannelContext->mackeyr=NULL;
	zrtpChannelContext->zrtpkeyi=NULL;
	zrtpChannelContext->zrtpkeyr=NULL;

	/* free the allocated buffers */
	for (i=0; i<PACKET_STORAGE_CAPACITY; i++) {
		bzrtp_freeZrtpPacket(zrtpChannelContext->selfPackets[i]);
		bzrtp_freeZrtpPacket(zrtpChannelContext->peerPackets[i]);
		zrtpChannelContext->selfPackets[i] = NULL;
		zrtpChannelContext->peerPackets[i] = NULL;
	}
	free(zrtpChannelContext->peerHelloHash);
	zrtpChannelContext->peerHelloHash = NULL;

	/* destroy and free the srtp and sas struture */
	bzrtp_DestroyKey(zrtpChannelContext->srtpSecrets.selfSrtpKey, zrtpChannelContext->srtpSecrets.selfSrtpKeyLength, zrtpContext->RNGContext);
	bzrtp_DestroyKey(zrtpChannelContext->srtpSecrets.selfSrtpSalt, zrtpChannelContext->srtpSecrets.selfSrtpSaltLength, zrtpContext->RNGContext);
	bzrtp_DestroyKey(zrtpChannelContext->srtpSecrets.peerSrtpKey, zrtpChannelContext->srtpSecrets.peerSrtpKeyLength, zrtpContext->RNGContext);
	bzrtp_DestroyKey(zrtpChannelContext->srtpSecrets.peerSrtpSalt, zrtpChannelContext->srtpSecrets.peerSrtpSaltLength, zrtpContext->RNGContext);
	bzrtp_DestroyKey((uint8_t *)zrtpChannelContext->srtpSecrets.sas, zrtpChannelContext->srtpSecrets.sasLength, zrtpContext->RNGContext);

	free(zrtpChannelContext->srtpSecrets.selfSrtpKey);
	free(zrtpChannelContext->srtpSecrets.selfSrtpSalt);
	free(zrtpChannelContext->srtpSecrets.peerSrtpKey);
	free(zrtpChannelContext->srtpSecrets.peerSrtpSalt);
	free(zrtpChannelContext->srtpSecrets.sas);

	/* free the channel context */
	free(zrtpChannelContext);
}

static uint8_t copyCryptoTypes(uint8_t destination[7], uint8_t source[7], uint8_t size)
{
	int i;

	for (i=0; i<size; i++) {
		destination[i] = source[i];
	}
	return size;
}

<<<<<<< HEAD
=======
/**
 * @brief Get the supported crypto types
 *
 * @param[int]		zrtpContext				The ZRTP context we're dealing with
 * @param[in]		algoType				mapped to defines, must be in [ZRTP_HASH_TYPE, ZRTP_CIPHERBLOCK_TYPE, ZRTP_AUTHTAG_TYPE, ZRTP_KEYAGREEMENT_TYPE or ZRTP_SAS_TYPE]
 * @param[out]		supportedTypes			mapped to uint8_t value of the 4 char strings giving the supported types as string according to rfc section 5.1.2 to 5.1.6
 *
 * @return number of supported types, 0 on error
 */
uint8_t bzrtp_getSupportedCryptoTypes(bzrtpContext_t *zrtpContext, uint8_t algoType, uint8_t supportedTypes[7])
{
	if (zrtpContext==NULL) {
		return 0;
	}

	switch(algoType) {
		case ZRTP_HASH_TYPE:
			return copyCryptoTypes(supportedTypes, zrtpContext->supportedHash, zrtpContext->hc);
		case ZRTP_CIPHERBLOCK_TYPE:
			return copyCryptoTypes(supportedTypes, zrtpContext->supportedCipher, zrtpContext->cc);
		case ZRTP_AUTHTAG_TYPE:
			return copyCryptoTypes(supportedTypes, zrtpContext->supportedAuthTag, zrtpContext->ac);
		case ZRTP_KEYAGREEMENT_TYPE:
			return copyCryptoTypes(supportedTypes, zrtpContext->supportedKeyAgreement, zrtpContext->kc);
		case ZRTP_SAS_TYPE:
			return copyCryptoTypes(supportedTypes, zrtpContext->supportedSas, zrtpContext->sc);
		default:
			return 0;
	}
}

/**
 * @brief set the supported crypto types
 *
 * @param[int/out]	zrtpContext				The ZRTP context we're dealing with
 * @param[in]		algoType				mapped to defines, must be in [ZRTP_HASH_TYPE, ZRTP_CIPHERBLOCK_TYPE, ZRTP_AUTHTAG_TYPE, ZRTP_KEYAGREEMENT_TYPE or ZRTP_SAS_TYPE]
 * @param[in]		supportedTypes			mapped to uint8_t value of the 4 char strings giving the supported types as string according to rfc section 5.1.2 to 5.1.6
 * @param[in]		supportedTypesCount		number of supported crypto types
 */
void bzrtp_setSupportedCryptoTypes(bzrtpContext_t *zrtpContext, uint8_t algoType, uint8_t supportedTypes[7], uint8_t supportedTypesCount)
{
	uint8_t implementedTypes[7];
	uint8_t implementedTypesCount;

	if (zrtpContext==NULL) {
		return;
	}

	implementedTypesCount = bzrtpUtils_getAvailableCryptoTypes(algoType, implementedTypes);

	switch(algoType) {
		case ZRTP_HASH_TYPE:
			zrtpContext->hc = selectCommonAlgo(supportedTypes, supportedTypesCount, implementedTypes, implementedTypesCount, zrtpContext->supportedHash);
			addMandatoryCryptoTypesIfNeeded(algoType, zrtpContext->supportedHash, &zrtpContext->hc);
			break;
		case ZRTP_CIPHERBLOCK_TYPE:
			zrtpContext->cc = selectCommonAlgo(supportedTypes, supportedTypesCount, implementedTypes, implementedTypesCount, zrtpContext->supportedCipher);
			addMandatoryCryptoTypesIfNeeded(algoType, zrtpContext->supportedCipher, &zrtpContext->cc);
			break;
		case ZRTP_AUTHTAG_TYPE:
			zrtpContext->ac = selectCommonAlgo(supportedTypes, supportedTypesCount, implementedTypes, implementedTypesCount, zrtpContext->supportedAuthTag);
			addMandatoryCryptoTypesIfNeeded(algoType, zrtpContext->supportedAuthTag, &zrtpContext->ac);
			break;
		case ZRTP_KEYAGREEMENT_TYPE:
			zrtpContext->kc = selectCommonAlgo(supportedTypes, supportedTypesCount, implementedTypes, implementedTypesCount, zrtpContext->supportedKeyAgreement);
			addMandatoryCryptoTypesIfNeeded(algoType, zrtpContext->supportedKeyAgreement, &zrtpContext->kc);
			break;
		case ZRTP_SAS_TYPE:
			zrtpContext->sc = selectCommonAlgo(supportedTypes, supportedTypesCount, implementedTypes, implementedTypesCount, zrtpContext->supportedSas);
			addMandatoryCryptoTypesIfNeeded(algoType, zrtpContext->supportedSas, &zrtpContext->sc);
			break;
	}
}
>>>>>>> 3a27daa2
<|MERGE_RESOLUTION|>--- conflicted
+++ resolved
@@ -613,7 +613,7 @@
 		return;
 	}
 
-	implementedTypesCount = bzrtpCrypto_getAvailableCryptoTypes(algoType, implementedTypes);
+	implementedTypesCount = bzrtpUtils_getAvailableCryptoTypes(algoType, implementedTypes);
 
 	switch(algoType) {
 		case ZRTP_HASH_TYPE:
@@ -688,7 +688,7 @@
 	if (zrtpChannelContext->peerPackets[HELLO_MESSAGE_STORE_ID] != NULL) {
 		uint8_t computedPeerHelloHash[32];
 		/* compute hash using implicit hash function: SHA256, skip packet header in the packetString buffer as the hash must be computed on message only */
-		bzrtpCrypto_sha256(zrtpChannelContext->peerPackets[HELLO_MESSAGE_STORE_ID]->packetString+ZRTP_PACKET_HEADER_LENGTH,
+		bctoolbox_sha256(zrtpChannelContext->peerPackets[HELLO_MESSAGE_STORE_ID]->packetString+ZRTP_PACKET_HEADER_LENGTH,
 			zrtpChannelContext->peerPackets[HELLO_MESSAGE_STORE_ID]->messageLength,
 			32,
 			computedPeerHelloHash);
@@ -732,7 +732,7 @@
 	}
 
 	/* compute hash using implicit hash function: SHA256, skip packet header in the packetString buffer as the hash must be computed on message only */
-	bzrtpCrypto_sha256(zrtpChannelContext->selfPackets[HELLO_MESSAGE_STORE_ID]->packetString+ZRTP_PACKET_HEADER_LENGTH,
+	bctoolbox_sha256(zrtpChannelContext->selfPackets[HELLO_MESSAGE_STORE_ID]->packetString+ZRTP_PACKET_HEADER_LENGTH,
 			zrtpChannelContext->selfPackets[HELLO_MESSAGE_STORE_ID]->messageLength,
 			32,
 			helloHash);
@@ -943,81 +943,4 @@
 		destination[i] = source[i];
 	}
 	return size;
-}
-
-<<<<<<< HEAD
-=======
-/**
- * @brief Get the supported crypto types
- *
- * @param[int]		zrtpContext				The ZRTP context we're dealing with
- * @param[in]		algoType				mapped to defines, must be in [ZRTP_HASH_TYPE, ZRTP_CIPHERBLOCK_TYPE, ZRTP_AUTHTAG_TYPE, ZRTP_KEYAGREEMENT_TYPE or ZRTP_SAS_TYPE]
- * @param[out]		supportedTypes			mapped to uint8_t value of the 4 char strings giving the supported types as string according to rfc section 5.1.2 to 5.1.6
- *
- * @return number of supported types, 0 on error
- */
-uint8_t bzrtp_getSupportedCryptoTypes(bzrtpContext_t *zrtpContext, uint8_t algoType, uint8_t supportedTypes[7])
-{
-	if (zrtpContext==NULL) {
-		return 0;
-	}
-
-	switch(algoType) {
-		case ZRTP_HASH_TYPE:
-			return copyCryptoTypes(supportedTypes, zrtpContext->supportedHash, zrtpContext->hc);
-		case ZRTP_CIPHERBLOCK_TYPE:
-			return copyCryptoTypes(supportedTypes, zrtpContext->supportedCipher, zrtpContext->cc);
-		case ZRTP_AUTHTAG_TYPE:
-			return copyCryptoTypes(supportedTypes, zrtpContext->supportedAuthTag, zrtpContext->ac);
-		case ZRTP_KEYAGREEMENT_TYPE:
-			return copyCryptoTypes(supportedTypes, zrtpContext->supportedKeyAgreement, zrtpContext->kc);
-		case ZRTP_SAS_TYPE:
-			return copyCryptoTypes(supportedTypes, zrtpContext->supportedSas, zrtpContext->sc);
-		default:
-			return 0;
-	}
-}
-
-/**
- * @brief set the supported crypto types
- *
- * @param[int/out]	zrtpContext				The ZRTP context we're dealing with
- * @param[in]		algoType				mapped to defines, must be in [ZRTP_HASH_TYPE, ZRTP_CIPHERBLOCK_TYPE, ZRTP_AUTHTAG_TYPE, ZRTP_KEYAGREEMENT_TYPE or ZRTP_SAS_TYPE]
- * @param[in]		supportedTypes			mapped to uint8_t value of the 4 char strings giving the supported types as string according to rfc section 5.1.2 to 5.1.6
- * @param[in]		supportedTypesCount		number of supported crypto types
- */
-void bzrtp_setSupportedCryptoTypes(bzrtpContext_t *zrtpContext, uint8_t algoType, uint8_t supportedTypes[7], uint8_t supportedTypesCount)
-{
-	uint8_t implementedTypes[7];
-	uint8_t implementedTypesCount;
-
-	if (zrtpContext==NULL) {
-		return;
-	}
-
-	implementedTypesCount = bzrtpUtils_getAvailableCryptoTypes(algoType, implementedTypes);
-
-	switch(algoType) {
-		case ZRTP_HASH_TYPE:
-			zrtpContext->hc = selectCommonAlgo(supportedTypes, supportedTypesCount, implementedTypes, implementedTypesCount, zrtpContext->supportedHash);
-			addMandatoryCryptoTypesIfNeeded(algoType, zrtpContext->supportedHash, &zrtpContext->hc);
-			break;
-		case ZRTP_CIPHERBLOCK_TYPE:
-			zrtpContext->cc = selectCommonAlgo(supportedTypes, supportedTypesCount, implementedTypes, implementedTypesCount, zrtpContext->supportedCipher);
-			addMandatoryCryptoTypesIfNeeded(algoType, zrtpContext->supportedCipher, &zrtpContext->cc);
-			break;
-		case ZRTP_AUTHTAG_TYPE:
-			zrtpContext->ac = selectCommonAlgo(supportedTypes, supportedTypesCount, implementedTypes, implementedTypesCount, zrtpContext->supportedAuthTag);
-			addMandatoryCryptoTypesIfNeeded(algoType, zrtpContext->supportedAuthTag, &zrtpContext->ac);
-			break;
-		case ZRTP_KEYAGREEMENT_TYPE:
-			zrtpContext->kc = selectCommonAlgo(supportedTypes, supportedTypesCount, implementedTypes, implementedTypesCount, zrtpContext->supportedKeyAgreement);
-			addMandatoryCryptoTypesIfNeeded(algoType, zrtpContext->supportedKeyAgreement, &zrtpContext->kc);
-			break;
-		case ZRTP_SAS_TYPE:
-			zrtpContext->sc = selectCommonAlgo(supportedTypes, supportedTypesCount, implementedTypes, implementedTypesCount, zrtpContext->supportedSas);
-			addMandatoryCryptoTypesIfNeeded(algoType, zrtpContext->supportedSas, &zrtpContext->sc);
-			break;
-	}
-}
->>>>>>> 3a27daa2
+}