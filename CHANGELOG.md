# Changelog
All notable changes to this project will be documented in this file.

The format is based on [Keep a Changelog](https://keepachangelog.com/en/1.0.0/),
and this project adheres to [Semantic Versioning](https://semver.org/spec/v2.0.0.html).

# Preamble

This changelog file keeps track of changes made to the linphone-sdk project, which is a only an unbrella project
that bundles liblinphone and its dependencies as git submodules.
__Please refer to CHANGELOG.md files of submodules (mainly: *liblinphone*, *mediastreamer2*, *ortp*) for the actual
changes made to these components.__

## [Unreleased]

<<<<<<< HEAD
### Added
- Windows Store compatibility
- Audio routes API for Android & iOS
- Core now automatically handles certain tasks for Android & iOS (see liblinphone changelog)
=======

## [4.4.0] 2020-06-16

### Added
- Windows Store compatibility
>>>>>>> e2047d18

### Changed
- liblinphone is now placed into the *liblinphone* directory, naturally.
- Android min SDK version updated from 21 to 23.
<|MERGE_RESOLUTION|>--- conflicted
+++ resolved
@@ -8,23 +8,20 @@
 
 This changelog file keeps track of changes made to the linphone-sdk project, which is a only an unbrella project
 that bundles liblinphone and its dependencies as git submodules.
-__Please refer to CHANGELOG.md files of submodules (mainly: *liblinphone*, *mediastreamer2*, *ortp*) for the actual
+Please refer to CHANGELOG.md files of submodules (mainly: *liblinphone*, *mediastreamer2*, *ortp*) for the actual
 changes made to these components.__
 
 ## [Unreleased]
 
-<<<<<<< HEAD
 ### Added
 - Windows Store compatibility
 - Audio routes API for Android & iOS
 - Core now automatically handles certain tasks for Android & iOS (see liblinphone changelog)
-=======
 
 ## [4.4.0] 2020-06-16
 
 ### Added
 - Windows Store compatibility
->>>>>>> e2047d18
 
 ### Changed
 - liblinphone is now placed into the *liblinphone* directory, naturally.
