--- conflicted
+++ resolved
@@ -107,11 +107,7 @@
   only:
     - schedules
   variables:
-<<<<<<< HEAD
     CMAKE_OPTIONS: -DENABLE_VIDEO=NO -DENABLE_AAUDIO=ON
-  extends: job-android-ninja-r17c
-=======
-    CMAKE_OPTIONS: -DENABLE_VIDEO=NO
   extends: job-android-ninja-r17c
 
 
@@ -128,5 +124,4 @@
   image: gitlab.linphone.org:4567/bc/public/linphone-sdk/bc-dev-android:r19
   variables:
     CMAKE_GENERATOR: Ninja
-  extends: .job-android
->>>>>>> a3897085
+  extends: .job-android