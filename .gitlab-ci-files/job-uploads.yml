--- conflicted
+++ resolved
@@ -113,11 +113,7 @@
     - job-macosx-xcode
 
   script:
-<<<<<<< HEAD
-    - scp build-desktop/linphone-sdk-*.zip $DEPLOY_SERVER:$DEPLOY_SNAPSHOTS_ROOT_DIRECTORY/macosx/sdk/
-=======
     - rsync -rlv --ignore-existing build-desktop/linphone-sdk-*.zip $DEPLOY_SERVER:$DEPLOY_RELEASES_DIRECTORY/macosx/sdk
->>>>>>> e2047d18
     - pod repo remove linphone-sdk-macosx || true
     - pod repo add linphone-sdk-macosx git@gitlab.linphone.org:BC/public/podspec-macos.git master
     - pod repo push linphone-sdk-macosx build-desktop/linphone-sdk.podspec --skip-import-validation --local-only --verbose
