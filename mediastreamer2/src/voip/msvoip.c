/*
mediastreamer2 library - modular sound and video processing and streaming
Copyright (C) 2006  Simon MORLAT (simon.morlat@linphone.org)

This program is free software; you can redistribute it and/or
modify it under the terms of the GNU General Public License
as published by the Free Software Foundation; either version 2
of the License, or (at your option) any later version.

This program is distributed in the hope that it will be useful,
but WITHOUT ANY WARRANTY; without even the implied warranty of
MERCHANTABILITY or FITNESS FOR A PARTICULAR PURPOSE.  See the
GNU General Public License for more details.

You should have received a copy of the GNU General Public License
along with this program; if not, write to the Free Software
Foundation, Inc., 59 Temple Place - Suite 330, Boston, MA  02111-1307, USA.
*/

#ifdef HAVE_CONFIG_H
#include "mediastreamer-config.h"
#include "gitversion.h"
#else
#   ifndef MEDIASTREAMER_VERSION
#   define MEDIASTREAMER_VERSION "unknown"
#   endif
#	ifndef GIT_VERSION
#	define GIT_VERSION "unknown"
#	endif
#endif

#include "mediastreamer2/mscommon.h"
#include "mediastreamer2/mscodecutils.h"
#include "mediastreamer2/msfilter.h"
#include "mediastreamer2/ms_srtp.h"
#include "private.h"

#ifdef __cplusplus
extern "C"{
#endif

extern void __register_ffmpeg_encoders_if_possible(MSFactory *factory);
extern void __register_ffmpeg_h264_decoder_if_possible(MSFactory *factory);
extern void ms_ffmpeg_check_init(void);
extern bool_t libmsandroiddisplay_init(MSFactory *factory);
extern void libmsandroiddisplaybad_init(MSFactory *factory);
extern void libmsandroidopengldisplay_init(MSFactory *factory);


#include "voipdescs.h"
#include "mediastreamer2/mssndcard.h"
#include "mediastreamer2/msvideopresets.h"
#include "mediastreamer2/mswebcam.h"

#ifdef __APPLE__
   #include "TargetConditionals.h"
#endif

#ifdef ANDROID
#include <android/log.h>
#endif


#ifdef MS2_FILTERS

#ifdef __ALSA_ENABLED__
extern MSSndCardDesc alsa_card_desc;
#endif

#ifdef __QSA_ENABLED__
extern MSSndCardDesc ms_qsa_card_desc;
#endif

#ifdef HAVE_SYS_SOUNDCARD_H
extern MSSndCardDesc oss_card_desc;
#endif

#ifdef __ARTS_ENABLED__
extern MSSndCardDesc arts_card_desc;
#endif

#ifdef MS2_WINDOWS_DESKTOP
extern MSSndCardDesc winsnd_card_desc;
#endif

#ifdef __DIRECTSOUND_ENABLED__
extern MSSndCardDesc winsndds_card_desc;
#endif

#ifdef __MACSND_ENABLED__
extern MSSndCardDesc ca_card_desc;
#endif

#ifdef __PORTAUDIO_ENABLED__
extern MSSndCardDesc pasnd_card_desc;
#endif

#ifdef __MAC_AQ_ENABLED__
extern MSSndCardDesc aq_card_desc;
#endif

#ifdef __PULSEAUDIO_ENABLED__
extern MSSndCardDesc pulse_card_desc;
#endif

#if TARGET_OS_IPHONE
extern MSSndCardDesc au_card_desc;
#endif

#ifdef ANDROID
extern MSSndCardDesc msandroid_sound_card_desc;
extern MSSndCardDesc android_native_snd_card_desc;
extern MSSndCardDesc android_native_snd_opensles_card_desc;
#endif

#endif /* MS2_FILTERS */

static MSSndCardDesc * ms_snd_card_descs[]={
#ifdef MS2_FILTERS

#ifdef __PULSEAUDIO_ENABLED__
        &pulse_card_desc,
#endif

#ifdef __ALSA_ENABLED__
	&alsa_card_desc,
#endif

#ifdef __QSA_ENABLED__
	&ms_qsa_card_desc,
#endif

#ifdef HAVE_SYS_SOUNDCARD_H
	&oss_card_desc,
#endif

#ifdef __ARTS_ENABLED__
	&arts_card_desc,
#endif

#ifdef MS2_WINDOWS_DESKTOP
	&winsnd_card_desc,
#endif

#ifdef __DIRECTSOUND_ENABLED__
	&winsndds_card_desc,
#endif

#ifdef __PORTAUDIO_ENABLED__
	&pasnd_card_desc,
#endif

#ifdef __MACSND_ENABLED__
	&ca_card_desc,
#endif

#if TARGET_OS_IPHONE
	&au_card_desc,
#endif

#ifdef __MAC_AQ_ENABLED__
	&aq_card_desc,
#endif

#ifdef ANDROID
	&android_native_snd_card_desc,
	&android_native_snd_opensles_card_desc,
	&msandroid_sound_card_desc,
#endif
#endif /* MS2_FILTERS */
NULL
};

#ifdef VIDEO_ENABLED

#ifdef MS2_FILTERS

#ifdef HAVE_LINUX_VIDEODEV_H
extern MSWebCamDesc v4l_desc;
#endif

#ifdef HAVE_LINUX_VIDEODEV2_H
extern MSWebCamDesc v4l2_card_desc;
#endif

#ifdef _WIN32
extern MSWebCamDesc ms_vfw_cam_desc;
#endif

#if defined(_WIN32) && defined(HAVE_DIRECTSHOW)
extern MSWebCamDesc ms_directx_cam_desc;
#endif

#if defined(__MINGW32__) || defined(HAVE_DIRECTSHOW)
extern MSWebCamDesc ms_dshow_cam_desc;
#endif

#if TARGET_OS_MAC && !TARGET_OS_IPHONE
extern MSWebCamDesc ms_v4m_cam_desc;
#endif

extern MSWebCamDesc static_image_desc;

extern MSWebCamDesc ms_mire_webcam_desc;
#ifdef ANDROID
extern MSWebCamDesc ms_android_video_capture_desc;
#endif

#if TARGET_OS_IPHONE && !TARGET_IPHONE_SIMULATOR
extern MSWebCamDesc ms_v4ios_cam_desc;
#endif

#ifdef __QNX__
extern MSWebCamDesc ms_bb10_camera_desc;
#endif

#endif /* MS2_FILTERS */

static MSWebCamDesc * ms_web_cam_descs[]={
#ifdef MS2_FILTERS
#if defined (ANDROID)
	&ms_android_video_capture_desc,
#endif
#ifdef HAVE_LINUX_VIDEODEV2_H
	&v4l2_card_desc,
#endif
#ifdef HAVE_LINUX_VIDEODEV_H
	&v4l_desc,
#endif
#if defined(_WIN32) && defined(HAVE_VFW)
	&ms_vfw_cam_desc,
#endif
#if defined(__MINGW32__) || defined (HAVE_DIRECTSHOW)
	&ms_dshow_cam_desc,
#endif
#if TARGET_OS_MAC && !TARGET_OS_IPHONE
	&ms_v4m_cam_desc,
#endif
#ifdef __QNX__
	&ms_bb10_camera_desc,
#endif
#if TARGET_OS_IPHONE &&  !TARGET_IPHONE_SIMULATOR
	&ms_v4ios_cam_desc,
#endif
	&ms_mire_webcam_desc,
	&static_image_desc,
#endif /*MS2_FILTERS */
	NULL
};

#endif


void ms_factory_init_voip(MSFactory *obj){
	MSSndCardManager *cm;
	int i;
<<<<<<< HEAD
    
#if defined(VIDEO_ENABLED) && defined(MS2_FILTERS) && !defined(NO_FFMPEG) && defined(HAVE_LIBAVCODEC_AVCODEC_H)
    ms_ffmpeg_check_init();
    __register_ffmpeg_encoders_if_possible(obj);
    __register_ffmpeg_h264_decoder_if_possible(obj);
#endif
    
=======

	if (obj->voip_initd) return;

	ms_srtp_init();

>>>>>>> 711251b3
	/* register builtin VoIP MSFilter's */
	for (i=0;ms_voip_filter_descs[i]!=NULL;i++){
		ms_factory_register_filter(obj,ms_voip_filter_descs[i]);
	}

	cm=ms_snd_card_manager_new();
	ms_message("Registering all soundcard handlers");
	cm->factory=obj;
	obj->sndcardmanager = cm;
	for (i=0;ms_snd_card_descs[i]!=NULL;i++){
		ms_snd_card_manager_register_desc(cm,ms_snd_card_descs[i]);
	}

	{
		MSWebCamManager *wm;
		wm=ms_web_cam_manager_new();
		wm->factory = obj;
		obj->wbcmanager = wm;
#ifdef VIDEO_ENABLED
		ms_message("Registering all webcam handlers");
		for (i=0;ms_web_cam_descs[i]!=NULL;i++){
			ms_web_cam_manager_register_desc(wm,ms_web_cam_descs[i]);
		}
#endif
	}

#ifdef VIDEO_ENABLED
	{
		MSVideoPresetsManager *vpm = ms_video_presets_manager_new(obj);
		register_video_preset_high_fps(vpm);
	}
#endif



#if defined(ANDROID) && defined (VIDEO_ENABLED)
	if (1) {
		libmsandroidopengldisplay_init(obj);
	} else {
		if (!libmsandroiddisplay_init(obj)) {
			libmsandroiddisplaybad_init(obj);
		}
	}
#endif
	obj->voip_initd=TRUE;
	obj->voip_uninit_func = ms_factory_uninit_voip;
	ms_message("ms_factory_init_voip() done");
}

void ms_factory_uninit_voip(MSFactory *obj){
	if (obj->voip_initd){
		ms_snd_card_manager_destroy(obj->sndcardmanager);
		obj->sndcardmanager = NULL;
#ifdef VIDEO_ENABLED
		ms_web_cam_manager_destroy(obj->wbcmanager);
		obj->wbcmanager = NULL;
		ms_video_presets_manager_destroy(obj->video_presets_manager);
#endif
		ms_srtp_shutdown();
		obj->voip_initd = FALSE;
	}
}

MSFactory *ms_factory_new_with_voip(void){
	MSFactory *f = ms_factory_new();
	ms_factory_init_voip(f);
	ms_factory_init_plugins(f);
	return f;
}



PayloadType * ms_offer_answer_context_match_payload(MSOfferAnswerContext *context, const MSList *local_payloads, const PayloadType *remote_payload, const MSList *remote_payloads, bool_t is_reading){
	return context->match_payload(context, local_payloads, remote_payload, remote_payloads, is_reading);
}

 MSOfferAnswerContext *ms_offer_answer_create_simple_context(MSPayloadMatcherFunc func){
	 MSOfferAnswerContext *ctx = ms_new0(MSOfferAnswerContext,1);
	 ctx->match_payload = func;
	 ctx->destroy = (void (*)(MSOfferAnswerContext *)) ms_free;
	 return ctx;
}

void ms_offer_answer_context_destroy(MSOfferAnswerContext *ctx){
	if (ctx->destroy)
		ctx->destroy(ctx);
}


#ifdef _MSC_VER
#pragma warning(disable : 4996)
#else
#pragma GCC diagnostic ignored "-Wdeprecated-declarations"
#endif

static int ms_voip_ref=0;
void ms_voip_init(){
	if (ms_voip_ref++ >0 ) {
		ms_message ("Skipping ms_voip_init, because [%i] ref",ms_voip_ref);
		return;
	}
	ms_factory_init_voip(ms_factory_get_fallback());
}

void ms_voip_exit(){
	if (--ms_voip_ref >0 ) {
		ms_message ("Skipping ms_voip_exit, still [%i] ref",ms_voip_ref);
		return;
	}
	ms_factory_uninit_voip(ms_factory_get_fallback());
}


#ifdef __cplusplus
}
#endif<|MERGE_RESOLUTION|>--- conflicted
+++ resolved
@@ -254,21 +254,11 @@
 void ms_factory_init_voip(MSFactory *obj){
 	MSSndCardManager *cm;
 	int i;
-<<<<<<< HEAD
-    
-#if defined(VIDEO_ENABLED) && defined(MS2_FILTERS) && !defined(NO_FFMPEG) && defined(HAVE_LIBAVCODEC_AVCODEC_H)
-    ms_ffmpeg_check_init();
-    __register_ffmpeg_encoders_if_possible(obj);
-    __register_ffmpeg_h264_decoder_if_possible(obj);
-#endif
-    
-=======
 
 	if (obj->voip_initd) return;
 
 	ms_srtp_init();
 
->>>>>>> 711251b3
 	/* register builtin VoIP MSFilter's */
 	for (i=0;ms_voip_filter_descs[i]!=NULL;i++){
 		ms_factory_register_filter(obj,ms_voip_filter_descs[i]);
