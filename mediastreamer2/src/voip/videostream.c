/*
mediastreamer2 library - modular sound and video processing and streaming
Copyright (C) 2006  Simon MORLAT (simon.morlat@linphone.org)

This program is free software; you can redistribute it and/or
modify it under the terms of the GNU General Public License
as published by the Free Software Foundation; either version 2
of the License, or (at your option) any later version.

This program is distributed in the hope that it will be useful,
but WITHOUT ANY WARRANTY; without even the implied warranty of
MERCHANTABILITY or FITNESS FOR A PARTICULAR PURPOSE.  See the
GNU General Public License for more details.

You should have received a copy of the GNU General Public License
along with this program; if not, write to the Free Software
Foundation, Inc., 59 Temple Place - Suite 330, Boston, MA  02111-1307, USA.
*/

#include "mediastreamer2/mediastream.h"
#include "mediastreamer2/msfilter.h"
#include "mediastreamer2/msinterfaces.h"
#include "mediastreamer2/msvideo.h"
#include "mediastreamer2/msrtp.h"
#include "mediastreamer2/msvideoout.h"
#include "mediastreamer2/msextdisplay.h"
#include "private.h"

#include <ortp/zrtp.h>


void video_stream_free(VideoStream *stream) {
	/* Prevent filters from being destroyed two times */
	if (stream->source_performs_encoding == TRUE) {
		stream->ms.encoder = NULL;
	}
	if (stream->output_performs_decoding == TRUE) {
		stream->ms.decoder = NULL;
	}

	media_stream_free(&stream->ms);

	if (stream->source != NULL)
		ms_filter_destroy (stream->source);
	if (stream->output != NULL)
		ms_filter_destroy (stream->output);
	if (stream->sizeconv != NULL)
		ms_filter_destroy (stream->sizeconv);
	if (stream->pixconv!=NULL)
		ms_filter_destroy(stream->pixconv);
	if (stream->tee!=NULL)
		ms_filter_destroy(stream->tee);
	if (stream->tee2!=NULL)
		ms_filter_destroy(stream->tee2);
	if (stream->jpegwriter!=NULL)
		ms_filter_destroy(stream->jpegwriter);
	if (stream->output2!=NULL)
		ms_filter_destroy(stream->output2);
	if (stream->display_name!=NULL)
		ms_free(stream->display_name);

	ms_free (stream);
}

static void event_cb(void *ud, MSFilter* f, unsigned int event, void *eventdata){
	VideoStream *st=(VideoStream*)ud;
	ms_message("event_cb called %u", event);
	if (st->eventcb!=NULL){
		st->eventcb(st->event_pointer,f,event,eventdata);
	}
}

static void internal_event_cb(void *ud, MSFilter *f, unsigned int event, void *eventdata) {
	VideoStream *stream = (VideoStream *)ud;
	const MSVideoCodecSLI *sli;
	const MSVideoCodecRPSI *rpsi;

	switch (event) {
		case MS_VIDEO_DECODER_SEND_PLI:
			ms_message("Request sending of PLI on videostream [%p]", stream);
			video_stream_send_pli(stream);
			break;
		case MS_VIDEO_DECODER_SEND_SLI:
			sli = (const MSVideoCodecSLI *)eventdata;
			ms_message("Request sending of SLI on videostream [%p]", stream);
			video_stream_send_sli(stream, sli->first, sli->number, sli->picture_id);
			break;
		case MS_VIDEO_DECODER_SEND_RPSI:
			rpsi = (const MSVideoCodecRPSI *)eventdata;
			ms_message("Request sending of RPSI on videostream [%p]", stream);
			video_stream_send_rpsi(stream, rpsi->bit_string, rpsi->bit_string_len);
			break;
	}
}

static void video_stream_process_rtcp(MediaStream *media_stream, mblk_t *m){
	VideoStream *stream = (VideoStream *)media_stream;
<<<<<<< HEAD
	unsigned int i;

	do{
		const report_block_t *rb = NULL;
		if (rtcp_is_SR(m)){
			rb=rtcp_SR_get_report_block(m,0);
		}else if (rtcp_is_RR(m)){
			rb=rtcp_RR_get_report_block(m,0);
		}
		if (rb){
			float rt=rtp_session_get_round_trip_propagation(stream->ms.sessions.rtp_session);
			float flost;
			i=report_block_get_interarrival_jitter(rb);
			flost=(float)(100.0*report_block_get_fraction_lost(rb)/256.0);
			ms_message("video_stream_process_rtcp[%p]: interarrival jitter=%u , lost packets percentage since last report=%f, round trip time=%f seconds",stream,i,flost,rt);
			if (stream->ms.use_rc&&stream->ms.rc) ms_bitrate_controller_process_rtcp(stream->ms.rc,m);
			if (stream->ms.qi) ms_quality_indicator_update_from_feedback(stream->ms.qi,m);
		} else if (rtcp_is_PSFB(m)) {
			if (rtcp_PSFB_get_type(m) == RTCP_PSFB_FIR) {
				/* Special case for FIR where the packet sender ssrc must be equal to 0. */
				if ((rtcp_PSFB_get_media_source_ssrc(m) == rtp_session_get_send_ssrc(stream->ms.sessions.rtp_session))
					&& (rtcp_PSFB_get_packet_sender_ssrc(m) == 0)) {
					for (i = 0; ; i++) {
						rtcp_fb_fir_fci_t *fci = rtcp_PSFB_fir_get_fci(m, i);
						if (fci == NULL) break;
						if (rtcp_fb_fir_fci_get_ssrc(fci) == rtp_session_get_recv_ssrc(stream->ms.sessions.rtp_session)) {
							uint8_t seq_nr = rtcp_fb_fir_fci_get_seq_nr(fci);
							ms_filter_call_method(stream->ms.encoder, MS_VIDEO_ENCODER_NOTIFY_FIR, &seq_nr);
							break;
						}
=======
	int i;

	if (rtcp_is_PSFB(m)) {
		if (rtcp_PSFB_get_type(m) == RTCP_PSFB_FIR) {
			/* Special case for FIR where the packet sender ssrc must be equal to 0. */
			if ((rtcp_PSFB_get_media_source_ssrc(m) == rtp_session_get_send_ssrc(stream->ms.sessions.rtp_session))
				&& (rtcp_PSFB_get_packet_sender_ssrc(m) == 0)) {
				for (i = 0; ; i++) {
					rtcp_fb_fir_fci_t *fci = rtcp_PSFB_fir_get_fci(m, i);
					if (fci == NULL) break;
					if (rtcp_fb_fir_fci_get_ssrc(fci) == rtp_session_get_recv_ssrc(stream->ms.sessions.rtp_session)) {
						uint8_t seq_nr = rtcp_fb_fir_fci_get_seq_nr(fci);
						ms_filter_call_method(stream->ms.encoder, MS_VIDEO_ENCODER_NOTIFY_FIR, &seq_nr);
						break;
>>>>>>> 5b7da8b6
					}
				}
			}
		} else {
			if ((rtcp_PSFB_get_media_source_ssrc(m) == rtp_session_get_send_ssrc(stream->ms.sessions.rtp_session))
				&& (rtcp_PSFB_get_packet_sender_ssrc(m) == rtp_session_get_recv_ssrc(stream->ms.sessions.rtp_session))) {
				switch (rtcp_PSFB_get_type(m)) {
					case RTCP_PSFB_PLI:
						ms_filter_call_method_noarg(stream->ms.encoder, MS_VIDEO_ENCODER_NOTIFY_PLI);
						break;
					case RTCP_PSFB_SLI:
						for (i = 0; ; i++) {
							rtcp_fb_sli_fci_t *fci = rtcp_PSFB_sli_get_fci(m, i);
							MSVideoCodecSLI sli;
							if (fci == NULL) break;
							sli.first = rtcp_fb_sli_fci_get_first(fci);
							sli.number = rtcp_fb_sli_fci_get_number(fci);
							sli.picture_id = rtcp_fb_sli_fci_get_picture_id(fci);
							ms_filter_call_method(stream->ms.encoder, MS_VIDEO_ENCODER_NOTIFY_SLI, &sli);
						}
						break;
					case RTCP_PSFB_RPSI:
					{
						rtcp_fb_rpsi_fci_t *fci = rtcp_PSFB_rpsi_get_fci(m);
						MSVideoCodecRPSI rpsi;
						rpsi.bit_string = rtcp_fb_rpsi_fci_get_bit_string(fci);
						rpsi.bit_string_len = rtcp_PSFB_rpsi_get_fci_bit_string_len(m);
						ms_filter_call_method(stream->ms.encoder, MS_VIDEO_ENCODER_NOTIFY_RPSI, &rpsi);
					}
						break;
					default:
						break;
				}
			}
		}
	}
}

static void stop_preload_graph(VideoStream *stream){
	ms_ticker_detach(stream->ms.sessions.ticker,stream->ms.rtprecv);
	ms_filter_unlink(stream->ms.rtprecv,0,stream->ms.voidsink,0);
	ms_filter_destroy(stream->ms.voidsink);
	ms_filter_destroy(stream->ms.rtprecv);
	stream->ms.voidsink=stream->ms.rtprecv=NULL;
}

void video_stream_iterate(VideoStream *stream){
	media_stream_iterate(&stream->ms);
}

const char *video_stream_get_default_video_renderer(void){
#ifdef WIN32
	return "MSDrawDibDisplay";
#elif defined(ANDROID)
	return "MSAndroidDisplay";
#elif __APPLE__ && !defined(__ios)
	return "MSOSXGLDisplay";
#elif defined (HAVE_XV)
	return "MSX11Video";
#elif defined(HAVE_GL)
	return "MSGLXVideo";
#elif defined(__ios)
	return "IOSDisplay";
#else
	return "MSVideoOut";
#endif
}

static void choose_display_name(VideoStream *stream){
	stream->display_name=ms_strdup(video_stream_get_default_video_renderer());
}

VideoStream *video_stream_new(int loc_rtp_port, int loc_rtcp_port, bool_t use_ipv6){
	MSMediaStreamSessions sessions={0};
	VideoStream *obj;
	sessions.rtp_session=create_duplex_rtpsession(loc_rtp_port,loc_rtcp_port,use_ipv6);
	obj=video_stream_new_with_sessions(&sessions);
	obj->ms.owns_sessions=TRUE;
	return obj;
}

VideoStream *video_stream_new_with_sessions(const MSMediaStreamSessions *sessions){
	VideoStream *stream = (VideoStream *)ms_new0 (VideoStream, 1);
	stream->ms.type = VideoStreamType;
	stream->ms.sessions=*sessions;
	stream->ms.qi=ms_quality_indicator_new(stream->ms.sessions.rtp_session);
	stream->ms.evq=ortp_ev_queue_new();
	stream->ms.rtpsend=ms_filter_new(MS_RTP_SEND_ID);
	stream->ms.ice_check_list=NULL;
	rtp_session_register_event_queue(stream->ms.sessions.rtp_session,stream->ms.evq);
	MS_VIDEO_SIZE_ASSIGN(stream->sent_vsize, CIF);
	stream->dir=VideoStreamSendRecv;
	stream->display_filter_auto_rotate_enabled=0;
	stream->source_performs_encoding = FALSE;
	stream->output_performs_decoding = FALSE;
	choose_display_name(stream);
	stream->ms.process_rtcp=video_stream_process_rtcp;
	return stream;
}

void video_stream_set_sent_video_size(VideoStream *stream, MSVideoSize vsize){
	ms_message("Setting video size %dx%d", vsize.width, vsize.height);
	stream->sent_vsize=vsize;
}

MSVideoSize video_stream_get_sent_video_size(const VideoStream *stream) {
	MSVideoSize vsize;
	MS_VIDEO_SIZE_ASSIGN(vsize, UNKNOWN);
	if (stream->ms.encoder != NULL) {
		ms_filter_call_method(stream->ms.encoder, MS_FILTER_GET_VIDEO_SIZE, &vsize);
	}
	return vsize;
}

MSVideoSize video_stream_get_received_video_size(const VideoStream *stream) {
	MSVideoSize vsize;
	MS_VIDEO_SIZE_ASSIGN(vsize, UNKNOWN);
	if (stream->ms.decoder != NULL) {
		ms_filter_call_method(stream->ms.decoder, MS_FILTER_GET_VIDEO_SIZE, &vsize);
	}
	return vsize;
}

void video_stream_set_relay_session_id(VideoStream *stream, const char *id){
	ms_filter_call_method(stream->ms.rtpsend, MS_RTP_SEND_SET_RELAY_SESSION_ID,(void*)id);
}

void video_stream_enable_self_view(VideoStream *stream, bool_t val){
	MSFilter *out=stream->output;
	stream->corner=val ? 0 : -1;
	if (out){
		ms_filter_call_method(out,MS_VIDEO_DISPLAY_SET_LOCAL_VIEW_MODE,&stream->corner);
	}
}

void video_stream_set_render_callback (VideoStream *s, VideoStreamRenderCallback cb, void *user_pointer){
	s->rendercb=cb;
	s->render_pointer=user_pointer;
}

void video_stream_set_event_callback (VideoStream *s, VideoStreamEventCallback cb, void *user_pointer){
	s->eventcb=cb;
	s->event_pointer=user_pointer;
}

void video_stream_set_display_filter_name(VideoStream *s, const char *fname){
	if (s->display_name!=NULL){
		ms_free(s->display_name);
		s->display_name=NULL;
	}
	if (fname!=NULL)
		s->display_name=ms_strdup(fname);
}


static void ext_display_cb(void *ud, MSFilter* f, unsigned int event, void *eventdata){
	MSExtDisplayOutput *output=(MSExtDisplayOutput*)eventdata;
	VideoStream *st=(VideoStream*)ud;
	if (st->rendercb!=NULL){
		st->rendercb(st->render_pointer,
		            output->local_view.w!=0 ? &output->local_view : NULL,
		            output->remote_view.w!=0 ? &output->remote_view : NULL);
	}
}

void video_stream_set_direction(VideoStream *vs, VideoStreamDir dir){
	vs->dir=dir;
}

static MSVideoSize get_compatible_size(MSVideoSize maxsize, MSVideoSize wished_size){
	int max_area=maxsize.width*maxsize.height;
	int whished_area=wished_size.width*wished_size.height;
	if (whished_area>max_area){
		return maxsize;
	}
	return wished_size;
}

static MSVideoSize get_with_same_orientation(MSVideoSize size, MSVideoSize refsize){
	if (ms_video_size_get_orientation(refsize)!=ms_video_size_get_orientation(size)){
		int tmp;
		tmp=size.width;
		size.width=size.height;
		size.height=tmp;
	}
	return size;
}

static void configure_video_source(VideoStream *stream){
	MSVideoSize vsize,cam_vsize;
	float fps=15;
	MSPixFmt format;
	MSVideoEncoderPixFmt encoder_supports_source_format;
	int ret;

	/* transmit orientation to source filter */
	ms_filter_call_method(stream->source,MS_VIDEO_CAPTURE_SET_DEVICE_ORIENTATION,&stream->device_orientation);
	/* initialize the capture device orientation for preview */
	if( ms_filter_has_method(stream->source, MS_VIDEO_DISPLAY_SET_DEVICE_ORIENTATION) )
		ms_filter_call_method(stream->source,MS_VIDEO_DISPLAY_SET_DEVICE_ORIENTATION,&stream->device_orientation);

	/* transmit its preview window id if any to source filter*/
	if (stream->preview_window_id!=0){
		video_stream_set_native_preview_window_id(stream, stream->preview_window_id);
	}

	ms_filter_call_method(stream->ms.encoder,MS_FILTER_GET_VIDEO_SIZE,&vsize);
	vsize=get_compatible_size(vsize,stream->sent_vsize);
	ms_filter_call_method(stream->source,MS_FILTER_SET_VIDEO_SIZE,&vsize);
	/*the camera may not support the target size and suggest a one close to the target */
	ms_filter_call_method(stream->source,MS_FILTER_GET_VIDEO_SIZE,&cam_vsize);
	if (cam_vsize.width*cam_vsize.height<=vsize.width*vsize.height &&
			cam_vsize.width != vsize.width){
		vsize=cam_vsize;
		ms_message("Output video size adjusted to match camera resolution (%ix%i)\n",vsize.width,vsize.height);
	} else if (cam_vsize.width*cam_vsize.height>vsize.width*vsize.height){
#if TARGET_IPHONE_SIMULATOR || defined(__arm__)
		ms_error("Camera is proposing a size bigger than encoder's suggested size (%ix%i > %ix%i) "
		           "Using the camera size as fallback because cropping or resizing is not implemented for arm.",
		           cam_vsize.width,cam_vsize.height,vsize.width,vsize.height);
		vsize=cam_vsize;
#else
		vsize=get_with_same_orientation(vsize,cam_vsize);
		ms_warning("Camera video size greater than encoder one. A scaling filter will be used!\n");
#endif
	}
	ms_filter_call_method(stream->ms.encoder,MS_FILTER_SET_VIDEO_SIZE,&vsize);
	ms_filter_call_method(stream->ms.encoder,MS_FILTER_GET_FPS,&fps);
	ms_message("Setting sent vsize=%ix%i, fps=%f",vsize.width,vsize.height,fps);
	/* configure the filters */
	if (ms_filter_get_id(stream->source)!=MS_STATIC_IMAGE_ID) {
		ms_filter_call_method(stream->source,MS_FILTER_SET_FPS,&fps);
	}
	/* get the output format for webcam reader */
	ms_filter_call_method(stream->source,MS_FILTER_GET_PIX_FMT,&format);

	encoder_supports_source_format.supported = FALSE;
	encoder_supports_source_format.pixfmt = format;

	ret = ms_filter_call_method(stream->ms.encoder, MS_VIDEO_ENCODER_SUPPORTS_PIXFMT, &encoder_supports_source_format);

	if (ret == -1) {
		// Encoder doesn't have MS_VIDEO_ENCODER_SUPPORTS_PIXFMT method
		encoder_supports_source_format.supported = (format == MS_YUV420P);
	}

	if ((encoder_supports_source_format.supported == TRUE) || (stream->source_performs_encoding == TRUE)) {
		ms_filter_call_method(stream->ms.encoder, MS_FILTER_SET_PIX_FMT, &format);
	} else {
		if (format==MS_MJPEG){
			stream->pixconv=ms_filter_new(MS_MJPEG_DEC_ID);
		}else{
			stream->pixconv = ms_filter_new(MS_PIX_CONV_ID);
			/*set it to the pixconv */
			ms_filter_call_method(stream->pixconv,MS_FILTER_SET_PIX_FMT,&format);
			ms_filter_call_method(stream->pixconv,MS_FILTER_SET_VIDEO_SIZE,&cam_vsize);
		}
		stream->sizeconv=ms_filter_new(MS_SIZE_CONV_ID);
		ms_filter_call_method(stream->sizeconv,MS_FILTER_SET_VIDEO_SIZE,&vsize);
	}
	if (stream->ms.rc){
		ms_bitrate_controller_destroy(stream->ms.rc);
		stream->ms.rc=NULL;
	}
	if (stream->ms.use_rc){
		stream->ms.rc=ms_bandwidth_bitrate_controller_new(NULL,NULL,stream->ms.sessions.rtp_session,stream->ms.encoder);
	}
}

int video_stream_start (VideoStream *stream, RtpProfile *profile, const char *rem_rtp_ip, int rem_rtp_port,
	const char *rem_rtcp_ip, int rem_rtcp_port, int payload, int jitt_comp, MSWebCam *cam){
	PayloadType *pt;
	RtpSession *rtps=stream->ms.sessions.rtp_session;
	MSPixFmt format;
	MSVideoSize disp_size;
	JBParameters jbp;
	const int socket_buf_size=2000000;
	bool_t avpf_enabled = FALSE;

	if (cam==NULL){
		cam=ms_web_cam_manager_get_default_cam (
		      ms_web_cam_manager_get());
	}

	pt=rtp_profile_get_payload(profile,payload);
	if (pt==NULL){
		ms_error("videostream.c: undefined payload type %d.", payload);
		return -1;
	}
	if (pt->flags & PAYLOAD_TYPE_RTCP_FEEDBACK_ENABLED) avpf_enabled = TRUE;

	if ((cam != NULL) && (cam->desc->encode_to_mime_type != NULL) && (cam->desc->encode_to_mime_type(cam, pt->mime_type) == TRUE)) {
		stream->source_performs_encoding = TRUE;
	}

	rtp_session_set_profile(rtps,profile);
	if (rem_rtp_port>0)
		rtp_session_set_remote_addr_full(rtps,rem_rtp_ip,rem_rtp_port,rem_rtcp_ip,rem_rtcp_port);
	if (rem_rtcp_port > 0) {
		rtp_session_enable_rtcp(rtps, TRUE);
	} else {
		rtp_session_enable_rtcp(rtps, FALSE);
	}
	rtp_session_set_payload_type(rtps,payload);
	rtp_session_set_jitter_compensation(rtps,jitt_comp);

	rtp_session_signal_connect(stream->ms.sessions.rtp_session,"payload_type_changed",
			(RtpCallback)mediastream_payload_type_changed,(unsigned long)&stream->ms);

	rtp_session_get_jitter_buffer_params(stream->ms.sessions.rtp_session,&jbp);
	jbp.max_packets=1000;//needed for high resolution video
	rtp_session_set_jitter_buffer_params(stream->ms.sessions.rtp_session,&jbp);
	rtp_session_set_rtp_socket_recv_buffer_size(stream->ms.sessions.rtp_session,socket_buf_size);
	rtp_session_set_rtp_socket_send_buffer_size(stream->ms.sessions.rtp_session,socket_buf_size);

	if (stream->dir==VideoStreamSendRecv || stream->dir==VideoStreamSendOnly){
		MSConnectionHelper ch;
		/*plumb the outgoing stream */

		if (rem_rtp_port>0) ms_filter_call_method(stream->ms.rtpsend,MS_RTP_SEND_SET_SESSION,stream->ms.sessions.rtp_session);
		if (stream->source_performs_encoding == FALSE) {
			stream->ms.encoder=ms_filter_create_encoder(pt->mime_type);
			if (stream->ms.encoder==NULL){
				/* big problem: we don't have a registered codec for this payload...*/
				ms_error("videostream.c: No encoder available for payload %i:%s.",payload,pt->mime_type);
				return -1;
			}
		}
		/* creates the filters */
		stream->cam=cam;
		stream->source = ms_web_cam_create_reader(cam);
		stream->tee = ms_filter_new(MS_TEE_ID);
		if (stream->source_performs_encoding == TRUE) {
			stream->ms.encoder = stream->source;	/* Consider the encoder is the source */
		}

		if (pt->normal_bitrate>0){
			MSVideoConfiguration *vconf_list = NULL;
			ms_message("Limiting bitrate of video encoder to %i bits/s",pt->normal_bitrate);
			ms_filter_call_method(stream->ms.encoder, MS_VIDEO_ENCODER_GET_CONFIGURATION_LIST, &vconf_list);
			if (vconf_list != NULL) {
				MSVideoConfiguration vconf = ms_video_find_best_configuration_for_bitrate(vconf_list, pt->normal_bitrate);
				ms_filter_call_method(stream->ms.encoder, MS_VIDEO_ENCODER_SET_CONFIGURATION, &vconf);
			} else {
				ms_filter_call_method(stream->ms.encoder, MS_FILTER_SET_BITRATE, &pt->normal_bitrate);
			}
			rtp_session_set_target_upload_bandwidth(stream->ms.sessions.rtp_session, pt->normal_bitrate);
		}
		if (pt->send_fmtp){
			ms_filter_call_method(stream->ms.encoder,MS_FILTER_ADD_FMTP,pt->send_fmtp);
		}
		ms_filter_call_method(stream->ms.encoder, MS_VIDEO_ENCODER_ENABLE_AVPF, &avpf_enabled);
		if (stream->use_preview_window){
			if (stream->rendercb==NULL){
				stream->output2=ms_filter_new_from_name (stream->display_name);
			}
		}

		configure_video_source (stream);
		/* and then connect all */
		ms_connection_helper_start(&ch);
		ms_connection_helper_link(&ch, stream->source, -1, 0);
		if (stream->pixconv) {
			ms_connection_helper_link(&ch, stream->pixconv, 0, 0);
		}
		if (stream->sizeconv) {
			ms_connection_helper_link(&ch, stream->sizeconv, 0, 0);
		}
		ms_connection_helper_link(&ch, stream->tee, 0, 0);
		if (stream->source_performs_encoding == FALSE) {
			ms_connection_helper_link(&ch, stream->ms.encoder, 0, 0);
		}
		ms_connection_helper_link(&ch, stream->ms.rtpsend, 0, -1);
		if (stream->output2){
			if (stream->preview_window_id!=0){
				ms_filter_call_method(stream->output2, MS_VIDEO_DISPLAY_SET_NATIVE_WINDOW_ID,&stream->preview_window_id);
			}
			ms_filter_link(stream->tee,1,stream->output2,0);
		}
	}
	if (stream->dir==VideoStreamSendRecv || stream->dir==VideoStreamRecvOnly){
		MSConnectionHelper ch;

		/* create decoder first */
		stream->ms.decoder=ms_filter_create_decoder(pt->mime_type);
		if (stream->ms.decoder==NULL){
			/* big problem: we don't have a registered decoderfor this payload...*/
			ms_error("videostream.c: No decoder available for payload %i:%s.",payload,pt->mime_type);
			return -1;
		}

		/* display logic */
		if (stream->rendercb!=NULL){
			/* rendering logic delegated to user supplied callback */
			stream->output=ms_filter_new(MS_EXT_DISPLAY_ID);
			ms_filter_add_notify_callback(stream->output,ext_display_cb,stream,TRUE);
		}else{
			/* no user supplied callback -> create filter */
			MSVideoDisplayDecodingSupport decoding_support;

			/* Check if the decoding filter can perform the rendering */
			decoding_support.mime_type = pt->mime_type;
			decoding_support.supported = FALSE;
			ms_filter_call_method(stream->ms.decoder, MS_VIDEO_DECODER_SUPPORT_RENDERING, &decoding_support);
			stream->output_performs_decoding = decoding_support.supported;

			if (stream->output_performs_decoding) {
				stream->output = stream->ms.decoder;
			} else {
				/* Create default display filter */
				stream->output = ms_filter_new_from_name (stream->display_name);
			}
		}

		/* Don't allow null output */
		if(stream->output == NULL) {
			ms_fatal("No video display filter could be instantiated. Please check build-time configuration");
		}

		ms_filter_add_notify_callback(stream->ms.decoder, event_cb, stream, FALSE);
		/* It is important that the internal_event_cb is called synchronously! */
		ms_filter_add_notify_callback(stream->ms.decoder, internal_event_cb, stream, TRUE);

		stream->ms.rtprecv = ms_filter_new (MS_RTP_RECV_ID);
		ms_filter_call_method(stream->ms.rtprecv,MS_RTP_RECV_SET_SESSION,stream->ms.sessions.rtp_session);

		if (stream->output_performs_decoding == FALSE) {
			stream->jpegwriter=ms_filter_new(MS_JPEG_WRITER_ID);
			if (stream->jpegwriter)
				stream->tee2=ms_filter_new(MS_TEE_ID);
		}

		/* Define target upload bandwidth for RTCP packets sending. */
		if (pt->normal_bitrate > 0) {
			rtp_session_set_target_upload_bandwidth(stream->ms.sessions.rtp_session, pt->normal_bitrate);
		}

		/* set parameters to the decoder*/
		if (pt->send_fmtp){
			ms_filter_call_method(stream->ms.decoder,MS_FILTER_ADD_FMTP,pt->send_fmtp);
		}
		if (pt->recv_fmtp!=NULL)
			ms_filter_call_method(stream->ms.decoder,MS_FILTER_ADD_FMTP,(void*)pt->recv_fmtp);
		ms_filter_call_method(stream->ms.decoder, MS_VIDEO_DECODER_ENABLE_AVPF, &avpf_enabled);

		/*force the decoder to output YUV420P */
		format=MS_YUV420P;
		ms_filter_call_method(stream->ms.decoder,MS_FILTER_SET_PIX_FMT,&format);

		/*configure the display window */
		if(stream->output != NULL) {
			int autofit = 1;
			disp_size.width=MS_VIDEO_SIZE_CIF_W;
			disp_size.height=MS_VIDEO_SIZE_CIF_H;
			ms_filter_call_method(stream->output,MS_FILTER_SET_VIDEO_SIZE,&disp_size);

			/* if pixconv is used, force yuv420 */
			if (stream->pixconv || !stream->source)
				ms_filter_call_method(stream->output,MS_FILTER_SET_PIX_FMT,&format);
			/* else, use format from input */
			else {
				MSPixFmt source_format;
				ms_filter_call_method(stream->source,MS_FILTER_GET_PIX_FMT,&source_format);
				ms_filter_call_method(stream->output,MS_FILTER_SET_PIX_FMT,&source_format);
			}

			ms_filter_call_method(stream->output,MS_VIDEO_DISPLAY_SET_LOCAL_VIEW_MODE,&stream->corner);
			if (stream->window_id!=0){
				autofit = 0;
				ms_filter_call_method(stream->output, MS_VIDEO_DISPLAY_SET_NATIVE_WINDOW_ID,&stream->window_id);
			}
			ms_filter_call_method(stream->output,MS_VIDEO_DISPLAY_ENABLE_AUTOFIT,&autofit);
			if (stream->display_filter_auto_rotate_enabled) {
				ms_filter_call_method(stream->output,MS_VIDEO_DISPLAY_SET_DEVICE_ORIENTATION,&stream->device_orientation);
			}
		}
		/* and connect the filters */
		ms_connection_helper_start (&ch);
		ms_connection_helper_link (&ch,stream->ms.rtprecv,-1,0);
		if (stream->output_performs_decoding == FALSE) {
			ms_connection_helper_link (&ch,stream->ms.decoder,0,0);
		}
		if (stream->tee2){
			ms_connection_helper_link (&ch,stream->tee2,0,0);
			ms_filter_link(stream->tee2,1,stream->jpegwriter,0);
		}
		if (stream->output!=NULL)
			ms_connection_helper_link (&ch,stream->output,0,-1);
		/* the video source must be send for preview , if it exists*/
		if (stream->tee!=NULL && stream->output!=NULL && stream->output2==NULL)
			ms_filter_link(stream->tee,1,stream->output,1);
	}
	if (stream->dir == VideoStreamSendOnly) {
		stream->ms.rtprecv = ms_filter_new (MS_RTP_RECV_ID);
		ms_filter_call_method(stream->ms.rtprecv, MS_RTP_RECV_SET_SESSION, stream->ms.sessions.rtp_session);
		stream->ms.voidsink = ms_filter_new(MS_VOID_SINK_ID);
		ms_filter_link(stream->ms.rtprecv, 0, stream->ms.voidsink, 0);
	}

	/* create the ticker */
	if (stream->ms.sessions.ticker==NULL) media_stream_start_ticker(&stream->ms);

	stream->ms.start_time=ms_time(NULL);

	/* attach the graphs */
	if (stream->source)
		ms_ticker_attach (stream->ms.sessions.ticker, stream->source);
	if (stream->ms.rtprecv)
		ms_ticker_attach (stream->ms.sessions.ticker, stream->ms.rtprecv);

	stream->ms.state=MSStreamStarted;
	return 0;
}

void video_stream_prepare_video(VideoStream *stream){
	video_stream_unprepare_video(stream);
	stream->ms.rtprecv=ms_filter_new(MS_RTP_RECV_ID);
	rtp_session_set_payload_type(stream->ms.sessions.rtp_session,0);
	rtp_session_enable_rtcp(stream->ms.sessions.rtp_session, FALSE);
	ms_filter_call_method(stream->ms.rtprecv,MS_RTP_RECV_SET_SESSION,stream->ms.sessions.rtp_session);
	stream->ms.voidsink=ms_filter_new(MS_VOID_SINK_ID);
	ms_filter_link(stream->ms.rtprecv,0,stream->ms.voidsink,0);
	media_stream_start_ticker(&stream->ms);
	ms_ticker_attach(stream->ms.sessions.ticker,stream->ms.rtprecv);
	stream->ms.state=MSStreamPreparing;
}

void video_stream_unprepare_video(VideoStream *stream){
	if (stream->ms.state==MSStreamPreparing) {
		stop_preload_graph(stream);
		stream->ms.state=MSStreamInitialized;
	}
}

void video_stream_update_video_params(VideoStream *stream){
	/*calling video_stream_change_camera() does the job of unplumbing/replumbing and configuring the new graph*/
	video_stream_change_camera(stream,stream->cam);
}

void video_stream_change_camera(VideoStream *stream, MSWebCam *cam){
	bool_t keep_source=(cam==stream->cam);
	bool_t encoder_has_builtin_converter = (!stream->pixconv && !stream->sizeconv);

	if (stream->ms.sessions.ticker && stream->source){
		ms_ticker_detach(stream->ms.sessions.ticker,stream->source);
		/*unlink source filters and subsequent post processin filters */
		if (encoder_has_builtin_converter || (stream->source_performs_encoding == TRUE)) {
			ms_filter_unlink(stream->source, 0, stream->tee, 0);
		} else {
			ms_filter_unlink (stream->source, 0, stream->pixconv, 0);
			ms_filter_unlink (stream->pixconv, 0, stream->sizeconv, 0);
			ms_filter_unlink (stream->sizeconv, 0, stream->tee, 0);
		}
		/*destroy the filters */
		if (!keep_source) ms_filter_destroy(stream->source);
		if (!encoder_has_builtin_converter && (stream->source_performs_encoding == FALSE)) {
			ms_filter_destroy(stream->pixconv);
			ms_filter_destroy(stream->sizeconv);
		}

		/*re create new ones and configure them*/
		if (!keep_source) stream->source = ms_web_cam_create_reader(cam);
		stream->cam=cam;

		/* update orientation */
		if (stream->source){
			ms_filter_call_method(stream->source,MS_VIDEO_CAPTURE_SET_DEVICE_ORIENTATION,&stream->device_orientation);
			if (!stream->display_filter_auto_rotate_enabled)
				ms_filter_call_method(stream->source,MS_VIDEO_DISPLAY_SET_DEVICE_ORIENTATION,&stream->device_orientation);
		}
		if (stream->output && stream->display_filter_auto_rotate_enabled) {
			ms_filter_call_method(stream->output,MS_VIDEO_DISPLAY_SET_DEVICE_ORIENTATION,&stream->device_orientation);
		}

		configure_video_source(stream);

		if (encoder_has_builtin_converter || (stream->source_performs_encoding == TRUE)) {
			ms_filter_link (stream->source, 0, stream->tee, 0);
		}
		else {
			ms_filter_link (stream->source, 0, stream->pixconv, 0);
			ms_filter_link (stream->pixconv, 0, stream->sizeconv, 0);
			ms_filter_link (stream->sizeconv, 0, stream->tee, 0);
		}

		ms_ticker_attach(stream->ms.sessions.ticker,stream->source);
	}
}

void video_stream_send_fir(VideoStream *stream) {
	if (stream->ms.sessions.rtp_session != NULL) {
		rtp_session_send_rtcp_fb_fir(stream->ms.sessions.rtp_session);
	}
}

void video_stream_send_pli(VideoStream *stream) {
	if (stream->ms.sessions.rtp_session != NULL) {
		rtp_session_send_rtcp_fb_pli(stream->ms.sessions.rtp_session);
	}
}

void video_stream_send_sli(VideoStream *stream, uint16_t first, uint16_t number, uint8_t picture_id) {
	if (stream->ms.sessions.rtp_session != NULL) {
		rtp_session_send_rtcp_fb_sli(stream->ms.sessions.rtp_session, first, number, picture_id);
	}
}

void video_stream_send_rpsi(VideoStream *stream, uint8_t *bit_string, uint16_t bit_string_len) {
	if (stream->ms.sessions.rtp_session != NULL) {
		rtp_session_send_rtcp_fb_rpsi(stream->ms.sessions.rtp_session, bit_string, bit_string_len);
	}
}

void video_stream_send_vfu(VideoStream *stream){
	if (stream->ms.encoder)
		ms_filter_call_method_noarg(stream->ms.encoder, MS_VIDEO_ENCODER_REQ_VFU);
}

void
video_stream_stop (VideoStream * stream)
{
	stream->eventcb = NULL;
	stream->event_pointer = NULL;
	if (stream->ms.sessions.ticker){
		if (stream->ms.state == MSStreamPreparing) {
			stop_preload_graph(stream);
		} else {
			if (stream->source)
				ms_ticker_detach(stream->ms.sessions.ticker,stream->source);
			if (stream->ms.rtprecv)
				ms_ticker_detach(stream->ms.sessions.ticker,stream->ms.rtprecv);

			if (stream->ms.ice_check_list != NULL) {
				ice_check_list_print_route(stream->ms.ice_check_list, "Video session's route");
				stream->ms.ice_check_list = NULL;
			}
			rtp_stats_display(rtp_session_get_stats(stream->ms.sessions.rtp_session),
				"             VIDEO SESSION'S RTP STATISTICS                ");

			if (stream->source){
				MSConnectionHelper ch;
				ms_connection_helper_start(&ch);
				ms_connection_helper_unlink(&ch, stream->source, -1, 0);
				if (stream->pixconv) {
					ms_connection_helper_unlink(&ch, stream->pixconv, 0, 0);
				}
				if (stream->sizeconv) {
					ms_connection_helper_unlink(&ch, stream->sizeconv, 0, 0);
				}
				ms_connection_helper_unlink(&ch, stream->tee, 0, 0);
				if (stream->source_performs_encoding == FALSE) {
					ms_connection_helper_unlink(&ch, stream->ms.encoder, 0, 0);
				}
				ms_connection_helper_unlink(&ch, stream->ms.rtpsend, 0, -1);
				if (stream->output2){
					ms_filter_unlink(stream->tee,1,stream->output2,0);
				}
			}
			if (stream->ms.voidsink) {
				ms_filter_unlink(stream->ms.rtprecv, 0, stream->ms.voidsink, 0);
			} else if (stream->ms.rtprecv){
				MSConnectionHelper h;
				ms_connection_helper_start (&h);
				ms_connection_helper_unlink (&h,stream->ms.rtprecv,-1,0);
				if (stream->output_performs_decoding == FALSE) {
					ms_connection_helper_unlink (&h,stream->ms.decoder,0,0);
				}
				if (stream->tee2){
					ms_connection_helper_unlink (&h,stream->tee2,0,0);
					ms_filter_unlink(stream->tee2,1,stream->jpegwriter,0);
				}
				if(stream->output)
					ms_connection_helper_unlink (&h,stream->output,0,-1);
				if (stream->tee && stream->output && stream->output2==NULL)
					ms_filter_unlink(stream->tee,1,stream->output,1);
			}
		}
	}
	video_stream_free (stream);
}


void video_stream_show_video(VideoStream *stream, bool_t show){
	if (stream->output){
		ms_filter_call_method(stream->output,MS_VIDEO_DISPLAY_SHOW_VIDEO,&show);
	}
}


unsigned long video_stream_get_native_window_id(VideoStream *stream){
	unsigned long id;
	if (stream->output){
		if (ms_filter_call_method(stream->output,MS_VIDEO_DISPLAY_GET_NATIVE_WINDOW_ID,&id)==0)
			return id;
	}
	return stream->window_id;
}

void video_stream_set_native_window_id(VideoStream *stream, unsigned long id){
	stream->window_id=id;
	if (stream->output){
		ms_filter_call_method(stream->output,MS_VIDEO_DISPLAY_SET_NATIVE_WINDOW_ID,&id);
	}
}

void video_stream_set_native_preview_window_id(VideoStream *stream, unsigned long id){
	stream->preview_window_id=id;
#ifndef __ios
	if (stream->output2){
		ms_filter_call_method(stream->output2,MS_VIDEO_DISPLAY_SET_NATIVE_WINDOW_ID,&id);
	}
#endif
	if (stream->source){
		ms_filter_call_method(stream->source,MS_VIDEO_DISPLAY_SET_NATIVE_WINDOW_ID,&id);
	}
}

unsigned long video_stream_get_native_preview_window_id(VideoStream *stream){
	unsigned long id=0;
	if (stream->output2){
		if (ms_filter_call_method(stream->output2,MS_VIDEO_DISPLAY_GET_NATIVE_WINDOW_ID,&id)==0)
			return id;
	}
	if (stream->source){
		if (ms_filter_has_method(stream->source,MS_VIDEO_DISPLAY_GET_NATIVE_WINDOW_ID)
		    && ms_filter_call_method(stream->source,MS_VIDEO_DISPLAY_GET_NATIVE_WINDOW_ID,&id)==0)
			return id;
	}
	return stream->preview_window_id;
}

void video_stream_use_preview_video_window(VideoStream *stream, bool_t yesno){
	stream->use_preview_window=yesno;
}

void video_stream_set_device_rotation(VideoStream *stream, int orientation){
	stream->device_orientation = orientation;
}

int video_stream_get_camera_sensor_rotation(VideoStream *stream) {
	int rotation = -1;
	if (stream->source) {
		if (ms_filter_has_method(stream->source, MS_VIDEO_CAPTURE_GET_CAMERA_SENSOR_ROTATION)
			&& ms_filter_call_method(stream->source, MS_VIDEO_CAPTURE_GET_CAMERA_SENSOR_ROTATION, &rotation) == 0)
			return rotation;
	}
	return -1;
}

VideoPreview * video_preview_new(void){
	VideoPreview *stream = (VideoPreview *)ms_new0 (VideoPreview, 1);
	MS_VIDEO_SIZE_ASSIGN(stream->sent_vsize, CIF);
	choose_display_name(stream);
	return stream;
}


void video_preview_start(VideoPreview *stream, MSWebCam *device){
	MSPixFmt format;
	float fps=(float)29.97;
	int mirroring=1;
	int corner=-1;
	MSVideoSize disp_size=stream->sent_vsize;
	MSVideoSize vsize=disp_size;
	const char *displaytype=stream->display_name;

	stream->source = ms_web_cam_create_reader(device);


	/* configure the filters */
	ms_filter_call_method(stream->source,MS_FILTER_SET_VIDEO_SIZE,&vsize);
	if (ms_filter_get_id(stream->source)!=MS_STATIC_IMAGE_ID)
		ms_filter_call_method(stream->source,MS_FILTER_SET_FPS,&fps);
	ms_filter_call_method(stream->source,MS_FILTER_GET_PIX_FMT,&format);
	ms_filter_call_method(stream->source,MS_FILTER_GET_VIDEO_SIZE,&vsize);
	if (format==MS_MJPEG){
		stream->pixconv=ms_filter_new(MS_MJPEG_DEC_ID);
	}else{
		stream->pixconv=ms_filter_new(MS_PIX_CONV_ID);
		ms_filter_call_method(stream->pixconv,MS_FILTER_SET_PIX_FMT,&format);
		ms_filter_call_method(stream->pixconv,MS_FILTER_SET_VIDEO_SIZE,&vsize);
	}

	format=MS_YUV420P;

	stream->output2=ms_filter_new_from_name (displaytype);
	ms_filter_call_method(stream->output2,MS_FILTER_SET_PIX_FMT,&format);
	ms_filter_call_method(stream->output2,MS_FILTER_SET_VIDEO_SIZE,&disp_size);
	ms_filter_call_method(stream->output2,MS_VIDEO_DISPLAY_ENABLE_MIRRORING,&mirroring);
	ms_filter_call_method(stream->output2,MS_VIDEO_DISPLAY_SET_LOCAL_VIEW_MODE,&corner);
	/* and then connect all */

	ms_filter_link(stream->source,0, stream->pixconv,0);
	ms_filter_link(stream->pixconv, 0, stream->output2, 0);

	if (stream->preview_window_id!=0){
		video_stream_set_native_preview_window_id(stream, stream->preview_window_id);
	}
	/* create the ticker */
	stream->ms.sessions.ticker = ms_ticker_new();
	ms_ticker_set_name(stream->ms.sessions.ticker,"Video MSTicker");
	ms_ticker_attach (stream->ms.sessions.ticker, stream->source);
	stream->ms.state=MSStreamStarted;
}

void video_preview_stop(VideoStream *stream){
	ms_ticker_detach(stream->ms.sessions.ticker, stream->source);
	ms_filter_unlink(stream->source,0,stream->pixconv,0);
	ms_filter_unlink(stream->pixconv,0,stream->output2,0);
	video_stream_free(stream);
}

int video_stream_recv_only_start(VideoStream *videostream, RtpProfile *profile, const char *addr, int port, int used_pt, int jitt_comp){
	video_stream_set_direction(videostream,VideoStreamRecvOnly);
	return video_stream_start(videostream,profile,addr,port,addr,port+1,used_pt,jitt_comp,NULL);
}

int video_stream_send_only_start(VideoStream *videostream,
				RtpProfile *profile, const char *addr, int port, int rtcp_port,
				int used_pt, int  jitt_comp, MSWebCam *device){
	video_stream_set_direction (videostream,VideoStreamSendOnly);
	return video_stream_start(videostream,profile,addr,port,addr,rtcp_port,used_pt,jitt_comp,device);
}


void video_stream_recv_only_stop(VideoStream *vs){
	video_stream_stop(vs);
}

void video_stream_send_only_stop(VideoStream *vs){
	video_stream_stop(vs);
}

/* enable ZRTP on the video stream using information from the audio stream */
void video_stream_enable_zrtp(VideoStream *vstream, AudioStream *astream, OrtpZrtpParams *param){
	if (astream->ms.sessions.zrtp_context != NULL && vstream->ms.sessions.zrtp_context == NULL) {
		vstream->ms.sessions.zrtp_context=ortp_zrtp_multistream_new(astream->ms.sessions.zrtp_context, vstream->ms.sessions.rtp_session, param);
	} else if (vstream->ms.sessions.zrtp_context && !vstream->ms.sessions.is_secured)
		ortp_zrtp_reset_transmition_timer(vstream->ms.sessions.zrtp_context,vstream->ms.sessions.rtp_session);
}

void video_stream_enable_display_filter_auto_rotate(VideoStream* stream, bool_t enable) {
    stream->display_filter_auto_rotate_enabled = enable;
}

bool_t video_stream_is_decoding_error_to_be_reported(VideoStream *stream, uint32_t ms) {
	if (((stream->ms.sessions.ticker->time - stream->last_reported_decoding_error_time) > ms) || (stream->last_reported_decoding_error_time == 0))
		return TRUE;
	else
		return FALSE;
}

void video_stream_decoding_error_reported(VideoStream *stream) {
	stream->last_reported_decoding_error_time = stream->ms.sessions.ticker->time;
}<|MERGE_RESOLUTION|>--- conflicted
+++ resolved
@@ -95,38 +95,7 @@
 
 static void video_stream_process_rtcp(MediaStream *media_stream, mblk_t *m){
 	VideoStream *stream = (VideoStream *)media_stream;
-<<<<<<< HEAD
-	unsigned int i;
-
-	do{
-		const report_block_t *rb = NULL;
-		if (rtcp_is_SR(m)){
-			rb=rtcp_SR_get_report_block(m,0);
-		}else if (rtcp_is_RR(m)){
-			rb=rtcp_RR_get_report_block(m,0);
-		}
-		if (rb){
-			float rt=rtp_session_get_round_trip_propagation(stream->ms.sessions.rtp_session);
-			float flost;
-			i=report_block_get_interarrival_jitter(rb);
-			flost=(float)(100.0*report_block_get_fraction_lost(rb)/256.0);
-			ms_message("video_stream_process_rtcp[%p]: interarrival jitter=%u , lost packets percentage since last report=%f, round trip time=%f seconds",stream,i,flost,rt);
-			if (stream->ms.use_rc&&stream->ms.rc) ms_bitrate_controller_process_rtcp(stream->ms.rc,m);
-			if (stream->ms.qi) ms_quality_indicator_update_from_feedback(stream->ms.qi,m);
-		} else if (rtcp_is_PSFB(m)) {
-			if (rtcp_PSFB_get_type(m) == RTCP_PSFB_FIR) {
-				/* Special case for FIR where the packet sender ssrc must be equal to 0. */
-				if ((rtcp_PSFB_get_media_source_ssrc(m) == rtp_session_get_send_ssrc(stream->ms.sessions.rtp_session))
-					&& (rtcp_PSFB_get_packet_sender_ssrc(m) == 0)) {
-					for (i = 0; ; i++) {
-						rtcp_fb_fir_fci_t *fci = rtcp_PSFB_fir_get_fci(m, i);
-						if (fci == NULL) break;
-						if (rtcp_fb_fir_fci_get_ssrc(fci) == rtp_session_get_recv_ssrc(stream->ms.sessions.rtp_session)) {
-							uint8_t seq_nr = rtcp_fb_fir_fci_get_seq_nr(fci);
-							ms_filter_call_method(stream->ms.encoder, MS_VIDEO_ENCODER_NOTIFY_FIR, &seq_nr);
-							break;
-						}
-=======
+
 	int i;
 
 	if (rtcp_is_PSFB(m)) {
@@ -141,7 +110,6 @@
 						uint8_t seq_nr = rtcp_fb_fir_fci_get_seq_nr(fci);
 						ms_filter_call_method(stream->ms.encoder, MS_VIDEO_ENCODER_NOTIFY_FIR, &seq_nr);
 						break;
->>>>>>> 5b7da8b6
 					}
 				}
 			}
