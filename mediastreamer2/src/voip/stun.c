--- conflicted
+++ resolved
@@ -1465,11 +1465,8 @@
 									struct sockaddr_storage relay_ss;
 									struct sockaddr *relay_sa = (struct sockaddr *)&relay_ss;
 									socklen_t relay_sa_len = sizeof(relay_ss);
-<<<<<<< HEAD
 									memset(relay_sa, 0, relay_sa_len);
-=======
 									memset(&relay_ss, 0, relay_sa_len);
->>>>>>> dea29907
 									/* Copy the data of the TURN data indication in the mblk_t so that it contains the unpacked data */
 									msgsize = ms_stun_message_get_data_length(stun_msg);
 									memcpy(msg->b_rptr, ms_stun_message_get_data(stun_msg), msgsize);
@@ -1506,11 +1503,8 @@
 	struct sockaddr *relay_sa = (struct sockaddr *)&relay_ss;
 	socklen_t relay_sa_len = sizeof(relay_ss);
 
-<<<<<<< HEAD
 	memset(relay_sa, 0, relay_sa_len);
-=======
 	memset(&relay_ss, 0, relay_sa_len);
->>>>>>> dea29907
 	ms_stun_address_to_sockaddr(&context->relay_addr, relay_sa, &relay_sa_len);
 	if (relay_sa->sa_family != from->sa_family) return FALSE;
 	if (relay_sa->sa_family == AF_INET) {
