/*
mediastreamer2 library - modular sound and video processing and streaming
Copyright (C) 2006-2013 Belledonne Communications, Grenoble

This program is free software; you can redistribute it and/or
modify it under the terms of the GNU General Public License
as published by the Free Software Foundation; either version 2
of the License, or (at your option) any later version.

This program is distributed in the hope that it will be useful,
but WITHOUT ANY WARRANTY; without even the implied warranty of
MERCHANTABILITY or FITNESS FOR A PARTICULAR PURPOSE.  See the
GNU General Public License for more details.

You should have received a copy of the GNU General Public License
along with this program; if not, write to the Free Software
Foundation, Inc., 59 Temple Place - Suite 330, Boston, MA  02111-1307, USA.
*/


#ifndef PRIVATE_H
#define PRIVATE_H

#include "mediastreamer2/mediastream.h"


#if defined(WIN32) || defined(_WIN32) || defined(__WIN32) || defined(__WIN32__)
#ifdef MEDIASTREAMER2_INTERNAL_EXPORTS
#define MEDIASTREAMER2_INTERNAL_EXPORT __declspec(dllexport)
#define MEDIASTREAMER2_INTERNAL_VAR_EXPORT __declspec(dllexport)
#else
#define MEDIASTREAMER2_INTERNAL_EXPORT
#define MEDIASTREAMER2_INTERNAL_VAR_EXPORT extern __declspec(dllimport)
#endif
#else
#define MEDIASTREAMER2_INTERNAL_EXPORT extern
#define MEDIASTREAMER2_INTERNAL_VAR_EXPORT extern
#endif


#define MAX_RTP_SIZE	UDP_MAX_SIZE


#ifdef __cplusplus
extern "C"
{
#endif

MSTickerPrio __ms_get_default_prio(bool_t is_video);

MEDIASTREAMER2_INTERNAL_EXPORT RtpSession * create_duplex_rtpsession(int loc_rtp_port, int loc_rtcp_port, bool_t ipv6);

void media_stream_start_ticker(MediaStream *stream);

void mediastream_payload_type_changed(RtpSession *session, unsigned long data);

const char * media_stream_type_str(MediaStream *stream);

void media_stream_free(MediaStream *stream);

<<<<<<< HEAD

/**
 * Ask the video stream to send a Picture Loss Indication.
 * @param[in] stream The videostream object.
 */
MS2_PUBLIC void video_stream_send_pli(VideoStream *stream);

/**
 * Ask the video stream to send a Slice Loss Indication.
 * @param[in] stream The videostream object.
 * @param[in] first The address of the first lost macroblock.
 * @param[in] number The number of lost macroblocks.
 * @param[in] picture_id The six least significant bits of the picture ID.
 */
MS2_PUBLIC void video_stream_send_sli(VideoStream *stream, uint16_t first, uint16_t number, uint8_t picture_id);

/**
 * Ask the video stream to send a Reference Picture Selection Indication.
 * @param[in] stream The videostream object.
 * @param[in] bit_string A pointer to the variable length native RPSI bit string to include in the RTCP FB message.
 * @param[in] bit_string_len The length of the bit_string in bits.
 */
MS2_PUBLIC void video_stream_send_rpsi(VideoStream *stream, uint8_t *bit_string, uint16_t bit_string_len);

=======
#ifdef __cplusplus
}
#endif
>>>>>>> 446c83c0

#endif /* PRIVATE_H */<|MERGE_RESOLUTION|>--- conflicted
+++ resolved
@@ -58,8 +58,6 @@
 
 void media_stream_free(MediaStream *stream);
 
-<<<<<<< HEAD
-
 /**
  * Ask the video stream to send a Picture Loss Indication.
  * @param[in] stream The videostream object.
@@ -83,10 +81,8 @@
  */
 MS2_PUBLIC void video_stream_send_rpsi(VideoStream *stream, uint8_t *bit_string, uint16_t bit_string_len);
 
-=======
 #ifdef __cplusplus
 }
 #endif
->>>>>>> 446c83c0
 
 #endif /* PRIVATE_H */