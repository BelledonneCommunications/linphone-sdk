--- conflicted
+++ resolved
@@ -20,11 +20,8 @@
 #pragma once
 
 #include <memory>
-<<<<<<< HEAD
 
 #include <ortp/str_utils.h>
-=======
->>>>>>> 48de000b
 
 #include "mediastreamer2/msqueue.h"
 
