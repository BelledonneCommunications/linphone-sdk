--- conflicted
+++ resolved
@@ -452,13 +452,9 @@
 	BYPRODUCTS "${CMAKE_CURRENT_BINARY_DIR}/voipdescs.h"
 )
 
-<<<<<<< HEAD
+
 if(APPLE OR ANDROID OR OPENGL_FOUND OR GLX_FOUND OR QTANGLE_FOUND OR WIN32)
-	find_package(PythonInterp REQUIRED)
-=======
-if(APPLE OR ANDROID OR OPENGL_FOUND OR GLX_FOUND OR QTANGLE_FOUND)
 	find_package(PythonInterp 3 REQUIRED)
->>>>>>> 43689e94
 	find_program(SED_PROGRAM sed CMAKE_FIND_ROOT_PATH_BOTH)
 	if(NOT SED_PROGRAM)
 		message(FATAL_ERROR "You need the sed program to build mediastreamer2.")
