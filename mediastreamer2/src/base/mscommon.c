--- conflicted
+++ resolved
@@ -470,77 +470,19 @@
 		ms_message ("Skiping ms_unload_plugins, still [%i] ref",ms_plugins_ref);
 		return;
 	}
-<<<<<<< HEAD
 	ms_factory_uninit_plugins(ms_factory_get_fallback());
-=======
-
-#if defined(WIN32) && !defined(_WIN32_WCE)
-
-	for(elem=ms_plugins_loaded_list;elem!=NULL;elem=elem->next)
-	{
-		HINSTANCE handle=(HINSTANCE )elem->data;
-        FreeLibrary(handle) ;
-	}
-
-	ms_plugins_loaded_list = ms_list_free(ms_plugins_loaded_list);
-#endif
->>>>>>> a02804c5
 }
 
 
 static int ms_base_ref=0;
 
 void ms_base_init(){
-<<<<<<< HEAD
-=======
-	int i;
-	long num_cpu=1;
-#if defined(WIN32) && !WINAPI_FAMILY_APP
-	SYSTEM_INFO sysinfo;
-#endif
-
->>>>>>> a02804c5
+
 	if (ms_base_ref++ >0 ) {
 		ms_message ("Skiping ms_base_init, because [%i] ref",ms_base_ref);
 		return;
 	}
-<<<<<<< HEAD
 	ms_factory_get_fallback();
-=======
-
-#if defined(ENABLE_NLS)
-	bindtextdomain (GETTEXT_PACKAGE, LOCALEDIR);
-#endif
-
-	if (getenv("MEDIASTREAMER_DEBUG")!=NULL && strcmp(getenv("MEDIASTREAMER_DEBUG"),"1")==0){
-		ortp_set_log_level_mask(ORTP_MESSAGE|ORTP_WARNING|ORTP_ERROR|ORTP_FATAL);
-	}
-//#ifdef ANDROID
-//	ortp_set_log_level_mask(ORTP_MESSAGE|ORTP_WARNING|ORTP_ERROR|ORTP_FATAL);
-//	ortp_set_log_handler(ms_android_log_handler);
-//#endif
-	ms_message("Mediastreamer2 " MEDIASTREAMER_VERSION " (git: " GIT_VERSION ") starting.");
-	/* register builtin MSFilter's */
-	for (i=0;ms_base_filter_descs[i]!=NULL;i++){
-		ms_filter_register(ms_base_filter_descs[i]);
-	}
-
-#ifdef WIN32 /*fixme to be tested*/
-#if !WINAPI_FAMILY_APP
-	GetSystemInfo( &sysinfo );
-
-	num_cpu = sysinfo.dwNumberOfProcessors;
-#endif
-#elif __APPLE__ || __linux
-	num_cpu = sysconf( _SC_NPROCESSORS_ONLN );
-#elif __QNX__
-	num_cpu = _syspage_ptr->num_cpu;
-#else
-#warning "There is no code that detects the number of CPU for this platform."
-#endif
-	ms_set_cpu_count(num_cpu);
-	ms_message("ms_base_init() done");
->>>>>>> a02804c5
 }
 
 void ms_base_exit(){
