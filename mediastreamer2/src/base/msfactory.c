/*
mediastreamer2 library - modular sound and video processing and streaming
Copyright (C) 2014  Belledonne Communications SARL

This program is free software; you can redistribute it and/or
modify it under the terms of the GNU General Public License
as published by the Free Software Foundation; either version 2
of the License, or (at your option) any later version.

This program is distributed in the hope that it will be useful,
but WITHOUT ANY WARRANTY; without even the implied warranty of
MERCHANTABILITY or FITNESS FOR A PARTICULAR PURPOSE.  See the
GNU General Public License for more details.

You should have received a copy of the GNU General Public License
along with this program; if not, write to the Free Software
Foundation, Inc., 51 Franklin Street, Fifth Floor, Boston, MA  02110-1301, USA.
*/

#ifdef HAVE_CONFIG_H
#include "mediastreamer-config.h"
#include "gitversion.h"
#else
#   ifndef MEDIASTREAMER_VERSION
#   define MEDIASTREAMER_VERSION "unknown"
#   endif
#endif

#ifndef MS2_GIT_VERSION
#define MS2_GIT_VERSION "unknown"
#endif

#include "mediastreamer2/msfilter.h"
#include "mediastreamer2/mseventqueue.h"
#include "basedescs.h"

#if !defined(_WIN32_WCE)
#include <sys/types.h>
#endif
#ifndef _WIN32
#include <dirent.h>
#else
#ifndef PACKAGE_PLUGINS_DIR
#if defined(_WIN32) || defined(_WIN32_WCE)
#ifdef MS2_WINDOWS_DESKTOP
#define PACKAGE_PLUGINS_DIR "lib\\mediastreamer\\plugins\\"
#else
#define PACKAGE_PLUGINS_DIR "."
#endif
#else
#define PACKAGE_PLUGINS_DIR "."
#endif
#endif
#endif

#ifndef PACKAGE_DATA_DIR
#define PACKAGE_DATA_DIR "share"
#endif

#ifdef HAVE_DLOPEN
#include <dlfcn.h>
#endif

#ifdef __APPLE__
   #include "TargetConditionals.h"
#endif

#ifdef __QNX__
#include <sys/syspage.h>
#endif


MS2_DEPRECATED static MSFactory *fallback_factory=NULL;

static void ms_fmt_descriptor_destroy(MSFmtDescriptor *obj);

#define DEFAULT_MAX_PAYLOAD_SIZE 1440

int ms_factory_get_payload_max_size(MSFactory *factory){
	return factory->max_payload_size;
}

void ms_factory_set_payload_max_size(MSFactory *obj, int size){
	if (size<=0) size=DEFAULT_MAX_PAYLOAD_SIZE;
	obj->max_payload_size=size;
}

#define MS_MTU_DEFAULT 1500

void ms_factory_set_mtu(MSFactory *obj, int mtu){
	/*60= IPv6+UDP+RTP overhead */
	if (mtu>60){
		obj->mtu=mtu;
		ms_factory_set_payload_max_size(obj,mtu-60);
	}else {
		if (mtu>0){
			ms_warning("MTU is too short: %i bytes, using default value instead.",mtu);
		}
		ms_factory_set_mtu(obj,MS_MTU_DEFAULT);
	}
}

int ms_factory_get_mtu(MSFactory *obj){
	return obj->mtu;
}

void ms_factory_set_echo_canceller_filter_name(MSFactory *obj, const char *filtername) {
	if (obj->echo_canceller_filtername != NULL) ms_free(obj->echo_canceller_filtername);
	obj->echo_canceller_filtername = ms_strdup(filtername);
}

const char * ms_factory_get_echo_canceller_filter_name(const MSFactory *obj) {
	return obj->echo_canceller_filtername;
}

unsigned int ms_factory_get_cpu_count(MSFactory *obj) {
	return obj->cpu_count;
}

void ms_factory_set_cpu_count(MSFactory *obj, unsigned int c) {
	ms_message("CPU count set to %d", c);
	obj->cpu_count = c;
}

void ms_factory_add_platform_tag(MSFactory *obj, const char *tag) {
	if ((tag == NULL) || (tag[0] == '\0')) return;
	if (bctbx_list_find_custom(obj->platform_tags, (bctbx_compare_func)strcasecmp, tag) == NULL) {
		obj->platform_tags = bctbx_list_append(obj->platform_tags, ms_strdup(tag));
	}
}

bctbx_list_t * ms_factory_get_platform_tags(MSFactory *obj) {
	return obj->platform_tags;
}

char * ms_factory_get_platform_tags_as_string(MSFactory *obj) {
	return ms_tags_list_as_string(obj->platform_tags);
}

struct _MSVideoPresetsManager * ms_factory_get_video_presets_manager(MSFactory *factory) {
	return factory->video_presets_manager;
}

static int compare_stats_with_name(const MSFilterStats *stat, const char *name){
	return strcmp(stat->name,name);
}

static MSFilterStats *find_or_create_stats(MSFactory *factory, MSFilterDesc *desc){
	bctbx_list_t *elem=bctbx_list_find_custom(factory->stats_list,(bctbx_compare_func)compare_stats_with_name,desc->name);
	MSFilterStats *ret=NULL;
	if (elem==NULL){
		ret=ms_new0(MSFilterStats,1);
		ret->name=desc->name;
		factory->stats_list=bctbx_list_append(factory->stats_list,ret);
	}else ret=(MSFilterStats*)elem->data;
	return ret;
}

void ms_factory_init(MSFactory *obj){
	int i;
	long num_cpu=1;
	char *debug_log_enabled = NULL;
	char *tags;
#ifdef _WIN32
	SYSTEM_INFO sysinfo;
#endif

#if defined(ENABLE_NLS)
	bindtextdomain (GETTEXT_PACKAGE, LOCALEDIR);
#endif
#ifndef MS2_WINDOWS_UNIVERSAL
	debug_log_enabled=getenv("MEDIASTREAMER_DEBUG");
#endif
	if (debug_log_enabled!=NULL && (strcmp("1",debug_log_enabled)==0) ){
		bctbx_set_log_level(BCTBX_LOG_DOMAIN, BCTBX_LOG_MESSAGE);
	}

	ms_message("Mediastreamer2 factory " MEDIASTREAMER_VERSION " (git: " MS2_GIT_VERSION ") initialized.");
	/* register builtin MSFilter's */
	for (i=0;ms_base_filter_descs[i]!=NULL;i++){
		ms_factory_register_filter(obj,ms_base_filter_descs[i]);
	}

#ifdef _WIN32 /*fixme to be tested*/
	GetNativeSystemInfo( &sysinfo );

	num_cpu = sysinfo.dwNumberOfProcessors;
#elif __APPLE__ || __linux
	num_cpu = sysconf( _SC_NPROCESSORS_CONF); /*check the number of processors configured, not just the one that are currently active.*/
#elif __QNX__
	num_cpu = _syspage_ptr->num_cpu;
#else
#warning "There is no code that detects the number of CPU for this platform."
#endif
	ms_factory_set_cpu_count(obj,num_cpu);
	ms_factory_set_mtu(obj,MS_MTU_DEFAULT);
#ifdef _WIN32
	ms_factory_add_platform_tag(obj, "win32");
#ifdef MS2_WINDOWS_PHONE
	ms_factory_add_platform_tag(obj, "windowsphone");
#endif
#ifdef MS2_WINDOWS_UNIVERSAL
	ms_factory_add_platform_tag(obj, "windowsuniversal");
#endif
#endif
#ifdef __APPLE__
	ms_factory_add_platform_tag(obj, "apple");
#endif
#ifdef __linux
	ms_factory_add_platform_tag(obj, "linux");
#endif
#ifdef __QNX__
	ms_factory_add_platform_tag(obj, "qnx");
#endif
#ifdef __ANDROID__
	ms_factory_add_platform_tag(obj, "android");
#endif
#if TARGET_OS_IPHONE
	ms_factory_add_platform_tag(obj, "ios");
#endif
#if defined(__arm__) || defined(_M_ARM)
	ms_factory_add_platform_tag(obj, "arm");
#else
	ms_factory_add_platform_tag(obj, "x86");
#endif
#if defined(__ANDROID__) || (TARGET_OS_IPHONE == 1) || defined(__arm__) || defined(_M_ARM)
	ms_factory_add_platform_tag(obj, "embedded");
	obj->echo_canceller_filtername = ms_strdup("MSWebRTCAECM");
#else
	ms_factory_add_platform_tag(obj, "desktop");
	obj->echo_canceller_filtername = ms_strdup("MSWebRTCAEC");
#endif
	tags = ms_factory_get_platform_tags_as_string(obj);
	ms_message("ms_factory_init() done: platform_tags=%s", tags);
	ms_free(tags);
	
	obj->image_resources_dir = bctbx_strdup_printf("%s/images", PACKAGE_DATA_DIR);
}



MSFactory *ms_factory_new(void){
	MSFactory *obj=ms_new0(MSFactory,1);
	ms_factory_init(obj);
	return obj;
}


void ms_factory_register_filter(MSFactory* factory, MSFilterDesc* desc ) {
	if (desc->id==MS_FILTER_NOT_SET_ID){
		ms_fatal("MSFilterId for %s not set !",desc->name);
	}
	desc->flags|=MS_FILTER_IS_ENABLED; /*by default a registered filter is enabled*/

	/*lastly registered encoder/decoders may replace older ones*/
	factory->desc_list=bctbx_list_prepend(factory->desc_list,desc);
}

bool_t ms_factory_codec_supported(MSFactory* factory, const char *mime){
	MSFilterDesc *enc = ms_factory_get_encoding_capturer(factory, mime);
	MSFilterDesc *dec = ms_factory_get_decoding_renderer(factory, mime);

	if (enc == NULL) enc = ms_factory_get_encoder(factory, mime);
	if (dec == NULL) dec = ms_factory_get_decoder(factory, mime);

	if(enc!=NULL && dec!=NULL) return TRUE;

	if(enc==NULL) ms_message("Could not find encoder for %s", mime);
	if(dec==NULL) ms_message("Could not find decoder for %s", mime);
	return FALSE;
}

MSFilterDesc * ms_factory_get_encoding_capturer(MSFactory* factory, const char *mime) {
	bctbx_list_t *elem;

	for (elem = factory->desc_list; elem != NULL; elem = bctbx_list_next(elem)) {
		MSFilterDesc *desc = (MSFilterDesc *)elem->data;
		if (desc->category == MS_FILTER_ENCODING_CAPTURER) {
			char *saveptr=NULL;
			char *enc_fmt = ms_strdup(desc->enc_fmt);
			char *token = strtok_r(enc_fmt, " ", &saveptr);
			while (token != NULL) {
				if (strcasecmp(token, mime) == 0) {
					break;
				}
				token = strtok_r(NULL, " ", &saveptr);
			}
			ms_free(enc_fmt);
			if (token != NULL) return desc;
		}
	}
	return NULL;
}

MSFilterDesc * ms_factory_get_decoding_renderer(MSFactory* factory, const char *mime) {
	bctbx_list_t *elem;

	for (elem = factory->desc_list; elem != NULL; elem = bctbx_list_next(elem)) {
		MSFilterDesc *desc = (MSFilterDesc *)elem->data;
		if (desc->category == MS_FILTER_DECODER_RENDERER) {
			char *saveptr=NULL;
			char *enc_fmt = ms_strdup(desc->enc_fmt);
			char *token = strtok_r(enc_fmt, " ", &saveptr);
			while (token != NULL) {
				if (strcasecmp(token, mime) == 0) {
					break;
				}
				token = strtok_r(NULL, " ", &saveptr);
			}
			ms_free(enc_fmt);
			if (token != NULL) return desc;
		}
	}
	return NULL;
}

MSFilterDesc * ms_factory_get_encoder(MSFactory* factory, const char *mime){
	bctbx_list_t *elem;
	for (elem=factory->desc_list;elem!=NULL;elem=bctbx_list_next(elem)){
		MSFilterDesc *desc=(MSFilterDesc*)elem->data;
		if ((desc->flags & MS_FILTER_IS_ENABLED)
			&& (desc->category==MS_FILTER_ENCODER || desc->category==MS_FILTER_ENCODING_CAPTURER)
			&& strcasecmp(desc->enc_fmt,mime)==0){
			return desc;
		}
	}
	return NULL;
}

MSFilterDesc * ms_factory_get_decoder(MSFactory* factory, const char *mime){
	bctbx_list_t *elem;
	for (elem=factory->desc_list;elem!=NULL;elem=bctbx_list_next(elem)){
		MSFilterDesc *desc=(MSFilterDesc*)elem->data;
		if ((desc->flags & MS_FILTER_IS_ENABLED)
			&& (desc->category==MS_FILTER_DECODER || desc->category==MS_FILTER_DECODER_RENDERER)
			&& strcasecmp(desc->enc_fmt,mime)==0){
			return desc;
		}
	}
	return NULL;
}

MSFilter * ms_factory_create_encoder(MSFactory* factory, const char *mime){
	MSFilterDesc *desc=ms_factory_get_encoder(factory,mime);
	if (desc!=NULL) return ms_factory_create_filter_from_desc(factory,desc);
	return NULL;
}

MSFilter * ms_factory_create_decoder(MSFactory* factory, const char *mime){
	//MSFilterDesc *desc=ms_filter_get_decoder(mime);
	MSFilterDesc *desc = ms_factory_get_decoder(factory, mime);
	if (desc!=NULL) return ms_factory_create_filter_from_desc(factory,desc);
	return NULL;
}

MSFilter *ms_factory_create_filter_from_desc(MSFactory* factory, MSFilterDesc *desc){
	MSFilter *obj;
	obj=(MSFilter *)ms_new0(MSFilter,1);
	ms_mutex_init(&obj->lock,NULL);
	obj->desc=desc;
	if (desc->ninputs>0)	obj->inputs=(MSQueue**)ms_new0(MSQueue*,desc->ninputs);
	if (desc->noutputs>0)	obj->outputs=(MSQueue**)ms_new0(MSQueue*,desc->noutputs);

	if (factory->statistics_enabled){
		obj->stats=find_or_create_stats(factory,desc);
	}
	obj->factory=factory;
	if (obj->desc->init!=NULL)
		obj->desc->init(obj);
	return obj;
}

struct _MSSndCardManager* ms_factory_get_snd_card_manager(MSFactory *factory){
	return factory->sndcardmanager;
}

struct _MSWebCamManager* ms_factory_get_web_cam_manager(MSFactory* f){
	return f->wbcmanager;
}

MSFilter *ms_factory_create_filter(MSFactory* factory, MSFilterId id){
	MSFilterDesc *desc;
	if (id==MS_FILTER_PLUGIN_ID){
		ms_warning("cannot create plugin filters with ms_filter_new_from_id()");
		return NULL;
	}
	desc=ms_factory_lookup_filter_by_id(factory,id);
	if (desc) return ms_factory_create_filter_from_desc(factory,desc);
	ms_error("No such filter with id %i",id);
	return NULL;
}

MSFilterDesc *ms_factory_lookup_filter_by_name(const MSFactory* factory, const char *filter_name){
	bctbx_list_t *elem;
	for (elem=factory->desc_list;elem!=NULL;elem=bctbx_list_next(elem)){
		MSFilterDesc *desc=(MSFilterDesc*)elem->data;
		if (strcmp(desc->name,filter_name)==0){
			return desc;
		}
	}
	return NULL;
}

MSFilterDesc* ms_factory_lookup_filter_by_id( MSFactory* factory, MSFilterId id){
	bctbx_list_t *elem;

	for (elem=factory->desc_list;elem!=NULL;elem=bctbx_list_next(elem)){
		MSFilterDesc *desc=(MSFilterDesc*)elem->data;
		if (desc->id==id){
			return desc;
		}
	}
	return NULL;
}

bctbx_list_t *ms_factory_lookup_filter_by_interface(MSFactory* factory, MSFilterInterfaceId id){
	bctbx_list_t *ret=NULL;
	bctbx_list_t *elem;
	for(elem=factory->desc_list;elem!=NULL;elem=elem->next){
		MSFilterDesc *desc=(MSFilterDesc*)elem->data;
		if (ms_filter_desc_implements_interface(desc,id))
			ret=bctbx_list_append(ret,desc);
	}
	return ret;
}

MSFilter *ms_factory_create_filter_from_name(MSFactory* factory, const char *filter_name){
	MSFilterDesc *desc=ms_factory_lookup_filter_by_name(factory, filter_name);
	if (desc==NULL) return NULL;
	return ms_factory_create_filter_from_desc(factory,desc);
}

void ms_factory_enable_statistics(MSFactory* obj, bool_t enabled){
	obj->statistics_enabled=enabled;
}

const bctbx_list_t * ms_factory_get_statistics(MSFactory* obj){
	return obj->stats_list;
}

void ms_factory_reset_statistics(MSFactory *obj){
	bctbx_list_t *elem;

	for(elem=obj->stats_list;elem!=NULL;elem=elem->next){
		MSFilterStats *stats=(MSFilterStats *)elem->data;
		stats->elapsed=0;
		stats->count=0;
	}
}

static int usage_compare(const MSFilterStats *s1, const MSFilterStats *s2){
	if (s1->elapsed==s2->elapsed) return 0;
	if (s1->elapsed<s2->elapsed) return 1;
	return -1;
}


void ms_factory_log_statistics(MSFactory *obj){
	bctbx_list_t *sorted=NULL;
	bctbx_list_t *elem;
	uint64_t total=1;
	for(elem=obj->stats_list;elem!=NULL;elem=elem->next){
		MSFilterStats *stats=(MSFilterStats *)elem->data;
		sorted=bctbx_list_insert_sorted(sorted,stats,(bctbx_compare_func)usage_compare);
		total+=stats->elapsed;
	}
	ms_message("===========================================================");
	ms_message("                  FILTER USAGE STATISTICS                  ");
	ms_message("Name                Count     Time/tick (ms)      CPU Usage");
	ms_message("-----------------------------------------------------------");
	for(elem=sorted;elem!=NULL;elem=elem->next){
		MSFilterStats *stats=(MSFilterStats *)elem->data;
		double percentage=100.0*((double)stats->elapsed)/(double)total;
		double tpt=((double)stats->elapsed*1e-6)/((double)stats->count+1.0);
		ms_message("%-19s %-9i %-19g %-10g",stats->name,stats->count,tpt,percentage);
	}
	ms_message("===========================================================");
	bctbx_list_free(sorted);
}

#ifndef PLUGINS_EXT
	#define PLUGINS_EXT ".so"
#endif
typedef void (*init_func_t)(MSFactory *);

int ms_factory_load_plugins(MSFactory *factory, const char *dir){
	int num=0;
#if defined(_WIN32) && !defined(_WIN32_WCE)
	WIN32_FIND_DATA FileData;
	HANDLE hSearch;
	char szDirPath[1024];
#ifdef UNICODE
	wchar_t wszDirPath[1024];
#endif
	char szPluginFile[1024];
	BOOL fFinished = FALSE;
	const char *tmp = NULL;
	BOOL debug = FALSE;
#ifndef MS2_WINDOWS_UNIVERSAL
	tmp = getenv("DEBUG");
#endif
	debug = (tmp != NULL && atoi(tmp) == 1);

	snprintf(szDirPath, sizeof(szDirPath), "%s", dir);

	// Start searching for .dll files in the current directory.
	snprintf(szDirPath, sizeof(szDirPath), "%s\\libms*.dll", dir);
#ifdef UNICODE
	mbstowcs(wszDirPath, szDirPath, sizeof(wszDirPath));
	hSearch = FindFirstFileExW(wszDirPath, FindExInfoStandard, &FileData, FindExSearchNameMatch, NULL, 0);
#else
	hSearch = FindFirstFileExA(szDirPath, FindExInfoStandard, &FileData, FindExSearchNameMatch, NULL, 0);
#endif
	if (hSearch == INVALID_HANDLE_VALUE)
	{
		ms_message("no plugin (*.dll) found in [%s] [%d].", szDirPath, (int)GetLastError());
		return 0;
	}
	snprintf(szDirPath, sizeof(szDirPath), "%s", dir);

	while (!fFinished)
	{
		/* load library */
#ifdef MS2_WINDOWS_DESKTOP
		UINT em=0;
#endif
		HINSTANCE os_handle;
#ifdef UNICODE
		wchar_t wszPluginFile[2048];
		char filename[512];
		wcstombs(filename, FileData.cFileName, sizeof(filename));
		snprintf(szPluginFile, sizeof(szPluginFile), "%s\\%s", szDirPath, filename);
		mbstowcs(wszPluginFile, szPluginFile, sizeof(wszPluginFile));
#else
		snprintf(szPluginFile, sizeof(szPluginFile), "%s\\%s", szDirPath, FileData.cFileName);
#endif
#ifdef MS2_WINDOWS_DESKTOP
		if (!debug) em = SetErrorMode (SEM_FAILCRITICALERRORS);

#ifdef UNICODE
		os_handle = LoadLibraryExW(wszPluginFile, NULL, LOAD_WITH_ALTERED_SEARCH_PATH);
#else
		os_handle = LoadLibraryExA(szPluginFile, NULL, LOAD_WITH_ALTERED_SEARCH_PATH);
#endif
		if (os_handle==NULL)
		{
			ms_message("Fail to load plugin %s with altered search path: error %i",szPluginFile,(int)GetLastError());
#ifdef UNICODE
			os_handle = LoadLibraryExW(wszPluginFile, NULL, 0);
#else
			os_handle = LoadLibraryExA(szPluginFile, NULL, 0);
#endif
		}
		if (!debug) SetErrorMode (em);
#else
		os_handle = LoadPackagedLibrary(wszPluginFile, 0);
#endif
		if (os_handle==NULL)
			ms_error("Fail to load plugin %s: error %i", szPluginFile, (int)GetLastError());
		else{
			init_func_t initroutine;
			char szPluginName[256];
			char szMethodName[256];
			char *minus;
#ifdef UNICODE
			snprintf(szPluginName, sizeof(szPluginName), "%s", filename);
#else
			snprintf(szPluginName, sizeof(szPluginName), "%s", FileData.cFileName);
#endif
			/*on mingw, dll names might be libsomething-3.dll. We must skip the -X.dll stuff*/
			minus=strchr(szPluginName,'-');
			if (minus) *minus='\0';
			else szPluginName[strlen(szPluginName)-4]='\0'; /*remove .dll*/
			snprintf(szMethodName, sizeof(szMethodName), "%s_init", szPluginName);
			initroutine = (init_func_t) GetProcAddress (os_handle, szMethodName);
				if (initroutine!=NULL){
					initroutine(factory);
					ms_message("Plugin loaded (%s)", szPluginFile);
					// Add this new loaded plugin to the list (useful for FreeLibrary at the end)
					factory->ms_plugins_loaded_list=bctbx_list_append(factory->ms_plugins_loaded_list,os_handle);
					num++;
				}else{
					ms_warning("Could not locate init routine of plugin %s. Should be %s",
					szPluginFile, szMethodName);
				}
		}
		if (!FindNextFile(hSearch, &FileData)) {
			if (GetLastError() == ERROR_NO_MORE_FILES){
				fFinished = TRUE;
			}
			else
			{
				ms_error("couldn't find next plugin dll.");
				fFinished = TRUE;
			}
		}
	}
	/* Close the search handle. */
	FindClose(hSearch);

#elif defined(HAVE_DLOPEN)
	char plugin_name[64];
	DIR *ds;
	bctbx_list_t *loaded_plugins = NULL;
	struct dirent *de;
	char *ext;
	char *fullpath;
	ds=opendir(dir);
	if (ds==NULL){
		ms_message("Cannot open directory %s: %s",dir,strerror(errno));
		return -1;
	}
	while( (de=readdir(ds))!=NULL){
		if (
#ifndef __QNX__
			(de->d_type==DT_REG || de->d_type==DT_UNKNOWN || de->d_type==DT_LNK) &&
#endif
			(strstr(de->d_name, "libms") == de->d_name) && ((ext=strstr(de->d_name,PLUGINS_EXT))!=NULL)) {
			void *handle;
			snprintf(plugin_name, MIN(sizeof(plugin_name), (size_t)(ext - de->d_name + 1)), "%s", de->d_name);
			if (bctbx_list_find_custom(loaded_plugins, (bctbx_compare_func)strcmp, plugin_name) != NULL) continue;
			loaded_plugins = bctbx_list_append(loaded_plugins, ms_strdup(plugin_name));
			fullpath=ms_strdup_printf("%s/%s",dir,de->d_name);
			ms_message("Loading plugin %s...",fullpath);

			if ( (handle=dlopen(fullpath,RTLD_NOW))==NULL){
				ms_warning("Fail to load plugin %s : %s",fullpath,dlerror());
			}else {
				char *initroutine_name=ms_malloc0(strlen(de->d_name)+10);
				char *p;
				void *initroutine=NULL;
				strcpy(initroutine_name,de->d_name);
				p=strstr(initroutine_name,PLUGINS_EXT);
				if (p!=NULL){
					strcpy(p,"_init");
					initroutine=dlsym(handle,initroutine_name);
				}

#ifdef __APPLE__
				if (initroutine==NULL){
					/* on macosx: library name are libxxxx.1.2.3.dylib */
					/* -> MUST remove the .1.2.3 */
					p=strstr(initroutine_name,".");
					if (p!=NULL)
					{
						strcpy(p,"_init");
						initroutine=dlsym(handle,initroutine_name);
					}
				}
#endif

				if (initroutine!=NULL){
					init_func_t func=(init_func_t)initroutine;
					func(factory);
					ms_message("Plugin loaded (%s)", fullpath);
					num++;
				}else{
					ms_warning("Could not locate init routine of plugin %s",de->d_name);
				}
				ms_free(initroutine_name);
			}
			ms_free(fullpath);
		}
	}
	bctbx_list_for_each(loaded_plugins, ms_free);
	bctbx_list_free(loaded_plugins);
	closedir(ds);
#else
	ms_warning("no loadable plugin support: plugins cannot be loaded.");
	num=-1;
#endif
	return num;
}

void ms_factory_uninit_plugins(MSFactory *factory){
#if defined(_WIN32)
	bctbx_list_t *elem;
#endif

#if defined(_WIN32)
	for(elem=factory->ms_plugins_loaded_list;elem!=NULL;elem=elem->next)
	{
		HINSTANCE handle=(HINSTANCE )elem->data;
		FreeLibrary(handle) ;
	}

	factory->ms_plugins_loaded_list = bctbx_list_free(factory->ms_plugins_loaded_list);
#endif
}

void ms_factory_init_plugins(MSFactory *obj) {
	if (obj->plugins_dir == NULL) {
#ifdef PACKAGE_PLUGINS_DIR
		obj->plugins_dir = ms_strdup(PACKAGE_PLUGINS_DIR);
#else
		obj->plugins_dir = ms_strdup("");
#endif
	}
	if (strlen(obj->plugins_dir) > 0) {
		ms_message("Loading ms plugins from [%s]",obj->plugins_dir);
		ms_factory_load_plugins(obj,obj->plugins_dir);
	}
}

void ms_factory_set_plugins_dir(MSFactory *obj, const char *path) {
	if (obj->plugins_dir != NULL) {
		ms_free(obj->plugins_dir);
		obj->plugins_dir=NULL;
	}
	if (path)
		obj->plugins_dir = ms_strdup(path);
}

struct _MSEventQueue *ms_factory_create_event_queue(MSFactory *obj) {
	if (obj->evq==NULL){
		obj->evq=ms_event_queue_new();
	}
	return obj->evq;
}

void ms_factory_destroy_event_queue(MSFactory *obj) {
<<<<<<< HEAD
=======
	if (obj->image_resources_dir) {
		bctbx_free(obj->image_resources_dir);
		obj->image_resources_dir = NULL; //to avoid double free from ms_factory_destroy;
	}
>>>>>>> c5f240d4
	ms_event_queue_destroy(obj->evq);
	ms_factory_set_event_queue(obj,NULL);
}


struct _MSEventQueue *ms_factory_get_event_queue(MSFactory *obj){
	return obj->evq;
}

/*this function is for compatibility, when event queues were created by the application*/
void ms_factory_set_event_queue(MSFactory *obj, MSEventQueue *evq){
	obj->evq=evq;
}

static int compare_fmt(const MSFmtDescriptor *a, const MSFmtDescriptor *b){
	if (a->type!=b->type) return -1;
	if (strcasecmp(a->encoding,b->encoding)!=0) return -1;
	if (a->rate!=b->rate) return -1;
	if (a->nchannels!=b->nchannels) return -1;
	if (a->fmtp==NULL && b->fmtp!=NULL) return -1;
	if (a->fmtp!=NULL && b->fmtp==NULL) return -1;
	if (a->fmtp && b->fmtp && strcmp(a->fmtp,b->fmtp)!=0) return -1;
	if (a->type==MSVideo){
		if (a->vsize.width!=b->vsize.width || a->vsize.height!=b->vsize.height) return -1;
		if (a->fps!=b->fps) return -1;
	}
	return 0;
}

static MSFmtDescriptor * ms_fmt_descriptor_new_copy(const MSFmtDescriptor *orig){
	MSFmtDescriptor *obj=ms_new0(MSFmtDescriptor,1);
	obj->type=orig->type;
	obj->rate=orig->rate;
	obj->nchannels=orig->nchannels;
	if (orig->fmtp) obj->fmtp=ms_strdup(orig->fmtp);
	if (orig->encoding) obj->encoding=ms_strdup(orig->encoding);
	obj->vsize=orig->vsize;
	obj->fps=orig->fps;
	return obj;
}

const char *ms_fmt_descriptor_to_string(const MSFmtDescriptor *obj){
	MSFmtDescriptor *mutable_fmt=(MSFmtDescriptor*)obj;
	if (!obj) return "null";
	if (obj->text==NULL){
		if (obj->type==MSAudio){
			mutable_fmt->text=ms_strdup_printf("type=audio;encoding=%s;rate=%i;channels=%i;fmtp='%s'",
							 obj->encoding,obj->rate,obj->nchannels,obj->fmtp ? obj->fmtp : "");
		}else{
			mutable_fmt->text=ms_strdup_printf("type=video;encoding=%s;vsize=%ix%i;fps=%f;fmtp='%s'",
							 obj->encoding,obj->vsize.width,obj->vsize.height,obj->fps,obj->fmtp ? obj->fmtp : "");
		}
	}
	return obj->text;
}

bool_t ms_fmt_descriptor_equals(const MSFmtDescriptor *fmt1, const MSFmtDescriptor *fmt2) {
	if (!fmt1 || !fmt2) return FALSE;
	return compare_fmt(fmt1, fmt2) == 0;
}

static void ms_fmt_descriptor_destroy(MSFmtDescriptor *obj){
	if (obj->encoding) ms_free(obj->encoding);
	if (obj->fmtp) ms_free(obj->fmtp);
	if (obj->text) ms_free(obj->text);
	ms_free(obj);
}

const MSFmtDescriptor *ms_factory_get_format(MSFactory *obj, const MSFmtDescriptor *ref){
	MSFmtDescriptor *ret;
	bctbx_list_t *found;
	if ((found=bctbx_list_find_custom(obj->formats,(int (*)(const void*, const void*))compare_fmt, ref))==NULL){
		obj->formats=bctbx_list_append(obj->formats,ret=ms_fmt_descriptor_new_copy(ref));
	}else{
		ret=(MSFmtDescriptor *)found->data;
	}
	return ret;
}

const MSFmtDescriptor * ms_factory_get_audio_format(MSFactory *obj, const char *mime, int rate, int channels, const char *fmtp){
	MSFmtDescriptor tmp={0};
	tmp.type=MSAudio;
	tmp.encoding=(char*)mime;
	tmp.rate=rate;
	tmp.nchannels=channels;
	tmp.fmtp=(char*)fmtp;
	return ms_factory_get_format(obj,&tmp);
}

const MSFmtDescriptor * ms_factory_get_video_format(MSFactory *obj, const char *mime, MSVideoSize size, float fps, const char *fmtp){
	MSFmtDescriptor tmp={0};
	tmp.type=MSVideo;
	tmp.encoding=(char*)mime;
	tmp.rate=90000;
	tmp.vsize=size;
	tmp.fmtp=(char*)fmtp;
	tmp.fps=fps;
	return ms_factory_get_format(obj,&tmp);
}

int ms_factory_enable_filter_from_name(MSFactory *factory, const char *name, bool_t enable) {
	MSFilterDesc *desc=ms_factory_lookup_filter_by_name(factory,name);
	if (!desc) {
		ms_error("Cannot enable/disable unknown filter [%s] on factory [%p]",name,factory);
		return -1;
	}
	if (enable) desc->flags |= MS_FILTER_IS_ENABLED;
	else desc->flags &= ~MS_FILTER_IS_ENABLED;
	ms_message("Filter [%s]  %s on factory [%p]",name,(enable ? "enabled" : "disabled"),factory);
	return 0;
}

bool_t ms_factory_filter_from_name_enabled(const MSFactory *factory, const char *name) {
	MSFilterDesc *desc=ms_factory_lookup_filter_by_name(factory,name);
	if (!desc) {
		ms_error("Cannot get enable/disable state for unknown filter [%s] on factory [%p]",name,factory);
		return FALSE;
	}
	return !!(desc->flags & MS_FILTER_IS_ENABLED);
}


void ms_factory_register_offer_answer_provider(MSFactory *f, MSOfferAnswerProvider *offer_answer_prov){
	if (bctbx_list_find(f->offer_answer_provider_list, offer_answer_prov)) return; /*avoid registering several time the same pointer*/
	f->offer_answer_provider_list = bctbx_list_prepend(f->offer_answer_provider_list, offer_answer_prov);
}

MSOfferAnswerProvider * ms_factory_get_offer_answer_provider(MSFactory *f, const char *mime_type){
	const bctbx_list_t *elem;
	for (elem = f->offer_answer_provider_list; elem != NULL; elem = elem->next){
		MSOfferAnswerProvider *prov = (MSOfferAnswerProvider*) elem->data;
		if (strcasecmp(mime_type, prov->mime_type) == 0)
			return prov;
	}
	return NULL;
}

MSOfferAnswerContext * ms_factory_create_offer_answer_context(MSFactory *f, const char *mime_type){
	MSOfferAnswerProvider *prov = ms_factory_get_offer_answer_provider(f, mime_type);
	if (prov) return prov->create_context();
	return NULL;
}

MSDevicesInfo* ms_factory_get_devices_info(MSFactory *f) {
	return f->devices_info;
}

const char * ms_factory_get_image_resources_dir(const MSFactory *f) {
	return f->image_resources_dir;
}

void ms_factory_set_image_resources_dir(MSFactory *f, const char *path) {
	if (f->image_resources_dir) {
		bctbx_free(f->image_resources_dir);
		f->image_resources_dir = NULL;
	}
	if (path)
		f->image_resources_dir = bctbx_strdup(path);
}

void ms_factory_set_expected_bandwidth(MSFactory *f, int bitrate) {
	f->expected_video_bandwidth = bitrate;
}

int ms_factory_get_expected_bandwidth(MSFactory *f) {
	return f->expected_video_bandwidth;
}

#ifdef __ANDROID__
#include "sys/system_properties.h"
#include <jni.h>


#pragma GCC diagnostic ignored "-Wint-to-pointer-cast"

JNIEXPORT jint JNICALL Java_org_linphone_mediastream_Factory_enableFilterFromName(JNIEnv* env,  jobject obj, jlong factoryPtr, jstring jname, jboolean enable) {
	MSFactory *factory = (MSFactory *) factoryPtr;
	const char *name = jname ? (*env)->GetStringUTFChars(env, jname, NULL) : NULL;
	int result = ms_factory_enable_filter_from_name(factory, name, enable);
	(*env)->ReleaseStringUTFChars(env, jname, name);
	return result;
}
JNIEXPORT jboolean JNICALL Java_org_linphone_mediastream_Factory_filterFromNameEnabled(JNIEnv* env, jobject obj, jlong factoryPtr, jstring jname) {
	const char *name = jname ? (*env)->GetStringUTFChars(env, jname, NULL) : NULL;
	MSFactory *factory = (MSFactory *) factoryPtr;
	jboolean result = ms_factory_filter_from_name_enabled(factory, name);
	(*env)->ReleaseStringUTFChars(env, jname, name);
	return result;
}


JNIEXPORT jstring JNICALL Java_org_linphone_mediastream_Factory_getEncoderText(JNIEnv* env, jobject obj,
    jlong factoryPtr, jstring jmime) {
	MSFactory *factory = (MSFactory*)factoryPtr;
	const char *mime = (*env)->GetStringUTFChars(env, jmime, NULL);
	jstring jtext = NULL;
	if (mime){
		MSFilterDesc *desc = ms_factory_get_encoder(factory, mime);
		if (desc) jtext =(*env)->NewStringUTF(env, desc->text);
		(*env)->ReleaseStringUTFChars(env, jmime, mime);
	}
	return jtext;
}

JNIEXPORT jstring JNICALL Java_org_linphone_mediastream_Factory_getDecoderText(JNIEnv* env, jobject obj,
    jlong factoryPtr, jstring jmime) {
	MSFactory *factory = (MSFactory*)factoryPtr;
	const char *mime = (*env)->GetStringUTFChars(env, jmime, NULL);
	jstring jtext = NULL;
	if (mime){
		MSFilterDesc *desc = ms_factory_get_decoder(factory, mime);
		if (desc) jtext = (*env)->NewStringUTF(env, desc->text);
		(*env)->ReleaseStringUTFChars(env, jmime, mime);
	}
	return jtext;
}

#ifdef _MSC_VER
#pragma warning(disable : 4996)
#else
#pragma GCC diagnostic ignored "-Wdeprecated-declarations"
#endif

JNIEXPORT jint JNICALL Java_org_linphone_mediastream_MediastreamerAndroidContext_enableFilterFromNameImpl(JNIEnv* env,  jobject obj, jstring jname, jboolean enable) {
	const char *mime;
	int result;
	if (ms_factory_get_fallback() == NULL) {
		ms_error("Java_org_linphone_mediastream_MediastreamerAndroidContext_enableFilterFromNameImpl(): no fallback factory. Use Factory.enableFilterFromName()");
		return -1;
	}
	mime = jname ? (*env)->GetStringUTFChars(env, jname, NULL) : NULL;
	result = ms_factory_enable_filter_from_name(ms_factory_get_fallback(),mime,enable);
	(*env)->ReleaseStringUTFChars(env, jname, mime);
	return result;
}
JNIEXPORT jboolean JNICALL Java_org_linphone_mediastream_MediastreamerAndroidContext_filterFromNameEnabledImpl(JNIEnv* env, jobject obj, jstring jname) {
	const char *mime;
	jboolean result;
	if (ms_factory_get_fallback() == NULL) {
		ms_error("Java_org_linphone_mediastream_MediastreamerAndroidContext_filterFromNameEnabledImpl(): no fallback factory. Use Factory.filterFromNameEnabled()");
		return FALSE;
	}
	mime = jname ? (*env)->GetStringUTFChars(env, jname, NULL) : NULL;
	result = ms_factory_filter_from_name_enabled(ms_factory_get_fallback(),mime);
	(*env)->ReleaseStringUTFChars(env, jname, mime);
	return result;
}

#endif



#ifdef _MSC_VER
#pragma warning(disable : 4996)
#else
#pragma GCC diagnostic ignored "-Wdeprecated-declarations"
#endif

/**
* Destroy the factory.
* This should be done after destroying all objects created by the factory.
**/
void ms_factory_destroy(MSFactory *factory) {
	if (factory->voip_uninit_func) factory->voip_uninit_func(factory);
	ms_factory_uninit_plugins(factory);
	if (factory->evq) ms_factory_destroy_event_queue(factory);
	factory->formats = bctbx_list_free_with_data(factory->formats, (void(*)(void*))ms_fmt_descriptor_destroy);
	factory->desc_list = bctbx_list_free(factory->desc_list);
	bctbx_list_for_each(factory->stats_list, ms_free);
	factory->stats_list = bctbx_list_free(factory->stats_list);
	factory->offer_answer_provider_list = bctbx_list_free(factory->offer_answer_provider_list);
	bctbx_list_for_each(factory->platform_tags, ms_free);
	factory->platform_tags = bctbx_list_free(factory->platform_tags);
	if (factory->echo_canceller_filtername) ms_free(factory->echo_canceller_filtername);
	if (factory->plugins_dir) ms_free(factory->plugins_dir);
	if (factory->image_resources_dir) ms_free(factory->image_resources_dir);
	ms_free(factory);
	if (factory == fallback_factory) fallback_factory = NULL;
}


MSFactory *ms_factory_create_fallback(void){
	if (fallback_factory==NULL){
		fallback_factory=ms_factory_new();
	}
	return fallback_factory;
}

/**
 * Used by the legacy functions before MSFactory was added.
 * Do not use in an application.
**/
MSFactory *ms_factory_get_fallback(void){
	return fallback_factory;
}

<|MERGE_RESOLUTION|>--- conflicted
+++ resolved
@@ -233,7 +233,7 @@
 	tags = ms_factory_get_platform_tags_as_string(obj);
 	ms_message("ms_factory_init() done: platform_tags=%s", tags);
 	ms_free(tags);
-	
+
 	obj->image_resources_dir = bctbx_strdup_printf("%s/images", PACKAGE_DATA_DIR);
 }
 
@@ -719,13 +719,6 @@
 }
 
 void ms_factory_destroy_event_queue(MSFactory *obj) {
-<<<<<<< HEAD
-=======
-	if (obj->image_resources_dir) {
-		bctbx_free(obj->image_resources_dir);
-		obj->image_resources_dir = NULL; //to avoid double free from ms_factory_destroy;
-	}
->>>>>>> c5f240d4
 	ms_event_queue_destroy(obj->evq);
 	ms_factory_set_event_queue(obj,NULL);
 }
