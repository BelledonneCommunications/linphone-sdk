--- conflicted
+++ resolved
@@ -270,10 +270,6 @@
 static int enc_set_br(MSFilter *f, void*data){
 	int br=*(int*)data;
 	EncState *s=(EncState*)f->data;
-<<<<<<< HEAD
-	s->cfg.rc_target_bitrate = br / 1024;
-
-=======
 	s->bitrate=br;
 	s->cfg.rc_target_bitrate = ((float)s->bitrate)*0.92/1024.0; //0.9=take into account IP/UDP/RTP overhead, in average.
 	if (s->ready){
@@ -283,7 +279,6 @@
 		ms_filter_unlock(f);
 		return 0;
 	}
->>>>>>> 07e1d2e6
 	if (br>=1024000){
 		s->width = MS_VIDEO_SIZE_VGA_W;
 		s->height = MS_VIDEO_SIZE_VGA_H;
@@ -313,18 +308,13 @@
 		s->height=MS_VIDEO_SIZE_QCIF_H;
 		s->fps=5;
 	}
-<<<<<<< HEAD
 #if TARGET_OS_IPHONE
 	s->width=MS_VIDEO_SIZE_IOS_MEDIUM_W;
 	s->height=MS_VIDEO_SIZE_IOS_MEDIUM_H;
 	s->fps=12;
 #endif
-	
-	ms_warning("bitrate requested...: %d (%d x %d)\n", br, s->width, s->height);
-=======
 
 	ms_message("bitrate requested...: %d (%d x %d)\n", br, s->width, s->height);
->>>>>>> 07e1d2e6
 	return 0;
 }
 
