/*
<<<<<<< HEAD
 qtcapture.m
 Copyright (C) 2011 Belledonne Communications, Grenoble, France
 
 This program is free software; you can redistribute it and/or
 modify it under the terms of the GNU General Public License
 as published by the Free Software Foundation; either version 2
 of the License, or (at your option) any later version.
 
 This program is distributed in the hope that it will be useful,
 but WITHOUT ANY WARRANTY; without even the implied warranty of
 MERCHANTABILITY or FITNESS FOR A PARTICULAR PURPOSE.  See the
 GNU General Public License for more details.
 
 You should have received a copy of the GNU General Public License
 along with this program; if not, write to the Free Software
 Foundation, Inc., 59 Temple Place - Suite 330, Boston, MA  02111-1307, USA.
 */

=======
mediastreamer2 library - modular sound and video processing and streaming
Copyright (C) 2011  Belledonne Communications SARL

This program is free software; you can redistribute it and/or
modify it under the terms of the GNU General Public License
as published by the Free Software Foundation; either version 2
of the License, or (at your option) any later version.

This program is distributed in the hope that it will be useful,
but WITHOUT ANY WARRANTY; without even the implied warranty of
MERCHANTABILITY or FITNESS FOR A PARTICULAR PURPOSE.  See the
GNU General Public License for more details.

You should have received a copy of the GNU General Public License
along with this program; if not, write to the Free Software
Foundation, Inc., 59 Temple Place - Suite 330, Boston, MA  02111-1307, USA.
*/

#ifdef __APPLE__
>>>>>>> 43209efd

#include "mediastreamer-config.h"
#include "mediastreamer2/msvideo.h"
#include "mediastreamer2/msticker.h"
#include "mediastreamer2/msv4l.h"
#include "mediastreamer2/mswebcam.h"
#include "nowebcam.h"

#import <QTKit/QTKit.h>

struct v4mState;

// Define != NULL to have QT Framework convert hardware device pixel format to another one.
static OSType forcedPixelFormat=kCVPixelFormatType_420YpCbCr8Planar;
//static OSType forcedPixelFormat=0;

static MSPixFmt ostype_to_pix_fmt(OSType pixelFormat, bool printFmtName){
	// ms_message("OSType= %i", pixelFormat);
        switch(pixelFormat){
                case kCVPixelFormatType_420YpCbCr8Planar:
                	if (printFmtName) ms_message("FORMAT = MS_YUV420P");
                	return MS_YUV420P;
                case kYUVSPixelFormat:
                	if (printFmtName) ms_message("FORMAT = MS_YUY2");
                	return MS_YUY2;
                case kUYVY422PixelFormat:
                	if (printFmtName) ms_message("FORMAT = MS_UYVY");
                	return MS_UYVY;
                case k32RGBAPixelFormat:
                	if (printFmtName) ms_message("FORMAT = MS_RGBA32");
                	return MS_RGBA32;
                default:
                	if (printFmtName) ms_message("Format unknown: %i", (UInt32) pixelFormat);
                	return MS_PIX_FMT_UNKNOWN;
        }
}

@interface NsMsWebCam :NSObject
{
	QTCaptureDeviceInput *input;
	QTCaptureDecompressedVideoOutput * output;
	QTCaptureSession *session;
	
	ms_mutex_t mutex;
	queue_t rq;
};

-(id) init;
-(void) dealloc;
-(int) start;
-(int) stop;
-(void) setSize:(MSVideoSize) size;
-(MSVideoSize) getSize;
-(void) openDevice:(const char*) deviceId;
-(int) getPixFmt;


-(QTCaptureSession *) session;
-(queue_t*) rq;
-(ms_mutex_t *) mutex;

@end




@implementation NsMsWebCam 

- (void)captureOutput:(QTCaptureOutput *)captureOutput didOutputVideoFrame:(CVImageBufferRef)frame withSampleBuffer:(QTSampleBuffer *)sampleBuffer fromConnection:(QTCaptureConnection *)connection
{
	NSAutoreleasePool* myPool = [[NSAutoreleasePool alloc] init];
	ms_mutex_lock(&mutex);	

    	OSType pixelFormat = CVPixelBufferGetPixelFormatType(frame);
        MSPixFmt msfmt = ostype_to_pix_fmt(pixelFormat, false);

	if (CVPixelBufferIsPlanar(frame)) {
		size_t numberOfPlanes = CVPixelBufferGetPlaneCount(frame);
		MSPicture pict;
	    	size_t w = CVPixelBufferGetWidth(frame);
		size_t h = CVPixelBufferGetHeight(frame);
		mblk_t *yuv_block = ms_yuv_buf_alloc(&pict, w, h);

		CVReturn status = CVPixelBufferLockBaseAddress(frame, 0);
		if (kCVReturnSuccess != status) {
			ms_error("Error locking base address: %i", status);
			return;
		}
		int p;
		for (p=0; p < numberOfPlanes; p++) {
			size_t fullrow_width = CVPixelBufferGetBytesPerRowOfPlane(frame, p);
			size_t plane_width = CVPixelBufferGetWidthOfPlane(frame, p);
			size_t plane_height = CVPixelBufferGetHeightOfPlane(frame, p);
			uint8_t *dst_plane = pict.planes[p];
			uint8_t *src_plane = CVPixelBufferGetBaseAddressOfPlane(frame, p);
//			ms_message("CVPixelBuffer %ix%i; Plane %i %ix%i (%i)", w, h, p, plane_width, plane_height, fullrow_width);
			int l;
			for (l=0; l<plane_height; l++) {
				memcpy(dst_plane, src_plane, plane_width);
				src_plane += fullrow_width;
				dst_plane += plane_width;
			}
		}
		CVPixelBufferUnlockBaseAddress(frame, 0);
		putq(&rq, yuv_block);
	} else {
		// Buffer doesn't contain a plannar image.
		uint8_t * data = (uint8_t *)[sampleBuffer bytesForAllSamples];
		int size = [sampleBuffer lengthForAllSamples];
		mblk_t *buf=allocb(size,0);
		memcpy(buf->b_wptr, data, size);
		buf->b_wptr+=size;
		putq(&rq, buf);
	}


	ms_mutex_unlock(&mutex);

	[myPool drain];
}

-(id) init {
	qinit(&rq);
	ms_mutex_init(&mutex,NULL);
	session = [[QTCaptureSession alloc] init];
	output = [[QTCaptureDecompressedVideoOutput alloc] init];
	[output automaticallyDropsLateVideoFrames];
	[output setDelegate: self];
	
	return self;
}

-(void) dealloc {
	[self stop];
	
	if (session) {		
		[session release];
		session = nil;
	}
		
	if (input) {
		[input release];
		input = nil;
	}
	
	if (output) {
		[output release];
		output = nil;
	}
	
	flushq(&rq,0);

	ms_mutex_destroy(&mutex);

	[super dealloc];
}

-(int) start {
	[session startRunning];
	return 0;
}

-(int) stop {
	[session stopRunning];
	return 0;
}

-(int) getPixFmt {
	if (forcedPixelFormat != 0) {
		MSPixFmt msfmt=ostype_to_pix_fmt(forcedPixelFormat, true);
		ms_message("getPixFmt forced capture FMT: %i", msfmt);
		return msfmt;
	}

	QTCaptureDevice *device = [input device];
	// Return the first pixel format of the hardware device compatible with mediastreamer
	// Could be improved by choosing the best through all the formats supported by the hardware.
	if([device isOpen]) {
		NSAutoreleasePool *pool = [[NSAutoreleasePool alloc] init];	 
		NSArray * array = [device formatDescriptions];
	
		NSEnumerator *enumerator = [array objectEnumerator];
		QTFormatDescription *desc;
		while ((desc = [enumerator nextObject])) {
			if ([desc mediaType] == QTMediaTypeVideo) {
				UInt32 fmt = [desc formatType];
				MSPixFmt msfmt = ostype_to_pix_fmt(fmt, true);
				if (msfmt != MS_PIX_FMT_UNKNOWN) {
			       		[pool drain];
					return msfmt;
				}
            		}
        	}
        	[pool drain];
    	} else {
    		ms_error("The camera wasn't opened when asking for pixel format");
    	}

	ms_warning("No compatible format found, using MS_YUV420P pixel format");
	// Configure the output to convert the uncompatible hardware pixel format to MS_YUV420P
	NSAutoreleasePool *pool = [[NSAutoreleasePool alloc] init];
	NSDictionary *old_dic = [output pixelBufferAttributes];
	if ([[old_dic objectForKey:(id)kCVPixelBufferPixelFormatTypeKey] integerValue] != kCVPixelFormatType_420YpCbCr8Planar) {
		NSDictionary *dic = [NSDictionary dictionaryWithObjectsAndKeys:
		 [NSNumber numberWithInteger:[[old_dic objectForKey:(id)kCVPixelBufferWidthKey] integerValue]], (id)kCVPixelBufferWidthKey,
		 [NSNumber numberWithInteger:[[old_dic objectForKey:(id)kCVPixelBufferHeightKey] integerValue]],(id)kCVPixelBufferHeightKey,
		 [NSNumber numberWithInteger:kCVPixelFormatType_420YpCbCr8Planar], (id)kCVPixelBufferPixelFormatTypeKey,
		  nil];
		  [output setPixelBufferAttributes:dic];
	}

	[pool drain];
	return MS_YUV420P;
}



-(void) openDevice:(const char*) deviceId {
	NSError *error = nil;
	unsigned int i = 0;
	QTCaptureDevice * device = NULL;

	NSAutoreleasePool *pool = [[NSAutoreleasePool alloc] init];	 
	NSArray * array = [QTCaptureDevice inputDevicesWithMediaType:QTMediaTypeVideo];
	for (i = 0 ; i < [array count]; i++) {
		QTCaptureDevice * currentDevice = [array objectAtIndex:i];
		if(!strcmp([[currentDevice uniqueID] UTF8String], deviceId)) {
			device = currentDevice;
			break;
		}
	}
	if (device == NULL) {
		ms_error("Error: camera %s not found, using default one", deviceId);
		device = [QTCaptureDevice defaultInputDeviceWithMediaType:QTMediaTypeVideo];
	}
	
	bool success = [device open:&error];
	if (success) ms_message("Device opened");
	else {
		ms_error("Error while opening camera: %s", [[error localizedDescription] UTF8String]);
		[pool drain];
		return;
	}

	input = [[QTCaptureDeviceInput alloc] initWithDevice:device];
	
	success = [session addInput:input error:&error];
	if (!success) ms_error("%s", [[error localizedDescription] UTF8String]);
	

	success = [session addOutput:output error:&error];
	if (!success) ms_error("%s", [[error localizedDescription] UTF8String]);
	[pool drain];
}

-(void) setSize:(MSVideoSize) size {	
	NSAutoreleasePool *pool = [[NSAutoreleasePool alloc] init];
	NSDictionary *dic;
	if (forcedPixelFormat != 0) {
		ms_message("QTCapture set size w=%i, h=%i fmt=%i", size.width, size.height, forcedPixelFormat);
		dic = [NSDictionary dictionaryWithObjectsAndKeys:
		 [NSNumber numberWithInteger:size.width], (id)kCVPixelBufferWidthKey,
		 [NSNumber numberWithInteger:size.height],(id)kCVPixelBufferHeightKey,
		 [NSNumber numberWithInteger:forcedPixelFormat], (id)kCVPixelBufferPixelFormatTypeKey, // force pixel format to plannar
		  nil];
	} else {
		dic = [NSDictionary dictionaryWithObjectsAndKeys:
		 [NSNumber numberWithInteger:size.width], (id)kCVPixelBufferWidthKey,
		 [NSNumber numberWithInteger:size.height],(id)kCVPixelBufferHeightKey,
		  nil];
	}
	
	[output setPixelBufferAttributes:dic];
	[pool drain];
}

-(MSVideoSize) getSize
{
	MSVideoSize size;
	
	size.width = MS_VIDEO_SIZE_QCIF_W;
	size.height = MS_VIDEO_SIZE_QCIF_H;
	
	if(output) {
		NSAutoreleasePool *pool = [[NSAutoreleasePool alloc] init];
		NSDictionary * dic = [output pixelBufferAttributes];
		size.width = [[dic objectForKey:(id)kCVPixelBufferWidthKey] integerValue];
		size.height = [[dic objectForKey:(id)kCVPixelBufferHeightKey] integerValue];
		[pool drain];
	}
	return size;
}

-(QTCaptureSession *) session {
	return	session;
}

-(queue_t*) rq {
	return &rq;
}

-(ms_mutex_t *) mutex {
	return &mutex;
}

@end

typedef struct v4mState{
	NsMsWebCam * webcam;
	int frame_ind;
	float fps;
	float start_time;
	int frame_count;
}v4mState;



static void v4m_init(MSFilter *f){
	v4mState *s=ms_new0(v4mState,1);
	s->webcam= [[NsMsWebCam alloc] init];
	s->start_time=0;
	s->frame_count=-1;
	s->fps=15;
	f->data=s;
}

static int v4m_start(MSFilter *f, void *arg) {
	v4mState *s=(v4mState*)f->data;
	[s->webcam start];
	ms_message("v4m video device opened.");
	return 0;
}

static int v4m_stop(MSFilter *f, void *arg){
	v4mState *s=(v4mState*)f->data;
	[s->webcam stop];
	ms_message("v4m video device closed.");
	
	return 0;
}

static void v4m_uninit(MSFilter *f){
	v4mState *s=(v4mState*)f->data;
	v4m_stop(f,NULL);
	
	[s->webcam release];
	ms_free(s);
}

static void v4m_process(MSFilter * obj){
	v4mState *s=(v4mState*)obj->data;
	uint32_t timestamp;
	int cur_frame;
	if (s->frame_count==-1){
		s->start_time=obj->ticker->time;
		s->frame_count=0;
	}

	ms_mutex_lock([s->webcam mutex]);

	cur_frame=((obj->ticker->time-s->start_time)*s->fps/1000.0);
	if (cur_frame>=s->frame_count)
	{
		mblk_t *om=NULL;
		/*keep the most recent frame if several frames have been captured */
		if ([[s->webcam session] isRunning])
		{
			om=getq([s->webcam rq]);
		}

		if (om!=NULL)
		{
			timestamp=obj->ticker->time*90;/* rtp uses a 90000 Hz clockrate for video*/
			mblk_set_timestamp_info(om,timestamp);
			mblk_set_marker_info(om,TRUE);	
			ms_queue_put(obj->outputs[0],om);
			s->frame_count++;
		}
	}
	else 
		flushq([s->webcam rq],0);

	ms_mutex_unlock([s->webcam mutex]);
}

static void v4m_preprocess(MSFilter *f){
	v4m_start(f,NULL);
        
}

static void v4m_postprocess(MSFilter *f){
	v4m_stop(f,NULL);
}

static int v4m_set_fps(MSFilter *f, void *arg){
	v4mState *s=(v4mState*)f->data;
	s->fps=*((float*)arg);
	s->frame_count=-1;
	return 0;
}

static int v4m_get_pix_fmt(MSFilter *f,void *arg){
	v4mState *s=(v4mState*)f->data;
	*((MSPixFmt*)arg) = [s->webcam getPixFmt];
	return 0;
}

static int v4m_set_vsize(MSFilter *f, void *arg){
	v4mState *s=(v4mState*)f->data;
	[s->webcam setSize:*((MSVideoSize*)arg)];
	return 0;
}

static int v4m_get_vsize(MSFilter *f, void *arg){
	v4mState *s=(v4mState*)f->data;
	*(MSVideoSize*)arg = [s->webcam getSize];
	return 0;
}

static MSFilterMethod methods[]={
	{	MS_FILTER_SET_FPS		,	v4m_set_fps		},
	{	MS_FILTER_GET_PIX_FMT	,	v4m_get_pix_fmt	},
	{	MS_FILTER_SET_VIDEO_SIZE, 	v4m_set_vsize	},
	{	MS_V4L_START			,	v4m_start		},
	{	MS_V4L_STOP				,	v4m_stop		},
	{	MS_FILTER_GET_VIDEO_SIZE,	v4m_get_vsize	},
	{	0						,	NULL			}
};

MSFilterDesc ms_v4m_desc={
	.id=MS_V4L_ID,
	.name="MSV4m",
	.text="A video for macosx compatible source filter to stream pictures.",
	.ninputs=0,
	.noutputs=1,
	.category=MS_FILTER_OTHER,
	.init=v4m_init,
	.preprocess=v4m_preprocess,
	.process=v4m_process,
	.postprocess=v4m_postprocess,
	.uninit=v4m_uninit,
	.methods=methods
};

MS_FILTER_DESC_EXPORT(ms_v4m_desc)
        
static void ms_v4m_detect(MSWebCamManager *obj);

static void ms_v4m_cam_init(MSWebCam *cam)
{
}

static int v4m_open_device(MSFilter *f, void *arg)
{	
	v4mState *s=(v4mState*)f->data;
	[s->webcam openDevice:(char*)arg];
	return 0;
}


static MSFilter *ms_v4m_create_reader(MSWebCam *obj)
{	
	MSFilter *f= ms_filter_new_from_desc(&ms_v4m_desc); 
	v4m_open_device(f,obj->data);
	return f;
}

MSWebCamDesc ms_v4m_cam_desc={
	"QT Capture",
	&ms_v4m_detect,
	&ms_v4m_cam_init,
	&ms_v4m_create_reader,
	NULL
};


static void ms_v4m_detect(MSWebCamManager *obj){
  
	unsigned int i = 0;
	NSAutoreleasePool* myPool = [[NSAutoreleasePool alloc] init];
	
	NSArray * array = [QTCaptureDevice inputDevicesWithMediaType:QTMediaTypeVideo];
	
	for(i = 0 ; i < [array count]; i++)
	{
		QTCaptureDevice * device = [array objectAtIndex:i];
		MSWebCam *cam=ms_web_cam_new(&ms_v4m_cam_desc);
		cam->name= ms_strdup([[device localizedDisplayName] UTF8String]);
		cam->data = ms_strdup([[device uniqueID] UTF8String]);
		ms_web_cam_manager_add_cam(obj,cam);
	}
	[myPool drain];
}
             <|MERGE_RESOLUTION|>--- conflicted
+++ resolved
@@ -1,24 +1,4 @@
 /*
-<<<<<<< HEAD
- qtcapture.m
- Copyright (C) 2011 Belledonne Communications, Grenoble, France
- 
- This program is free software; you can redistribute it and/or
- modify it under the terms of the GNU General Public License
- as published by the Free Software Foundation; either version 2
- of the License, or (at your option) any later version.
- 
- This program is distributed in the hope that it will be useful,
- but WITHOUT ANY WARRANTY; without even the implied warranty of
- MERCHANTABILITY or FITNESS FOR A PARTICULAR PURPOSE.  See the
- GNU General Public License for more details.
- 
- You should have received a copy of the GNU General Public License
- along with this program; if not, write to the Free Software
- Foundation, Inc., 59 Temple Place - Suite 330, Boston, MA  02111-1307, USA.
- */
-
-=======
 mediastreamer2 library - modular sound and video processing and streaming
 Copyright (C) 2011  Belledonne Communications SARL
 
@@ -38,7 +18,6 @@
 */
 
 #ifdef __APPLE__
->>>>>>> 43209efd
 
 #include "mediastreamer-config.h"
 #include "mediastreamer2/msvideo.h"
@@ -532,4 +511,5 @@
 	}
 	[myPool drain];
 }
-             +        
+#endif        