--- conflicted
+++ resolved
@@ -255,13 +255,6 @@
 
 static void iosdisplay_uninit(MSFilter *f) {
     IOSDisplay* thiz = (IOSDisplay*)f->data;
-<<<<<<< HEAD
-    
-    if (thiz != nil) {
-        // Remove from parent view in order to release all reference to IOSDisplay
-        [thiz performSelectorOnMainThread:@selector(setParentView:) withObject:nil waitUntilDone:NO];
-        [thiz release];
-=======
 
     if (thiz != nil) {
         NSAutoreleasePool *loopPool = [[NSAutoreleasePool alloc] init];
@@ -269,7 +262,6 @@
         [thiz performSelectorOnMainThread:@selector(setParentView:) withObject:nil waitUntilDone:NO];
         [thiz release];
         [loopPool drain];
->>>>>>> 22bf37e8
     }
 }
 
@@ -277,66 +269,44 @@
     IOSDisplay *thiz = (IOSDisplay*)f->data;
     UIView* parentView = *(UIView**)arg;
     if (thiz != nil) {
+        NSAutoreleasePool *loopPool = [[NSAutoreleasePool alloc] init];
         // set current parent view
         [thiz performSelectorOnMainThread:@selector(setParentView:) withObject:parentView waitUntilDone:NO];
+        [loopPool drain];
     }
     return 0;
 }
 
 static int iosdisplay_get_native_window(MSFilter *f, void *arg) {
     IOSDisplay* thiz = (IOSDisplay*)f->data;
-<<<<<<< HEAD
-    if (thiz != NULL) {
-        *(UIView**)arg = thiz.parentView;
-    }
-=======
     if (!thiz)
         return 0;
     unsigned long *winId = (unsigned long*)arg;
     *winId = (unsigned long)thiz->parentView;
->>>>>>> 22bf37e8
     return 0;
 }
 
 static int iosdisplay_set_device_orientation(MSFilter* f, void* arg) {
     IOSDisplay* thiz = (IOSDisplay*)f->data;
-<<<<<<< HEAD
-    if (thiz != NULL) {
-        thiz.deviceRotation = *((int*)arg);
-    }
-=======
     if (!thiz)
         return 0;
     thiz.deviceRotation = *((int*)arg);
->>>>>>> 22bf37e8
     return 0;
 }
 
 static int iosdisplay_set_device_orientation_display(MSFilter* f, void* arg) {
     IOSDisplay* thiz = (IOSDisplay*)f->data;
-<<<<<<< HEAD
-    if (thiz != NULL) {
-        thiz.displayRotation = *((int*)arg);
-    }
-=======
     if (!thiz)
         return 0;
     thiz.displayRotation = *((int*)arg);
->>>>>>> 22bf37e8
     return 0;
 }
 
 static int iosdisplay_set_zoom(MSFilter* f, void* arg) {
     IOSDisplay* thiz = (IOSDisplay*)f->data;
-<<<<<<< HEAD
-    if (thiz != NULL) {
-        ogl_display_zoom(thiz->display_helper, arg);
-    }
-=======
     if (!thiz)
         return 0;
     ogl_display_zoom(thiz->display_helper, arg);
->>>>>>> 22bf37e8
     return 0;
 }
 
