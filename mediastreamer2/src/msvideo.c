--- conflicted
+++ resolved
@@ -27,18 +27,12 @@
 #include <malloc.h>
 #endif
 
-<<<<<<< HEAD
-#ifdef __ARM_NEON__
-#include <arm_neon.h>
-#endif
-=======
 struct _mblk_video_header {
 	uint16_t w, h;
 	int pad[3];
 };
 typedef struct _mblk_video_header mblk_video_header; 
 
->>>>>>> 92f8dfac
 static void yuv_buf_init(YuvBuf *buf, int w, int h, uint8_t *ptr){
 	int ysize,usize;
 	ysize=w*h;
@@ -57,111 +51,6 @@
 
 int ms_yuv_buf_init_from_mblk(YuvBuf *buf, mblk_t *m){
 	int w,h;
-<<<<<<< HEAD
-	if (size==(MS_VIDEO_SIZE_QCIF_W*MS_VIDEO_SIZE_QCIF_H*3)/2){
-		w=MS_VIDEO_SIZE_QCIF_W;
-		h=MS_VIDEO_SIZE_QCIF_H;
-	}else if (size==(MS_VIDEO_SIZE_CIF_W*MS_VIDEO_SIZE_CIF_H*3)/2){
-		w=MS_VIDEO_SIZE_CIF_W;
-		h=MS_VIDEO_SIZE_CIF_H;
-	}else if (size==(MS_VIDEO_SIZE_HQVGA_W*MS_VIDEO_SIZE_HQVGA_H*3)/2){
-		w=MS_VIDEO_SIZE_HQVGA_W;
-		h=MS_VIDEO_SIZE_HQVGA_H;
-	}else if (size==(MS_VIDEO_SIZE_QVGA_W*MS_VIDEO_SIZE_QVGA_H*3)/2){
-		w=MS_VIDEO_SIZE_QVGA_W;
-		h=MS_VIDEO_SIZE_QVGA_H;
-	}else if (size==(MS_VIDEO_SIZE_HVGA_W*MS_VIDEO_SIZE_HVGA_H*3)/2){
-		w=MS_VIDEO_SIZE_HVGA_W;
-		h=MS_VIDEO_SIZE_HVGA_H;
-	}else if (size==(MS_VIDEO_SIZE_VGA_W*MS_VIDEO_SIZE_VGA_H*3)/2){
-		w=MS_VIDEO_SIZE_VGA_W;
-		h=MS_VIDEO_SIZE_VGA_H;
-	}else if (size==(MS_VIDEO_SIZE_4CIF_W*MS_VIDEO_SIZE_4CIF_H*3)/2){
-		w=MS_VIDEO_SIZE_4CIF_W;
-		h=MS_VIDEO_SIZE_4CIF_H;
-	}else if (size==(MS_VIDEO_SIZE_W4CIF_W*MS_VIDEO_SIZE_W4CIF_H*3)/2){
-		w=MS_VIDEO_SIZE_W4CIF_W;
-		h=MS_VIDEO_SIZE_W4CIF_H;
-	}else if (size==(MS_VIDEO_SIZE_SVGA_W*MS_VIDEO_SIZE_SVGA_H*3)/2){
-		w=MS_VIDEO_SIZE_SVGA_W;
-		h=MS_VIDEO_SIZE_SVGA_H;
-	}else if (size==(MS_VIDEO_SIZE_SQCIF_W*MS_VIDEO_SIZE_SQCIF_H*3)/2){
-		w=MS_VIDEO_SIZE_SQCIF_W;
-		h=MS_VIDEO_SIZE_SQCIF_H;
-	}else if (size==(MS_VIDEO_SIZE_QQVGA_W*MS_VIDEO_SIZE_QQVGA_H*3)/2){
-		w=MS_VIDEO_SIZE_QQVGA_W;
-		h=MS_VIDEO_SIZE_QQVGA_H;
-	}else if (size==(MS_VIDEO_SIZE_NS1_W*MS_VIDEO_SIZE_NS1_H*3)/2){
-		w=MS_VIDEO_SIZE_NS1_W;
-		h=MS_VIDEO_SIZE_NS1_H;
-	}else if (size==(MS_VIDEO_SIZE_QSIF_W*MS_VIDEO_SIZE_QSIF_H*3)/2){
-		w=MS_VIDEO_SIZE_QSIF_W;
-		h=MS_VIDEO_SIZE_QSIF_H;
-	}else if (size==(MS_VIDEO_SIZE_SIF_W*MS_VIDEO_SIZE_SIF_H*3)/2){
-		w=MS_VIDEO_SIZE_SIF_W;
-		h=MS_VIDEO_SIZE_SIF_H;
-	}else if (size==(MS_VIDEO_SIZE_4SIF_W*MS_VIDEO_SIZE_4SIF_H*3)/2){
-		w=MS_VIDEO_SIZE_4SIF_W;
-		h=MS_VIDEO_SIZE_4SIF_H;
-	}else if (size==(MS_VIDEO_SIZE_288P_W*MS_VIDEO_SIZE_288P_H*3)/2){
-		w=MS_VIDEO_SIZE_288P_W;
-		h=MS_VIDEO_SIZE_288P_H;
-	}else if (size==(MS_VIDEO_SIZE_432P_W*MS_VIDEO_SIZE_432P_H*3)/2){
-		w=MS_VIDEO_SIZE_432P_W;
-		h=MS_VIDEO_SIZE_432P_H;
-	}else if (size==(MS_VIDEO_SIZE_448P_W*MS_VIDEO_SIZE_448P_H*3)/2){
-		w=MS_VIDEO_SIZE_448P_W;
-		h=MS_VIDEO_SIZE_448P_H;
-	}else if (size==(MS_VIDEO_SIZE_480P_W*MS_VIDEO_SIZE_480P_H*3)/2){
-		w=MS_VIDEO_SIZE_480P_W;
-		h=MS_VIDEO_SIZE_480P_H;
-	}else if (size==(MS_VIDEO_SIZE_576P_W*MS_VIDEO_SIZE_576P_H*3)/2){
-		w=MS_VIDEO_SIZE_576P_W;
-		h=MS_VIDEO_SIZE_576P_H;
-	}else if (size==(MS_VIDEO_SIZE_720P_W*MS_VIDEO_SIZE_720P_H*3)/2){
-		w=MS_VIDEO_SIZE_720P_W;
-		h=MS_VIDEO_SIZE_720P_H;
-	}else if (size==(MS_VIDEO_SIZE_1080P_W*MS_VIDEO_SIZE_1080P_H*3)/2){
-		w=MS_VIDEO_SIZE_1080P_W;
-		h=MS_VIDEO_SIZE_1080P_H;
-	}else if (size==(MS_VIDEO_SIZE_SDTV_W*MS_VIDEO_SIZE_SDTV_H*3)/2){
-		w=MS_VIDEO_SIZE_SDTV_W;
-		h=MS_VIDEO_SIZE_SDTV_H;
-	}else if (size==(MS_VIDEO_SIZE_HDTVP_W*MS_VIDEO_SIZE_HDTVP_H*3)/2){
-		w=MS_VIDEO_SIZE_HDTVP_W;
-		h=MS_VIDEO_SIZE_HDTVP_H;
-	}else if (size==(MS_VIDEO_SIZE_XGA_W*MS_VIDEO_SIZE_XGA_H*3)/2){
-		w=MS_VIDEO_SIZE_XGA_W;
-		h=MS_VIDEO_SIZE_XGA_H;
-	}else if (size==(MS_VIDEO_SIZE_WXGA_W*MS_VIDEO_SIZE_WXGA_H*3)/2){
-		w=MS_VIDEO_SIZE_WXGA_W;
-		h=MS_VIDEO_SIZE_WXGA_H;
-	}else if (size==(MS_VIDEO_SIZE_WQCIF_W*MS_VIDEO_SIZE_WQCIF_H*3)/2){
-		w=MS_VIDEO_SIZE_WQCIF_W;
-		h=MS_VIDEO_SIZE_WQCIF_H;
-	}else if (size==(MS_VIDEO_SIZE_CVD_W*MS_VIDEO_SIZE_CVD_H*3)/2){
-		w=MS_VIDEO_SIZE_CVD_W;
-		h=MS_VIDEO_SIZE_CVD_H;
-	}else if (size==(160*112*3)/2){/*format used by econf*/
-		w=160;
-		h=112;
-	}else if (size==(320*200*3)/2){/*format used by gTalk */
-		w=320;
-		h=200;
-	}else if (size==(MS_VIDEO_SIZE_IOS_MEDIUM_W*MS_VIDEO_SIZE_IOS_MEDIUM_H*3)/2){/*format used by iPhone in AVCaptureSessionPresetMedium */
-		w=480;
-		h=360;
-	}else {
-		ms_error("Unsupported image size: size=%i (bug somewhere !)",size);
-		return -1;
-	}
-	if (mblk_get_video_orientation(m)==MS_VIDEO_PORTRAIT){
-		int tmp=h;
-		h=w;
-		w=tmp;
-	}
-	yuv_buf_init(buf,w,h,m->b_rptr);
-=======
 
 	// read header
 	mblk_video_header* hdr = (mblk_video_header*)m->b_datap->db_base; 
@@ -172,7 +61,6 @@
 		yuv_buf_init(buf,w,h,m->b_rptr);
 	else
 		yuv_buf_init(buf,w,h,m->b_cont->b_rptr);
->>>>>>> 92f8dfac
 	return 0;
 }
 
@@ -664,243 +552,6 @@
 void ms_video_set_scaler_impl(MSScalerDesc *desc){
 	scaler_impl=desc;
 }
-<<<<<<< HEAD
-#ifdef __ARM_NEON__
-static inline void rotate_block_8x8_clockwise(unsigned char* src, int src_width, unsigned char* dest,int dest_width) {
-
-	__asm  (/*load 8x8 pixel
-			[  0,  1,  2,  3,  4,  5,  6,  7]
-			[  8,  9, 10, 11, 12, 13, 14, 15]
-			[ 16, 17, 18, 19, 20, 21, 22, 23]
-			[ 24, 25, 26, 27, 28, 29, 30, 31]
-			[ 32, 33, 34, 35, 36, 37, 38, 39]
-			[ 40, 41, 42, 43, 44, 45, 46, 47]
-			[ 48, 49, 50, 51, 52, 53, 54, 55]
-			[ 56, 57, 58, 59, 60, 61, 62, 63]*/
-		   "vld1.8 {d0},[%0] \n\t"
-		   "add     r4, %0, %1 \n\t" /*copy tmp pointer to r4 to avoid src from being changed*/
-		   "vld1.8 {d1},[r4] \n\t"
-		   "add     r4, r4, %1 \n\t"
-		   "vld1.8 {d2},[r4] \n\t"
-		   "add     r4, r4, %1 \n\t"
-		   "vld1.8 {d3},[r4] \n\t"
-		   "add     r4, r4, %1 \n\t"
-		   "vld1.8 {d4},[r4] \n\t"
-		   "add     r4, r4, %1 \n\t"
-		   "vld1.8 {d5},[r4] \n\t"
-		   "add     r4, r4, %1 \n\t"
-		   "vld1.8 {d6},[r4] \n\t"
-		   "add     r4, r4, %1 \n\t"
-		   "vld1.8 {d7},[r4] \n\t"
-
-		   /*build tranposed 2x2 blocks
-			[  0,  8,  2, 10,  4, 12,  6, 14]
-			[  1,  9,  3, 11,  5, 13,  7, 15]
-			[ 16, 24, 18, 26, 20, 28, 22, 30]
-			[ 17, 25, 19, 27, 21, 29, 23, 31]
-			[ 32, 40, 34, 42, 36, 44, 38, 46]
-			[ 33, 41, 35, 43, 37, 45, 39, 47]
-			[ 48, 56, 50, 58, 52, 60, 54, 62]
-			[ 49, 57, 51, 59, 53, 61, 55, 63]*/
-		   "vzip.8 d0,d1 \n\t"
-		   "vzip.8 d2,d3 \n\t"
-		   "vzip.8 d4,d5 \n\t"
-		   "vzip.8 d6,d7 \n\t"
-
-		   "vzip.32 d0,d1 \n\t"
-		   "vzip.32 d2,d3 \n\t"
-		   "vzip.32 d4,d5 \n\t"
-		   "vzip.32 d6,d7 \n\t"
-
-		   "vzip.16 d0,d1 \n\t"
-		   "vzip.16 d2,d3 \n\t"
-		   "vzip.16 d4,d5 \n\t"
-		   "vzip.16 d6,d7 \n\t"
-
-		   "vzip.32 d0,d1 \n\t"
-		   "vzip.32 d2,d3 \n\t"
-		   "vzip.32 d4,d5 \n\t"
-		   "vzip.32 d6,d7 \n\t"
-
-		   /*assemble 2x2 blocks to form 4x4 blocks
-			[  0,  8, 16, 24,  2, 10, 18, 26]
-			[  1,  9, 17, 25,  3, 11, 19, 27]
-			[  4, 12, 20, 28,  6, 14, 22, 30]
-			[  5, 13, 21, 29,  7, 15, 23, 31]
-			[ 32, 40, 48, 56, 34, 42, 50, 58]
-			[ 33, 41, 49, 57, 35, 43, 51, 59]
-			[ 36, 44, 52, 60, 38, 46, 54, 62]
-			[ 37, 45, 53, 61, 39, 47, 55, 63]*/
-		   "vzip.16 d0,d2 \n\t"
-		   "vzip.16 d1,d3 \n\t"
-		   "vzip.16 d4,d6 \n\t"
-		   "vzip.16 d5,d7 \n\t"
-
-		   "vzip.32 d0,d2 \n\t"
-		   "vzip.32 d1,d3 \n\t"
-		   "vzip.32 d4,d6 \n\t"
-		   "vzip.32 d5,d7 \n\t"
-		   /*assemble 4x4 blocks to form 8x8 blocks
-			[  0,  8, 16, 24,  4, 12, 20, 28]
-			[  1,  9, 17, 25,  5, 13, 21, 29]
-			[  2, 10, 18, 26,  6, 14, 22, 30]
-			[  3, 11, 19, 27,  7, 15, 23, 31]
-			[ 32, 40, 48, 56, 36, 44, 52, 60]
-			[ 33, 41, 49, 57, 37, 45, 53, 61]
-			[ 34, 42, 50, 58, 38, 46, 54, 62]
-			[ 35, 43, 51, 59, 39, 47, 55, 63]*/
-		   "vzip.32 d0,d4 \n\t"
-		   "vzip.32 d1,d5 \n\t"
-		   "vzip.32 d2,d6 \n\t"
-		   "vzip.32 d3,d7 \n\t"
-		   /*vertical symetrie
-			[ 56, 48, 40, 32, 24, 16,  8,  0]
-			[ 57, 49, 41, 33, 25, 17,  9,  1]
-			[ 58, 50, 42, 34, 26, 18, 10,  2]
-			[ 59, 51, 43, 35, 27, 19, 11,  3]
-			[ 60, 52, 44, 36, 28, 20, 12,  4]
-			[ 61, 53, 45, 37, 29, 21, 13,  5]
-			[ 62, 54, 46, 38, 30, 22, 14,  6]
-			[ 63, 55, 47, 39, 31, 23, 15,  7]*/
-		   "vrev64.8 q0,q0 \n\t"
-		   "vrev64.8 q1,q1 \n\t"
-		   "vrev64.8 q2,q2 \n\t"
-		   "vrev64.8 q3,q3 \n\t"
-		   /*store 8x8*/
-		   "vst1.8 {d0},[%2] \n\t"
-		   "add     r4, %2, %3 \n\t"/*copy tmp pointer to r4 to avoid dest from being changed*/
-		   "vst1.8 {d1},[r4] \n\t"
-		   "add     r4, r4, %3 \n\t"
-		   "vst1.8 {d2},[r4] \n\t"
-		   "add     r4, r4, %3 \n\t"
-		   "vst1.8 {d3},[r4] \n\t"
-		   "add     r4, r4, %3 \n\t"
-		   "vst1.8 {d4},[r4] \n\t"
-		   "add     r4, r4, %3 \n\t"
-		   "vst1.8 {d5},[r4] \n\t"
-		   "add     r4, r4, %3 \n\t"
-		   "vst1.8 {d6},[r4] \n\t"
-			"add     r4, r4, %3 \n\t"
-		   "vst1.8 {d7},[r4] \n\t"
-		   :/*out*/
-		   : "r%"(src),"r"(src_width),"r%"(dest),"r"(dest_width)/*in*/
-		   : "r4","d0","d1","d2","d3","d4","d5","d6","d7","memory" /*modified*/
-		   );
-
-}
-
-static inline void rotate_block_8x8_anticlockwise(unsigned char* src, int src_width, unsigned char* dest,int dest_width) {
-
-	__asm  (/*load 8x8 pixel
-			[  0,  1,  2,  3,  4,  5,  6,  7]
-			[  8,  9, 10, 11, 12, 13, 14, 15]
-			[ 16, 17, 18, 19, 20, 21, 22, 23]
-			[ 24, 25, 26, 27, 28, 29, 30, 31]
-			[ 32, 33, 34, 35, 36, 37, 38, 39]
-			[ 40, 41, 42, 43, 44, 45, 46, 47]
-			[ 48, 49, 50, 51, 52, 53, 54, 55]
-			[ 56, 57, 58, 59, 60, 61, 62, 63]*/
-		   "vld1.8 {d0},[%0] \n\t"
-		   "add     r4, %0, %1 \n\t" /*copy tmp pointer to r4 to avoid src from being changed*/
-		   "vld1.8 {d1},[r4] \n\t"
-		   "add     r4, r4, %1 \n\t"
-		   "vld1.8 {d2},[r4] \n\t"
-		   "add     r4, r4, %1 \n\t"
-		   "vld1.8 {d3},[r4] \n\t"
-		   "add     r4, r4, %1 \n\t"
-		   "vld1.8 {d4},[r4] \n\t"
-		   "add     r4, r4, %1 \n\t"
-		   "vld1.8 {d5},[r4] \n\t"
-		   "add     r4, r4, %1 \n\t"
-		   "vld1.8 {d6},[r4] \n\t"
-		   "add     r4, r4, %1 \n\t"
-		   "vld1.8 {d7},[r4] \n\t"
-
-		   /*build tranposed 2x2 blocks
-			[  0,  8,  2, 10,  4, 12,  6, 14]
-			[  1,  9,  3, 11,  5, 13,  7, 15]
-			[ 16, 24, 18, 26, 20, 28, 22, 30]
-			[ 17, 25, 19, 27, 21, 29, 23, 31]
-			[ 32, 40, 34, 42, 36, 44, 38, 46]
-			[ 33, 41, 35, 43, 37, 45, 39, 47]
-			[ 48, 56, 50, 58, 52, 60, 54, 62]
-			[ 49, 57, 51, 59, 53, 61, 55, 63]*/
-		   "vzip.8 d0,d1 \n\t"
-		   "vzip.8 d2,d3 \n\t"
-		   "vzip.8 d4,d5 \n\t"
-		   "vzip.8 d6,d7 \n\t"
-
-		   "vzip.32 d0,d1 \n\t"
-		   "vzip.32 d2,d3 \n\t"
-		   "vzip.32 d4,d5 \n\t"
-		   "vzip.32 d6,d7 \n\t"
-
-		   "vzip.16 d0,d1 \n\t"
-		   "vzip.16 d2,d3 \n\t"
-		   "vzip.16 d4,d5 \n\t"
-		   "vzip.16 d6,d7 \n\t"
-
-		   "vzip.32 d0,d1 \n\t"
-		   "vzip.32 d2,d3 \n\t"
-		   "vzip.32 d4,d5 \n\t"
-		   "vzip.32 d6,d7 \n\t"
-
-		   /*assemble 2x2 blocks to form 4x4 blocks
-			[  0,  8, 16, 24,  2, 10, 18, 26]
-			[  1,  9, 17, 25,  3, 11, 19, 27]
-			[  4, 12, 20, 28,  6, 14, 22, 30]
-			[  5, 13, 21, 29,  7, 15, 23, 31]
-			[ 32, 40, 48, 56, 34, 42, 50, 58]
-			[ 33, 41, 49, 57, 35, 43, 51, 59]
-			[ 36, 44, 52, 60, 38, 46, 54, 62]
-			[ 37, 45, 53, 61, 39, 47, 55, 63]*/
-		   "vzip.16 d0,d2 \n\t"
-		   "vzip.16 d1,d3 \n\t"
-		   "vzip.16 d4,d6 \n\t"
-		   "vzip.16 d5,d7 \n\t"
-
-		   "vzip.32 d0,d2 \n\t"
-		   "vzip.32 d1,d3 \n\t"
-		   "vzip.32 d4,d6 \n\t"
-		   "vzip.32 d5,d7 \n\t"
-		   /*assemble 4x4 blocks to form 8x8 blocks
-			[  0,  8, 16, 24,  4, 12, 20, 28]
-			[  1,  9, 17, 25,  5, 13, 21, 29]
-			[  2, 10, 18, 26,  6, 14, 22, 30]
-			[  3, 11, 19, 27,  7, 15, 23, 31]
-			[ 32, 40, 48, 56, 36, 44, 52, 60]
-			[ 33, 41, 49, 57, 37, 45, 53, 61]
-			[ 34, 42, 50, 58, 38, 46, 54, 62]
-			[ 35, 43, 51, 59, 39, 47, 55, 63]*/
-		   "vzip.32 d0,d4 \n\t"
-		   "vzip.32 d1,d5 \n\t"
-		   "vzip.32 d2,d6 \n\t"
-		   "vzip.32 d3,d7 \n\t"
-		   /*horizontal symetrie + store 8x8*/
-		   "vst1.8 {d7},[%2] \n\t"
-		   "add     r4, %2, %3 \n\t"/*copy tmp pointer to r4 to avoid dest from being changed*/
-		   "vst1.8 {d6},[r4] \n\t"
-		   "add     r4, r4, %3 \n\t"
-		   "vst1.8 {d5},[r4] \n\t"
-		   "add     r4, r4, %3 \n\t"
-		   "vst1.8 {d4},[r4] \n\t"
-		   "add     r4, r4, %3 \n\t"
-		   "vst1.8 {d3},[r4] \n\t"
-		   "add     r4, r4, %3 \n\t"
-		   "vst1.8 {d2},[r4] \n\t"
-		   "add     r4, r4, %3 \n\t"
-		   "vst1.8 {d1},[r4] \n\t"
-			"add     r4, r4, %3 \n\t"
-		   "vst1.8 {d0},[r4] \n\t"
-		   :/*out*/
-		   : "r%"(src),"r"(src_width),"r%"(dest),"r"(dest_width)/*in*/
-		   : "r4","d0","d1","d2","d3","d4","d5","d6","d7","memory" /*modified*/
-		   );
-
-}
-#endif
-=======
->>>>>>> 92f8dfac
 
 /* Can rotate Y, U or V plane; use step=2 for interleaved UV planes otherwise step=1*/
 static void rotate_plane(int wDest, int hDest, int full_width, uint8_t* src, uint8_t* dst, int step, bool_t clockWise) {
@@ -940,179 +591,14 @@
 	}
 }
 
-<<<<<<< HEAD
-#if defined (__ARM_NEON__)
-
-static void rotate_plane_neon_clockwise(int wDest, int hDest, int full_width, uint8_t* src, uint8_t* dst) {
-#define BLOCK_WIDTH 8
-	int hSrc = wDest;
-	int wSrc = hDest;
-	int src_stride = full_width*BLOCK_WIDTH;
-	int signed_dst_stride;
-	int incr;
-
-	dst += wDest - BLOCK_WIDTH;
-	incr = BLOCK_WIDTH;
-	signed_dst_stride = wDest;
-
-	int y,x;
-	for (y=0; y<hSrc; y+=BLOCK_WIDTH) {
-		uint8_t* dst2 = dst;
-		for (x=0; x<wSrc; x+=BLOCK_WIDTH) {
-			rotate_block_8x8_clockwise(src+x,  full_width,dst2,wDest);
-			dst2+=(signed_dst_stride*BLOCK_WIDTH);
-		}
-		dst -= incr;
-		src += src_stride;
-	}
-}
-
-static void rotate_plane_neon_anticlockwise(int wDest, int hDest, int full_width, uint8_t* src, uint8_t* dst) {
-#define BLOCK_WIDTH 8
-	int hSrc = wDest;
-	int wSrc = hDest;
-	int src_stride = full_width*BLOCK_WIDTH;
-
-	int signed_dst_stride;
-	int incr;
-
-	dst += wDest * (hDest - 1);
-	incr = -BLOCK_WIDTH;
-	signed_dst_stride = -wDest;
-
-	int y,x;
-	for (y=0; y<hSrc; y+=BLOCK_WIDTH) {
-		uint8_t* dst2 = dst;
-		for (x=0; x<wSrc; x+=BLOCK_WIDTH) {
-			rotate_block_8x8_anticlockwise(src+x,  full_width,dst2,wDest);
-			dst2+=(signed_dst_stride*BLOCK_WIDTH);
-		}
-		dst -= incr;
-		src += src_stride;
-	}
-}
-
-static void rotate_cbcr_to_cr_cb(int wDest, int hDest, int full_width, uint8_t* cbcr_src, uint8_t* cr_dst, uint8_t* cb_dst,bool_t clockWise) {
-	int hSrc = wDest;
-	int wSrc = hDest;
-	int src_stride = 2*full_width;
-
-	int signed_dst_stride;
-	int incr;
-
-
-
-	if (clockWise) {
-		/* ms_warning("start writing destination buffer from top right");*/
-		cb_dst += wDest - 1;
-		cr_dst += wDest - 1;
-		incr = 1;
-		signed_dst_stride = wDest;
-	} else {
-		/* ms_warning("start writing destination buffer from top right");*/
-		cb_dst += wDest * (hDest - 1);
-		cr_dst += wDest * (hDest - 1);
-		incr = -1;
-		signed_dst_stride = -wDest;
-	}
-
-	int x,y;
-	for (y=0; y<hSrc; y++) {
-		uint8_t* cb_dst2 = cb_dst;
-		uint8_t* cr_dst2 = cr_dst;
-		for (x=0; x<2*wSrc; x+=16) {
-			uint8x8x2_t tmp = vld2_u8 (cbcr_src+x);
-
-			vst1_lane_u8 (cb_dst2, tmp.val[0], 0);
-			vst1_lane_u8 (cr_dst2, tmp.val[1], 0);
-			cb_dst2+=signed_dst_stride;
-			cr_dst2+=signed_dst_stride;
-			vst1_lane_u8 (cb_dst2, tmp.val[0], 1);
-			vst1_lane_u8 (cr_dst2, tmp.val[1], 1);
-			cb_dst2+=signed_dst_stride;
-			cr_dst2+=signed_dst_stride;
-			vst1_lane_u8 (cb_dst2, tmp.val[0], 2);
-			vst1_lane_u8 (cr_dst2, tmp.val[1], 2);
-			cb_dst2+=signed_dst_stride;
-			cr_dst2+=signed_dst_stride;
-			vst1_lane_u8 (cb_dst2, tmp.val[0], 3);
-			vst1_lane_u8 (cr_dst2, tmp.val[1], 3);
-			cb_dst2+=signed_dst_stride;
-			cr_dst2+=signed_dst_stride;
-			vst1_lane_u8 (cb_dst2, tmp.val[0], 4);
-			vst1_lane_u8 (cr_dst2, tmp.val[1], 4);
-			cb_dst2+=signed_dst_stride;
-			cr_dst2+=signed_dst_stride;
-			vst1_lane_u8 (cb_dst2, tmp.val[0], 5);
-			vst1_lane_u8 (cr_dst2, tmp.val[1], 5);
-			cb_dst2+=signed_dst_stride;
-			cr_dst2+=signed_dst_stride;
-			vst1_lane_u8 (cb_dst2, tmp.val[0], 6);
-			vst1_lane_u8 (cr_dst2, tmp.val[1], 6);
-			cb_dst2+=signed_dst_stride;
-			cr_dst2+=signed_dst_stride;
-			vst1_lane_u8 (cb_dst2, tmp.val[0], 7);
-			vst1_lane_u8 (cr_dst2, tmp.val[1], 7);
-			cb_dst2+=signed_dst_stride;
-			cr_dst2+=signed_dst_stride;
-
-		}
-		cb_dst -= incr;
-		cr_dst -= incr;
-		cbcr_src += src_stride;
-	}
-}
-
-static void reverse_16bytes_neon(unsigned char* src, unsigned char* dest) {
-
-	__asm  (/*load 16x1 pixel
-			[  0,  1,  2,  3,  4,  5,  6,  7, 8, 9, 10, 11, 12, 13, 14, 15]*/
-		   "vld1.8 {d0,d1},[%0] \n\t"
-			/* rev q0
-			[  7,  6,  5,  4,  3,  2,  1, 0, 15, 14, 13, 12, 11, 10, 9, 8]*/
-		   "vrev64.8 q0,q0 \n\t"
-			/* swap d0 d1 */
-			"vswp d0,d1 \n\t"
-			/* store in dest */
-			"vst1.8 {d0,d1},[%1] \n\t"
-			:/*out*/
-		   : "r"(src),"r"(dest)/*in*/
-		   : "r4","d0","d1","memory" /*modified*/
-		   );
-}
-
-static void deinterlace_and_reverse_2x8bytes_neon(unsigned char* src, unsigned char* udest, unsigned char* vdest) {
-	__asm  (/*load 16x1 values
-			[  U0, V0, U1, V1, U2, V2, U3, V3, U4, V4, U5, V5, U6, V6, U7, V7]
-			[  U0, U1, U2, U3, U4, U5, U6, U7, V0, V1, V2, V3, V4, V5, V6, V7]*/
-		   "vld2.8 {d0,d1},[%0] \n\t"
-			/* rev q0
-			[  U7, U6, U5, U4, U3, U2, U1, U0, V7, V6, V5, V4, V3, V2, V1, V0]*/
-		   "vrev64.8 q0,q0 \n\t"
-			/* store u in udest */
-			"vst1.8 {d0},[%1] \n\t"
-			/* store v in vdest */
-			"vst1.8 {d1},[%2] \n\t"
-			:/*out*/
-		   : "r"(src),"r"(udest),"r"(vdest)/*in*/
-		   : "r4","d0","d1","memory" /*modified*/
-		   );
-}
-
-#endif
-=======
->>>>>>> 92f8dfac
 
 #ifdef ANDROID
 #include "cpu-features.h"
 static int hasNeon = -1;
 #elif defined (__ARM_NEON__)
 static int hasNeon = 1;
-<<<<<<< HEAD
-=======
 #else
 static int hasNeon = 0;
->>>>>>> 92f8dfac
 #endif
 
 /* Destination and source images may have their dimensions inverted.*/
@@ -1152,11 +638,7 @@
 				}
 			}
 		} else {
-<<<<<<< HEAD
-#if defined (__ARM_NEON__)
-=======
 #ifdef __arm__
->>>>>>> 92f8dfac
 			if (hasNeon) {
 				deinterlace_and_rotate_180_neon(y, cbcr, pict.planes[0], u_dest, v_dest, w, h, y_byte_per_row, cbcr_byte_per_row);
 			} else 
@@ -1178,10 +660,6 @@
 		}
 	} else {
 		bool_t clockwise = rotation == 90 ? TRUE : FALSE;
-<<<<<<< HEAD
-#if defined (__ARM_NEON__)
-=======
->>>>>>> 92f8dfac
 		// Rotate Y
 #ifdef __arm__
 		if (hasNeon) {
@@ -1197,12 +675,8 @@
 			uint8_t* srcy = (uint8_t*) y;
 			rotate_plane(w,h,y_byte_per_row,srcy,dsty,1, clockwise);
 		}
-<<<<<<< HEAD
-#if defined (__ARM_NEON__)
-=======
 
 #ifdef __arm__
->>>>>>> 92f8dfac
 		if (hasNeon) {
 			rotate_cbcr_to_cr_cb(uv_w,uv_h, cbcr_byte_per_row/2, (uint8_t*)cbcr, pict.planes[2], pict.planes[1],clockwise);
 		} else 
