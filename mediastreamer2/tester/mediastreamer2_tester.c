/*
mediastreamer2 library - modular sound and video processing and streaming
Copyright (C) 2006-2013 Belledonne Communications, Grenoble

This program is free software; you can redistribute it and/or
modify it under the terms of the GNU General Public License
as published by the Free Software Foundation; either version 2
of the License, or (at your option) any later version.

This program is distributed in the hope that it will be useful,
but WITHOUT ANY WARRANTY; without even the implied warranty of
MERCHANTABILITY or FITNESS FOR A PARTICULAR PURPOSE.  See the
GNU General Public License for more details.

You should have received a copy of the GNU General Public License
along with this program; if not, write to the Free Software
Foundation, Inc., 59 Temple Place - Suite 330, Boston, MA  02111-1307, USA.
*/

#include "mediastreamer2_tester.h"

#include <mediastreamer2/mediastream.h>
#include <mediastreamer-config.h>

#include <stdio.h>
#include "CUnit/Basic.h"
#if HAVE_CU_CURSES
#include "CUnit/CUCurses.h"
#endif

static test_suite_t **test_suite = NULL;
static int nb_test_suites = 0;


#if HAVE_CU_CURSES
static unsigned char curses = 0;
#endif

bool_t wait_for_list(MSList* mss,int* counter,int value,int timeout_ms) {
	int retry=0;
	MSList* iterator;
	while (*counter<value && retry++ <timeout_ms/100) {
		 for (iterator=mss;iterator!=NULL;iterator=iterator->next) {
			 MediaStream* stream = (MediaStream*)(iterator->data);
			 media_stream_iterate(stream);
			 if (retry%10==0) {
				 ms_message("stream [%p] bandwidth usage: [d=%.1f,u=%.1f] kbit/sec"	, stream
																					, media_stream_get_down_bw(stream)/1000
																					, media_stream_get_up_bw(stream)/1000);

			 }
		 }
		ms_usleep(100000);

	}
	if(*counter<value) return FALSE;
	else return TRUE;
}

bool_t wait_for_until(MediaStream* ms_1, MediaStream* ms_2,int* counter,int value,int timeout) {
	MSList* mss=NULL;
	bool_t result;
	if (ms_1)
		mss=ms_list_append(mss,ms_1);
	if (ms_2)
		mss=ms_list_append(mss,ms_2);
	result=wait_for_list(mss,counter,value,timeout);
	ms_list_free(mss);
	return result;
}
bool_t wait_for(MediaStream* ms_1, MediaStream* ms_2,int* counter,int value)  {
	return wait_for_until( ms_1, ms_2,counter,value,2000);
}


static void add_test_suite(test_suite_t *suite) {
	if (test_suite == NULL) {
		test_suite = (test_suite_t **)malloc(10 * sizeof(test_suite_t *));
	}
	test_suite[nb_test_suites] = suite;
	nb_test_suites++;
	if ((nb_test_suites % 10) == 0) {
		test_suite = (test_suite_t **)realloc(test_suite, (nb_test_suites + 10) * sizeof(test_suite_t *));
	}
}

static int run_test_suite(test_suite_t *suite) {
	int i;

	CU_pSuite pSuite = CU_add_suite(suite->name, suite->init_func, suite->cleanup_func);

	for (i = 0; i < suite->nb_tests; i++) {
		if (NULL == CU_add_test(pSuite, suite->tests[i].name, suite->tests[i].func)) {
			return CU_get_error();
		}
	}

	return 0;
}

static int test_suite_index(const char *suite_name) {
	int i;

	for (i = 0; i < mediastreamer2_tester_nb_test_suites(); i++) {
		if ((strcmp(suite_name, test_suite[i]->name) == 0) && (strlen(suite_name) == strlen(test_suite[i]->name))) {
			return i;
		}
	}

	return -1;
}
static void list_suite_tests(const char *suite_name) {
	int j;
	for( j = 0; j < mediastreamer2_tester_nb_tests(suite_name); j++) {
		const char *test_name = mediastreamer2_tester_test_name(suite_name, j);
		fprintf(stdout, "%s\n", test_name);
	}
}
static void list_suites() {
	int j;
	for(j = 0; j < mediastreamer2_tester_nb_test_suites(); j++) {
		const char *suite_name = mediastreamer2_tester_test_suite_name(j);
		fprintf(stdout, "%s\n", suite_name);
	}
}

int mediastreamer2_tester_nb_test_suites(void) {
	return nb_test_suites;
}

int mediastreamer2_tester_nb_tests(const char *suite_name) {
	int i = test_suite_index(suite_name);
	if (i < 0) return 0;
	return test_suite[i]->nb_tests;
}

const char * mediastreamer2_tester_test_suite_name(int suite_index) {
	if (suite_index >= mediastreamer2_tester_nb_test_suites()) return NULL;
	return test_suite[suite_index]->name;
}

const char * mediastreamer2_tester_test_name(const char *suite_name, int test_index) {
	int suite_index = test_suite_index(suite_name);
	if ((suite_index < 0) || (suite_index >= mediastreamer2_tester_nb_test_suites())) return NULL;
	if (test_index >= test_suite[suite_index]->nb_tests) return NULL;
	return test_suite[suite_index]->tests[test_index].name;
}

void mediastreamer2_tester_init(void) {
	add_test_suite(&basic_audio_test_suite);
	add_test_suite(&sound_card_test_suite);
<<<<<<< HEAD
	add_test_suite(&adaptive_test_suite);
=======
	add_test_suite(&audio_stream_test_suite);
#ifdef VIDEO_ENABLED
	add_test_suite(&video_stream_test_suite);
#endif
>>>>>>> 79d57e6e
	add_test_suite(&framework_test_suite);
}

void mediastreamer2_tester_uninit(void) {
	if (test_suite != NULL) {
		free(test_suite);
		test_suite = NULL;
		nb_test_suites = 0;
	}
}

int mediastreamer2_tester_run_tests(const char *suite_name, const char *test_name) {
	int i;

	/* initialize the CUnit test registry */
	if (CUE_SUCCESS != CU_initialize_registry())
		return CU_get_error();

	for (i = 0; i < mediastreamer2_tester_nb_test_suites(); i++) {
		run_test_suite(test_suite[i]);
	}

#if HAVE_CU_GET_SUITE
	if (suite_name){
		CU_pSuite suite;
		CU_basic_set_mode(CU_BRM_VERBOSE);
		suite=CU_get_suite(suite_name);
		if (!suite) {
			ms_error("Could not find suite '%s'. Available suites are:", suite_name);
			list_suites();
		} else if (test_name) {
			CU_pTest test=CU_get_test_by_name(test_name, suite);
			if (!test) {
				ms_error("Could not find test '%s' in suite '%s'. Available tests are:", test_name, suite_name);
				// do not use suite_name here, since this method is case sentisitive
				list_suite_tests(suite->pName);
			} else {
				CU_ErrorCode err= CU_basic_run_test(suite, test);
				if (err != CUE_SUCCESS) ms_error("CU_basic_run_test error %d", err);
			}
		} else {
			CU_basic_run_suite(suite);
		}
	} else
#endif
	{
#if HAVE_CU_CURSES
		if (curses) {
			/* Run tests using the CUnit curses interface */
			CU_curses_run_tests();
		}
		else
#endif
		{
			/* Run all tests using the CUnit Basic interface */
			CU_basic_set_mode(CU_BRM_VERBOSE);
			CU_basic_run_tests();
		}
	}

	CU_cleanup_registry();
	return CU_get_error();
}

void helper(const char *name) {
	fprintf(stderr, "%s \t--help\n"
		"\t\t\t--verbose\n"
		"\t\t\t--silent\n"
#if HAVE_CU_GET_SUITE
		"\t\t\t--list-suites\n"
		"\t\t\t--list-tests <suite>\n"
		"\t\t\t--suite <suite name>\n"
		"\t\t\t--test <test name>\n"
#endif
#if HAVE_CU_CURSES
		"\t\t\t--curses\n"
#endif
		, name);
}

#define CHECK_ARG(argument, index, argc) \
	if (index >= argc) { \
		fprintf(stderr, "Missing argument for \"%s\"\n", argument); \
		return -1; \
	}

#ifndef WINAPI_FAMILY_PHONE_APP
int main (int argc, char *argv[]) {
	int i;
	int ret;
	const char *suite_name = NULL;
	const char *test_name = NULL;
	unsigned char verbose = FALSE;

	mediastreamer2_tester_init();

	for(i = 1; i < argc; ++i) {
		if (strcmp(argv[i], "--help") == 0) {
			helper(argv[0]);
			return 0;
		} else if (strcmp(argv[i], "--verbose") == 0) {
			verbose = TRUE;
		} else if (strcmp(argv[i], "--silent") == 0) {
			verbose = FALSE;
		}
#if HAVE_CU_GET_SUITE
		else if (strcmp(argv[i], "--test")==0) {
			CHECK_ARG("--test", ++i, argc);
			test_name = argv[i];
		} else if (strcmp(argv[i], "--suite") == 0) {
			CHECK_ARG("--suite", ++i, argc);
			suite_name = argv[i];
		}  else if (strcmp(argv[i],"--list-suites")==0){
			list_suites();
			return 0;
		} else if (strcmp(argv[i],"--list-tests")==0){
			CHECK_ARG("--list-tests", ++i, argc);
			suite_name = argv[i];
			list_suite_tests(suite_name);
			return 0;
		}
#endif
#if HAVE_CU_CURSES
		else if (strcmp(argv[i], "--curses") == 0) {
			curses = 1;
		}
#endif
		else {
			fprintf(stderr, "Unknown option \"%s\"\n", argv[i]); \

			helper(argv[0]);
			return -1;
		}
	}

	if (verbose) {
		putenv("MEDIASTREAMER_DEBUG=1");
	} else {
		putenv("MEDIASTREAMER_DEBUG=0");
	}
	ret = mediastreamer2_tester_run_tests(suite_name, test_name);
	mediastreamer2_tester_uninit();
	return ret;
}
#endif<|MERGE_RESOLUTION|>--- conflicted
+++ resolved
@@ -35,43 +35,6 @@
 #if HAVE_CU_CURSES
 static unsigned char curses = 0;
 #endif
-
-bool_t wait_for_list(MSList* mss,int* counter,int value,int timeout_ms) {
-	int retry=0;
-	MSList* iterator;
-	while (*counter<value && retry++ <timeout_ms/100) {
-		 for (iterator=mss;iterator!=NULL;iterator=iterator->next) {
-			 MediaStream* stream = (MediaStream*)(iterator->data);
-			 media_stream_iterate(stream);
-			 if (retry%10==0) {
-				 ms_message("stream [%p] bandwidth usage: [d=%.1f,u=%.1f] kbit/sec"	, stream
-																					, media_stream_get_down_bw(stream)/1000
-																					, media_stream_get_up_bw(stream)/1000);
-
-			 }
-		 }
-		ms_usleep(100000);
-
-	}
-	if(*counter<value) return FALSE;
-	else return TRUE;
-}
-
-bool_t wait_for_until(MediaStream* ms_1, MediaStream* ms_2,int* counter,int value,int timeout) {
-	MSList* mss=NULL;
-	bool_t result;
-	if (ms_1)
-		mss=ms_list_append(mss,ms_1);
-	if (ms_2)
-		mss=ms_list_append(mss,ms_2);
-	result=wait_for_list(mss,counter,value,timeout);
-	ms_list_free(mss);
-	return result;
-}
-bool_t wait_for(MediaStream* ms_1, MediaStream* ms_2,int* counter,int value)  {
-	return wait_for_until( ms_1, ms_2,counter,value,2000);
-}
-
 
 static void add_test_suite(test_suite_t *suite) {
 	if (test_suite == NULL) {
@@ -149,14 +112,11 @@
 void mediastreamer2_tester_init(void) {
 	add_test_suite(&basic_audio_test_suite);
 	add_test_suite(&sound_card_test_suite);
-<<<<<<< HEAD
 	add_test_suite(&adaptive_test_suite);
-=======
 	add_test_suite(&audio_stream_test_suite);
 #ifdef VIDEO_ENABLED
 	add_test_suite(&video_stream_test_suite);
 #endif
->>>>>>> 79d57e6e
 	add_test_suite(&framework_test_suite);
 }
 
