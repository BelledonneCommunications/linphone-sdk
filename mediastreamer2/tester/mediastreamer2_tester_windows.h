﻿#pragma once

#include "mediastreamer2/mscommon.h"
#include "mediastreamer2_tester.h"

namespace BelledonneCommunications
{
	namespace Mediastreamer2
	{
		namespace Tester
		{
			public interface class OutputTraceListener
			{
			public:
				void outputTrace(Platform::String^ lev, Platform::String^ msg);
			};

<<<<<<< HEAD
    public ref class MS2Tester sealed
    {
    public:
		void setOutputTraceListener(OutputTraceListener^ traceListener);
		unsigned int nbTestSuites();
		unsigned int nbTests(Platform::String^ suiteName);
		Platform::String^ testSuiteName(int index);
		Platform::String^ testName(Platform::String^ suiteName, int testIndex);
		void initialize(Windows::Storage::StorageFolder^ writableDirectory, Platform::Boolean ui);
		bool run(Platform::String^ suiteName, Platform::String^ caseName, Platform::Boolean verbose);
		void runAllToXml();
		void initVideo();
		void uninitVideo();
		void startVideoStream(Platform::String^ videoSwapChainPanelName, Platform::String^ previewSwapChainPanelName, Platform::String^ camera, Platform::String^ codec, Platform::String^ videoSize, unsigned int frameRate, unsigned int bitRate);
		void stopVideoStream();
		int getOrientation() { return _deviceRotation; }
		void setOrientation(int degrees);
		void changeCamera(Platform::String^ camera);
=======
			public ref class NativeTester sealed
			{
			public:
				void setOutputTraceListener(OutputTraceListener^ traceListener);
				unsigned int nbTestSuites();
				unsigned int nbTests(Platform::String^ suiteName);
				Platform::String^ testSuiteName(int index);
				Platform::String^ testName(Platform::String^ suiteName, int testIndex);
				void initialize(Windows::Storage::StorageFolder^ writableDirectory, Platform::Boolean ui);
				bool run(Platform::String^ suiteName, Platform::String^ caseName, Platform::Boolean verbose);
				void runAllToXml();
				void initVideo();
				void uninitVideo();
				void startVideoStream(Platform::Object^ CaptureElement, Platform::Object^ MediaElement, Platform::String^ camera, Platform::String^ codec, Platform::String^ videoSize, unsigned int frameRate, unsigned int bitRate);
				void stopVideoStream();
				int getOrientation() { return _deviceRotation; }
				void setOrientation(int degrees);
				void changeCamera(Platform::String^ camera);
>>>>>>> 9e013ba5

				static property NativeTester^ Instance
				{
					NativeTester^ get() { return _instance; }
				}
				property Windows::Foundation::IAsyncAction^ AsyncAction
				{
					Windows::Foundation::IAsyncAction^ get() { return _asyncAction; }
				}
				property Windows::Foundation::Collections::IVector<Platform::String^>^ VideoDevices
				{
					Windows::Foundation::Collections::IVector<Platform::String^>^ get();
				}
			private:
				NativeTester();
				~NativeTester();

				static NativeTester^ _instance;
				Windows::Foundation::IAsyncAction^ _asyncAction;
				VideoStream *_videoStream;
				int _deviceRotation;
			};
		}
	}
}<|MERGE_RESOLUTION|>--- conflicted
+++ resolved
@@ -15,26 +15,6 @@
 				void outputTrace(Platform::String^ lev, Platform::String^ msg);
 			};
 
-<<<<<<< HEAD
-    public ref class MS2Tester sealed
-    {
-    public:
-		void setOutputTraceListener(OutputTraceListener^ traceListener);
-		unsigned int nbTestSuites();
-		unsigned int nbTests(Platform::String^ suiteName);
-		Platform::String^ testSuiteName(int index);
-		Platform::String^ testName(Platform::String^ suiteName, int testIndex);
-		void initialize(Windows::Storage::StorageFolder^ writableDirectory, Platform::Boolean ui);
-		bool run(Platform::String^ suiteName, Platform::String^ caseName, Platform::Boolean verbose);
-		void runAllToXml();
-		void initVideo();
-		void uninitVideo();
-		void startVideoStream(Platform::String^ videoSwapChainPanelName, Platform::String^ previewSwapChainPanelName, Platform::String^ camera, Platform::String^ codec, Platform::String^ videoSize, unsigned int frameRate, unsigned int bitRate);
-		void stopVideoStream();
-		int getOrientation() { return _deviceRotation; }
-		void setOrientation(int degrees);
-		void changeCamera(Platform::String^ camera);
-=======
 			public ref class NativeTester sealed
 			{
 			public:
@@ -53,7 +33,6 @@
 				int getOrientation() { return _deviceRotation; }
 				void setOrientation(int degrees);
 				void changeCamera(Platform::String^ camera);
->>>>>>> 9e013ba5
 
 				static property NativeTester^ Instance
 				{
