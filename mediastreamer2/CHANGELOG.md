--- conflicted
+++ resolved
@@ -5,6 +5,9 @@
 and this project adheres to [Semantic Versioning](https://semver.org/spec/v2.0.0.html).
 
 ## [Unreleased]
+
+### Added
+- Audio route API to choose which device to use for capture & playback on Android & iOS.
 
 ## [4.4.0] - 2020-06-16
 
@@ -33,22 +36,12 @@
 ### Added
 - H265 codec based on MediaCodec API (Android only)
 - H265 codec based on VideoToolbox API (iOS only)
-<<<<<<< HEAD
-- Audio route API to choose which device to use for capture & playback on Android & iOS.
-
-### Changed
-- License is now GNU GPLv3.
-
-### Fixed
-- 
-=======
 - Adaptation of video resolution according to network capabilities.
 
 ### Changed
 - License is now GNU GPLv3.
 - For simplicity reasons, version number is aligned between all components of linphone-sdk.
 
->>>>>>> 72eb45cf
 
 ## [2.16.1] - 2017-07-21
 
