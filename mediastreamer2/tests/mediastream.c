--- conflicted
+++ resolved
@@ -45,25 +45,17 @@
 #ifdef __APPLE__
 #include <CoreFoundation/CFRunLoop.h>
 #endif
-<<<<<<< HEAD
-#ifdef TARGET_OS_IPHONE
-#import <UIKit/UIKit.h>
-=======
 #if  defined(__ios) || defined (ANDROID)
 #ifdef __ios
 #import <UIKit/UIKit.h>
 #endif
->>>>>>> 07e1d2e6
 extern void ms_set_video_stream(VideoStream* video);
 #ifdef HAVE_X264
 extern void libmsx264_init();
 #endif
-<<<<<<< HEAD
-=======
 #ifdef HAVE_SILK
 extern void libmssilk_init();
 #endif 
->>>>>>> 07e1d2e6
 #endif
 
 #ifdef ANDROID
@@ -204,17 +196,10 @@
 	g_argc=argc;
 	g_argv=argv;
 	pthread_create(&main_thread,NULL,apple_main,NULL);
-<<<<<<< HEAD
-	#ifdef TARGET_OS_MACOSX 
-	CFRunLoopRun();
-	return 0;
-	#elif TARGET_OS_IPHONE
-=======
 	#if TARGET_OS_MACOSX
 	CFRunLoopRun();
 	return 0;
 	#elif defined(__ios)
->>>>>>> 07e1d2e6
 	NSAutoreleasePool *pool = [[NSAutoreleasePool alloc] init];
 	int value = UIApplicationMain(0, nil, nil, nil);
 	[pool release];
@@ -222,11 +207,7 @@
 	#endif
 	cond=0;
 	pthread_join(main_thread,NULL);
-<<<<<<< HEAD
-=======
 	return 0;
->>>>>>> 07e1d2e6
- 
 }
 static int _main(int argc, char * argv[])
 #endif
@@ -477,13 +458,10 @@
 	rtp_profile_set_payload(&av_profile,113,&payload_type_amr);
 	rtp_profile_set_payload(&av_profile,114,args->custom_pt);
 	rtp_profile_set_payload(&av_profile,115,&payload_type_lpc1015);
-<<<<<<< HEAD
-#ifdef VIDEO_ENABLED
-#if defined (TARGET_OS_IPHONE) && defined (HAVE_X264)
+#ifdef VIDEO_ENABLED
+#if defined (__ios) && defined (HAVE_X264)
 	libmsx264_init(); /*no plugin on IOS*/
 #endif
-=======
->>>>>>> 07e1d2e6
 	rtp_profile_set_payload(&av_profile,26,&payload_type_jpeg);
 	rtp_profile_set_payload(&av_profile,98,&payload_type_h263_1998);
 	rtp_profile_set_payload(&av_profile,97,&payload_type_theora);
@@ -610,20 +588,13 @@
 #endif
 		video_stream_set_sent_video_size(args->video,args->vs);
 		video_stream_use_preview_video_window(args->video,args->two_windows);
-<<<<<<< HEAD
-#ifdef TARGET_OS_IPHONE
-=======
 #ifdef __ios
->>>>>>> 07e1d2e6
 		NSBundle* myBundle = [NSBundle mainBundle];
 		const char*  nowebcam = [[myBundle pathForResource:@"nowebcamCIF"ofType:@"jpg"] cStringUsingEncoding:[NSString defaultCStringEncoding]];
 		ms_static_image_set_default_image(nowebcam);
 #endif
-<<<<<<< HEAD
-
-=======
+
 		video_stream_enable_adaptive_bitrate_control(args->video,args->use_rc);
->>>>>>> 07e1d2e6
 		if (args->camera)
 			cam=ms_web_cam_manager_get_cam(ms_web_cam_manager_get(),args->camera);
 		if (cam==NULL)
@@ -697,17 +668,14 @@
 
 void run_non_interactive_loop(MediastreamDatas* args) {
 	rtp_session_register_event_queue(args->session,args->q);
-#if defined(_iOS) && defined(VIDEO_ENABLED)
+#if defined(__ios) && defined(VIDEO_ENABLED)
 	ms_set_video_stream(args->video); /*for IOS*/
 #endif
 
-<<<<<<< HEAD
-	#ifdef TARGET_OS_IPHONE
+	#ifdef __ios
 	ms_set_video_stream(args->video); /*for IOS*/
     #endif
 
-=======
->>>>>>> 07e1d2e6
 	while(cond)
 	{
 		int n;
