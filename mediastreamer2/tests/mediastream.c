/*
mediastreamer2 library - modular sound and video processing and streaming
Copyright (C) 2006  Simon MORLAT (simon.morlat@linphone.org)

This program is free software; you can redistribute it and/or
modify it under the terms of the GNU General Public License
as published by the Free Software Foundation; either version 2
of the License, or (at your option) any later version.

This program is distributed in the hope that it will be useful,
but WITHOUT ANY WARRANTY; without even the implied warranty of
MERCHANTABILITY or FITNESS FOR A PARTICULAR PURPOSE.  See the
GNU General Public License for more details.

You should have received a copy of the GNU General Public License
along with this program; if not, write to the Free Software
Foundation, Inc., 59 Temple Place - Suite 330, Boston, MA  02111-1307, USA.
*/

#ifdef HAVE_CONFIG_H
#include "mediastreamer-config.h"
#endif

#include <math.h>

#include "mediastreamer2/mediastream.h"
#include "mediastreamer2/msequalizer.h"
#include "mediastreamer2/msvolume.h"
#ifdef VIDEO_ENABLED
#include "mediastreamer2/msv4l.h"
#endif

#include <signal.h>
#include <sys/types.h>
#ifndef WIN32
#include <unistd.h>
#else
#include <malloc.h>
#endif
#include <stdio.h>
#include <stdlib.h>
#include <string.h>

#ifdef __APPLE__
#include <CoreFoundation/CFRunLoop.h>
#endif
#ifdef TARGET_OS_IPHONE
#import <UIKit/UIKit.h>
extern void ms_set_video_stream(VideoStream* video);
#ifdef HAVE_X264
extern void libmsx264_init();
#endif
#endif
static int cond=1;

static const char * capture_card=NULL;
static const char * playback_card=NULL;
static const char * camera=NULL;
static const char *infile=NULL,*outfile=NULL;
static float ng_threshold=-1;
static bool_t use_ng=FALSE;
static bool_t two_windows=FALSE;
static bool_t el=FALSE;
static float el_speed=-1;
static float el_thres=-1;
static float el_force=-1;
static int el_sustain=-1;
static float el_transmit_thres=-1;
static float ng_floorgain=-1;
static bool_t use_rc=FALSE;
static const char * zrtp_id=NULL;
static const char * zrtp_secrets=NULL;

/* starting values echo canceller */
static int ec_len_ms=0, ec_delay_ms=0, ec_framesize=0;

static void run_media_streams(int localport, const char *remote_ip, int remoteport, int payload, const char *fmtp,
          int jitter, int bitrate, MSVideoSize vs, bool_t ec, bool_t agc, bool_t eq);

static void stop_handler(int signum)
{
	cond--;
	if (cond<0) exit(-1);
}

static bool_t parse_addr(const char *addr, char *ip, int len, int *port)
{
	const char *semicolon=NULL;
	int iplen;
	int slen;
	const char *p;

	*port=0;
	semicolon=strchr(addr,':');
	for (p=addr+strlen(addr)-1;p>addr;p--){
		if (*p==':') {
			semicolon=p;
			break;
		}
	}
	if (semicolon==NULL) return FALSE;
	iplen=semicolon-addr;
	slen=MIN(iplen,len-1);
	strncpy(ip,addr,slen);
	ip[slen]='\0';
	*port=atoi(semicolon+1);
	return TRUE;
}

static void display_items(void *user_data, uint32_t csrc, rtcp_sdes_type_t t, const char *content, uint8_t content_len){
	char str[256];
	int len=MIN(sizeof(str)-1,content_len);
	strncpy(str,content,len);
	str[len]='\0';
	switch(t){
		case RTCP_SDES_CNAME:
			ms_message("Found CNAME=%s",str);
		break;
		case RTCP_SDES_TOOL:
			ms_message("Found TOOL=%s",str);
		break;
		case RTCP_SDES_NOTE:
			ms_message("Found NOTE=%s",str);
		break;
		default:
			ms_message("Unhandled SDES item (%s)",str);
	}
}

static void parse_rtcp(mblk_t *m){
	do{
		if (rtcp_is_RR(m)){
			ms_message("Receiving RTCP RR");
		}else if (rtcp_is_SR(m)){
			ms_message("Receiving RTCP SR");
		}else if (rtcp_is_SDES(m)){
			ms_message("Receiving RTCP SDES");
			rtcp_sdes_parse(m,display_items,NULL);
		}else {
			ms_message("Receiving unhandled RTCP message");
		}
	}while(rtcp_next_packet(m));
}

static void parse_events(RtpSession *session, OrtpEvQueue *q){
	OrtpEvent *ev;
	
	while((ev=ortp_ev_queue_get(q))!=NULL){
		OrtpEventData *d=ortp_event_get_data(ev);
		switch(ortp_event_get_type(ev)){
			case ORTP_EVENT_RTCP_PACKET_RECEIVED:
				parse_rtcp(d->packet);
			break;
			default:
			break;
		}
		ortp_event_destroy(ev);
	}
}

const char *usage="mediastream --local <port> --remote <ip:port> --payload <payload type number> \n"
								"[ --fmtp <fmtpline> ]\n"
								"[ --jitter <miliseconds> ]\n"
								"[ --width <pixels> ]\n"
								"[ --height <pixels> ]\n"
								"[ --bitrate <bits per seconds> ]\n"
								"[ --ec (enable echo canceller) ]\n"
								"[ --ec-tail <echo canceller tail length in ms> ]\n"
								"[ --ec-delay <echo canceller delay in ms> ]\n"
								"[ --ec-framesize <echo canceller framesize in samples> ]\n"
								"[ --agc (enable automatic gain control) ]\n"
								"[ --ng (enable noise gate)] \n"
								"[ --ng-threshold <(float) [0-1]> (noise gate threshold) ]\n"
								"[ --ng-floorgain <(float) [0-1]> (gain applied to the signal when its energy is below the threshold.) ]\n"
								"[ --capture-card <name> ]\n"
								"[ --playback-card <name> ]\n"
								"[ --infile	<input wav file> specify a wav file to be used for input, instead of soundcard ]\n"
								"[ --outfile <output wav file> specify a wav file to write audio into, instead of soundcard ]\n"
								"[ --camera <camera id as listed at startup> ]\n"
								"[ --el (enable echo limiter) ]\n"
								"[ --el-speed <(float) [0-1]> (gain changes are smoothed with a coefficent) ]\n"
								"[ --el-thres <(float) [0-1]> (Threshold above which the system becomes active) ]\n"
								"[ --el-force <(float) [0-1]> (The proportional coefficient controlling the mic attenuation) ]\n"
								"[ --el-sustain <(int)> (Time in milliseconds for which the attenuation is kept unchanged after) ]\n"
								"[ --el-transmit-thres <(float) [0-1]> (TO BE DOCUMENTED) ]\n"
								"[ --rc (enable adaptive rate control) ]\n"
								"[ --zrtp <zid> <secrets file> (enable zrtp) ]\n"
								"[ --verbose (most verbose messages) ]\n"
		;





#ifndef __APPLE__
int main(int argc, char * argv[])
#else /*Main thread is blocked by cocoa UI framework*/
int g_argc;
char** g_argv;
static int __main(int argc, char * argv[]);

static void* apple_main(void* data) {
	__main(g_argc,g_argv);
	return NULL;
}
int main(int argc, char * argv[]) {
	pthread_t main_thread;
	g_argc=argc;
	g_argv=argv;
	pthread_create(&main_thread,NULL,apple_main,NULL);
#ifdef TARGET_OS_MACOSX 
	CFRunLoopRun();
	return 0;
#elif TARGET_OS_IPHONE
	NSAutoreleasePool *pool = [[NSAutoreleasePool alloc] init];
	int value = UIApplicationMain(0, nil, nil, nil);
	[pool release];
	return value;
#endif
	cond=0;
	pthread_join(main_thread,NULL);
	
}
static int __main(int argc, char * argv[])
#endif
{
	int i;
	int localport=0,remoteport=0,payload=0;
	char ip[50];
	const char *fmtp=NULL;
	int jitter=50;
	int bitrate=0;
	MSVideoSize vs;
	bool_t ec=FALSE;
	bool_t agc=FALSE;
	bool_t eq=FALSE;
	bool_t is_verbose=FALSE;


<<<<<<< HEAD
	/*create the rtp session */
	ortp_init();
	ortp_set_log_level_mask(ORTP_MESSAGE|ORTP_WARNING|ORTP_ERROR|ORTP_FATAL);
	rtp_profile_set_payload(&av_profile,115,&payload_type_lpc1015);
	rtp_profile_set_payload(&av_profile,110,&payload_type_speex_nb);
	rtp_profile_set_payload(&av_profile,111,&payload_type_speex_wb);
	rtp_profile_set_payload(&av_profile,112,&payload_type_ilbc);
	rtp_profile_set_payload(&av_profile,113,&payload_type_amr);
#ifdef VIDEO_ENABLED
#if defined (TARGET_OS_IPHONE) && defined (HAVE_X264)
	libmsx264_init(); /*no plugin on IOS*/
#endif
	rtp_profile_set_payload(&av_profile,26,&payload_type_jpeg);
	rtp_profile_set_payload(&av_profile,98,&payload_type_h263_1998);
	rtp_profile_set_payload(&av_profile,97,&payload_type_theora);
	rtp_profile_set_payload(&av_profile,99,&payload_type_mp4v);
	rtp_profile_set_payload(&av_profile,100,&payload_type_x_snow);
	rtp_profile_set_payload(&av_profile,102,&payload_type_h264);
	rtp_profile_set_payload(&av_profile,103,&payload_type_vp8);
#endif
=======
>>>>>>> 43209efd

	if (argc<4) {
		printf("%s",usage);
		return -1;
	}
	for (i=1;i<argc;i++){
		if (strcmp(argv[i],"--local")==0){
			i++;
			localport=atoi(argv[i]);
		}else if (strcmp(argv[i],"--remote")==0){
			i++;
			if (!parse_addr(argv[i],ip,sizeof(ip),&remoteport)) {
				printf("%s",usage);
				return -1;
			}
			printf("Remote addr: ip=%s port=%i\n",ip,remoteport);
		}else if (strcmp(argv[i],"--payload")==0){
			i++;
			payload=atoi(argv[i]);
		}else if (strcmp(argv[i],"--fmtp")==0){
			i++;
			fmtp=argv[i];
		}else if (strcmp(argv[i],"--jitter")==0){
			i++;
			jitter=atoi(argv[i]);
		}else if (strcmp(argv[i],"--bitrate")==0){
			i++;
			bitrate=atoi(argv[i]);
		}else if (strcmp(argv[i],"--width")==0){
			i++;
			vs.width=atoi(argv[i]);
		}else if (strcmp(argv[i],"--height")==0){
			i++;
			vs.height=atoi(argv[i]);
		}else if (strcmp(argv[i],"--capture-card")==0){
			i++;
			capture_card=argv[i];
		}else if (strcmp(argv[i],"--playback-card")==0){
			i++;
			playback_card=argv[i];
		}else if (strcmp(argv[i],"--ec")==0){
			ec=TRUE;
		}else if (strcmp(argv[i],"--ec-tail")==0){
			i++;
			ec_len_ms=atoi(argv[i]);
		}else if (strcmp(argv[i],"--ec-delay")==0){
			i++;
			ec_delay_ms=atoi(argv[i]);
		}else if (strcmp(argv[i],"--ec-framesize")==0){
			i++;
			ec_framesize=atoi(argv[i]);
		}else if (strcmp(argv[i],"--agc")==0){
			agc=TRUE;
		}else if (strcmp(argv[i],"--eq")==0){
			eq=TRUE;
		}else if (strcmp(argv[i],"--ng")==0){
			use_ng=1;
		}else if (strcmp(argv[i],"--rc")==0){
			use_rc=1;
		}else if (strcmp(argv[i],"--ng-threshold")==0){
			i++;
			ng_threshold=atof(argv[i]);
		}else if (strcmp(argv[i],"--ng-floorgain")==0){
			i++;
			ng_floorgain=atof(argv[i]);
		}else if (strcmp(argv[i],"--two-windows")==0){
			two_windows=TRUE;
		}else if (strcmp(argv[i],"--infile")==0){
			i++;
			infile=argv[i];
		}else if (strcmp(argv[i],"--outfile")==0){
			i++;
			outfile=argv[i];
		}else if (strcmp(argv[i],"--camera")==0){
			i++;
			camera=argv[i];
		}else if (strcmp(argv[i],"--el")==0){
			el=TRUE;
		}else if (strcmp(argv[i],"--el-speed")==0){
			i++;
			el_speed=atof(argv[i]);
		}else if (strcmp(argv[i],"--el-thres")==0){
			i++;
			el_thres=atof(argv[i]);
		}else if (strcmp(argv[i],"--el-force")==0){
			i++;
			el_force=atof(argv[i]);
		}else if (strcmp(argv[i],"--el-sustain")==0){
			i++;
			el_sustain=atoi(argv[i]);
		}else if (strcmp(argv[i],"--el-transmit-thres")==0){
			i++;
			el_transmit_thres=atof(argv[i]);
		} else if (strcmp(argv[i],"--zrtp")==0){
			zrtp_id=argv[++i];
			zrtp_secrets=argv[++i];
		} else if (strcmp(argv[i],"--verbose")==0){
			is_verbose=TRUE;
		}else if (strcmp(argv[i],"--help")==0){
			printf("%s",usage);
			return -1;
		}
	}


	/*create the rtp session */
	ortp_init();
	if (is_verbose) {
		ortp_set_log_level_mask(ORTP_DEBUG|ORTP_MESSAGE|ORTP_WARNING|ORTP_ERROR|ORTP_FATAL);
	} else {
		ortp_set_log_level_mask(ORTP_MESSAGE|ORTP_WARNING|ORTP_ERROR|ORTP_FATAL);
	}
	rtp_profile_set_payload(&av_profile,115,&payload_type_lpc1015);
	rtp_profile_set_payload(&av_profile,110,&payload_type_speex_nb);
	rtp_profile_set_payload(&av_profile,111,&payload_type_speex_wb);
	rtp_profile_set_payload(&av_profile,112,&payload_type_ilbc);
	rtp_profile_set_payload(&av_profile,113,&payload_type_amr);
#ifdef VIDEO_ENABLED
	rtp_profile_set_payload(&av_profile,26,&payload_type_jpeg);
	rtp_profile_set_payload(&av_profile,98,&payload_type_h263_1998);
	rtp_profile_set_payload(&av_profile,97,&payload_type_theora);
	rtp_profile_set_payload(&av_profile,99,&payload_type_mp4v);
	rtp_profile_set_payload(&av_profile,100,&payload_type_x_snow);
	rtp_profile_set_payload(&av_profile,102,&payload_type_h264);
	rtp_profile_set_payload(&av_profile,103,&payload_type_vp8);
#endif



	vs.width=MS_VIDEO_SIZE_CIF_W;
	vs.height=MS_VIDEO_SIZE_CIF_H;

	run_media_streams(localport,ip,remoteport,payload,fmtp,jitter,bitrate,vs,ec,agc,eq);
	return 0;
}


static void run_media_streams(int localport, const char *remote_ip, int remoteport, int payload, const char *fmtp,
          int jitter, int bitrate, MSVideoSize vs, bool_t ec, bool_t agc, bool_t eq)
{
	AudioStream *audio=NULL;
#ifdef VIDEO_ENABLED
	VideoStream *video=NULL;
	MSWebCam *cam=NULL;
#endif
	RtpSession *session=NULL;
	PayloadType *pt;
	RtpProfile *profile=rtp_profile_clone_full(&av_profile);
	OrtpEvQueue *q=ortp_ev_queue_new();	

	ms_init();
	signal(SIGINT,stop_handler);
	pt=rtp_profile_get_payload(profile,payload);
	if (pt==NULL){
		printf("Error: no payload defined with number %i.",payload);
		exit(-1);
	}
	if (fmtp!=NULL) payload_type_set_send_fmtp(pt,fmtp);
	if (bitrate>0) pt->normal_bitrate=bitrate;

	if (pt->type!=PAYLOAD_VIDEO){
		MSSndCardManager *manager=ms_snd_card_manager_get();
		MSSndCard *capt= capture_card==NULL ? ms_snd_card_manager_get_default_capture_card(manager) :
				ms_snd_card_manager_get_card(manager,capture_card);
		MSSndCard *play= playback_card==NULL ? ms_snd_card_manager_get_default_playback_card(manager) :
				ms_snd_card_manager_get_card(manager,playback_card);
		audio=audio_stream_new(localport,ms_is_ipv6(remote_ip));
		audio_stream_enable_automatic_gain_control(audio,agc);
		audio_stream_enable_noise_gate(audio,use_ng);
		audio_stream_set_echo_canceller_params(audio,ec_len_ms,ec_delay_ms,ec_framesize);
		audio_stream_enable_echo_limiter(audio,el);
		audio_stream_enable_adaptive_bitrate_control(audio,use_rc);
		printf("Starting audio stream.\n");
	
		audio_stream_start_full(audio,profile,remote_ip,remoteport,remoteport+1, payload, jitter,infile,outfile,
		                        outfile==NULL ? play : NULL ,infile==NULL ? capt : NULL,infile!=NULL ? FALSE: ec);
		
		if (audio) {
			if (el) {
				if (el_speed!=-1)
					ms_filter_call_method(audio->volsend,MS_VOLUME_SET_EA_SPEED,&el_speed);
				if (el_force!=-1)
					ms_filter_call_method(audio->volsend,MS_VOLUME_SET_EA_FORCE,&el_force);
				if (el_thres!=-1)
					ms_filter_call_method(audio->volsend,MS_VOLUME_SET_EA_THRESHOLD,&el_thres);
				if (el_sustain!=-1)
					ms_filter_call_method(audio->volsend,MS_VOLUME_SET_EA_SUSTAIN,&el_sustain);
				if (el_transmit_thres!=-1)
					ms_filter_call_method(audio->volsend,MS_VOLUME_SET_EA_TRANSMIT_THRESHOLD,&el_transmit_thres);

			}
			if (use_ng){
				if (ng_threshold!=-1) {
					ms_filter_call_method(audio->volsend,MS_VOLUME_SET_NOISE_GATE_THRESHOLD,&ng_threshold);
					ms_filter_call_method(audio->volrecv,MS_VOLUME_SET_NOISE_GATE_THRESHOLD,&ng_threshold);
				}
				if (ng_floorgain != -1) {
					ms_filter_call_method(audio->volsend,MS_VOLUME_SET_NOISE_GATE_FLOORGAIN,&ng_floorgain);
					ms_filter_call_method(audio->volrecv,MS_VOLUME_SET_NOISE_GATE_FLOORGAIN,&ng_floorgain);
				}
			}

			if (zrtp_id != NULL) {
				OrtpZrtpParams params;
				params.zid=zrtp_id;
				params.zid_file=zrtp_secrets;
				audio_stream_enable_zrtp(audio,&params);
			}

			session=audio->session;
		}
	}else{
#ifdef VIDEO_ENABLED
		if (eq){
			ms_fatal("Cannot put an audio equalizer in a video stream !");
			exit(-1);
		}
		printf("Starting video stream.\n");
		video=video_stream_new(localport, ms_is_ipv6(remote_ip));
		video_stream_set_sent_video_size(video,vs);
		video_stream_use_preview_video_window(video,two_windows);
#ifdef TARGET_OS_IPHONE
		NSBundle* myBundle = [NSBundle mainBundle];
		const char*  nowebcam = [[myBundle pathForResource:@"nowebcamCIF"ofType:@"jpg"] cStringUsingEncoding:[NSString defaultCStringEncoding]];
		ms_static_image_set_default_image(nowebcam);
#endif

		if (camera)
			cam=ms_web_cam_manager_get_cam(ms_web_cam_manager_get(),camera);
		if (cam==NULL)
			cam=ms_web_cam_manager_get_default_cam(ms_web_cam_manager_get());
		video_stream_start(video,profile,
					remote_ip,
					remoteport,remoteport+1,
					payload,
					jitter,cam
					);
		session=video->session;
#else
		printf("Error: video support not compiled.\n");
#endif
	}
	if (eq){ /*read from stdin interactive commands */
		char commands[128];
		commands[127]='\0';
		ms_sleep(1);  /* ensure following text be printed after ortp messages */
		if (eq)
		printf("\nPlease enter equalizer requests, such as 'eq active 1', 'eq active 0', 'eq 1200 0.1 200'\n");

 		while(fgets(commands,sizeof(commands)-1,stdin)!=NULL){
			int active,freq,freq_width;

			float gain;
			if (sscanf(commands,"eq active %i",&active)==1){
				audio_stream_enable_equalizer(audio,active);
				printf("OK\n");
			}else if (sscanf(commands,"eq %i %f %i",&freq,&gain,&freq_width)==3){
				audio_stream_equalizer_set_gain(audio,freq,gain,freq_width);
				printf("OK\n");
			}else if (sscanf(commands,"eq %i %f",&freq,&gain)==2){
				audio_stream_equalizer_set_gain(audio,freq,gain,0);
				printf("OK\n");
			}else if (strstr(commands,"dump")){
				int n=0,i;
				float *t;
				ms_filter_call_method(audio->equalizer,MS_EQUALIZER_GET_NUM_FREQUENCIES,&n);
				t=(float*)alloca(sizeof(float)*n);
				ms_filter_call_method(audio->equalizer,MS_EQUALIZER_DUMP_STATE,t);
				for(i=0;i<n;++i){
					if (fabs(t[i]-1)>0.01){
					printf("%i:%f:0 ",(i*pt->clock_rate)/(2*n),t[i]);
					}
				}
				printf("\nOK\n");
			} else if (strstr(commands,"quit")){
				break;
			}else printf("Cannot understand this.\n");
		}
	}else{  /* no interactive stuff - continuous debug output */
		rtp_session_register_event_queue(session,q);

		#ifdef TARGET_OS_IPHONE
		ms_set_video_stream(video); /*for IOS*/
        #endif
		
		while(cond)
		{
			int n;
			for(n=0;n<100;++n){
	#ifdef WIN32
				MSG msg;
				Sleep(10);
				while (PeekMessage(&msg, NULL, 0, 0,1)){
					TranslateMessage(&msg);
					DispatchMessage(&msg);
				}
	#else
				struct timespec ts;
				ts.tv_sec=0;
				ts.tv_nsec=10000000;
				nanosleep(&ts,NULL);
	#endif
	#if defined(VIDEO_ENABLED)
				if (video) video_stream_iterate(video);
	#endif
				if (audio) audio_stream_iterate(audio);
			}
			rtp_stats_display(rtp_session_get_stats(session),"RTP stats");
			if (session){
				printf("Bandwidth usage: download=%f kbits/sec, upload=%f kbits/sec\n",
					rtp_session_compute_recv_bandwidth(session)*1e-3,
					rtp_session_compute_send_bandwidth(session)*1e-3);
				parse_events(session,q);
				printf("Quality indicator : %f\n",audio ? audio_stream_get_quality_rating(audio) : -1);
			}
		}
	}
	
	printf("stopping all...\n");
	printf("Average quality indicator: %f",audio ? audio_stream_get_average_quality_rating(audio) : -1);
	
	if (audio) audio_stream_stop(audio);
#ifdef VIDEO_ENABLED
	if (video) video_stream_stop(video);
#endif
	ortp_ev_queue_destroy(q);
	rtp_profile_destroy(profile);
}
<|MERGE_RESOLUTION|>--- conflicted
+++ resolved
@@ -237,30 +237,6 @@
 	bool_t is_verbose=FALSE;
 
 
-<<<<<<< HEAD
-	/*create the rtp session */
-	ortp_init();
-	ortp_set_log_level_mask(ORTP_MESSAGE|ORTP_WARNING|ORTP_ERROR|ORTP_FATAL);
-	rtp_profile_set_payload(&av_profile,115,&payload_type_lpc1015);
-	rtp_profile_set_payload(&av_profile,110,&payload_type_speex_nb);
-	rtp_profile_set_payload(&av_profile,111,&payload_type_speex_wb);
-	rtp_profile_set_payload(&av_profile,112,&payload_type_ilbc);
-	rtp_profile_set_payload(&av_profile,113,&payload_type_amr);
-#ifdef VIDEO_ENABLED
-#if defined (TARGET_OS_IPHONE) && defined (HAVE_X264)
-	libmsx264_init(); /*no plugin on IOS*/
-#endif
-	rtp_profile_set_payload(&av_profile,26,&payload_type_jpeg);
-	rtp_profile_set_payload(&av_profile,98,&payload_type_h263_1998);
-	rtp_profile_set_payload(&av_profile,97,&payload_type_theora);
-	rtp_profile_set_payload(&av_profile,99,&payload_type_mp4v);
-	rtp_profile_set_payload(&av_profile,100,&payload_type_x_snow);
-	rtp_profile_set_payload(&av_profile,102,&payload_type_h264);
-	rtp_profile_set_payload(&av_profile,103,&payload_type_vp8);
-#endif
-=======
->>>>>>> 43209efd
-
 	if (argc<4) {
 		printf("%s",usage);
 		return -1;
@@ -378,6 +354,9 @@
 	rtp_profile_set_payload(&av_profile,112,&payload_type_ilbc);
 	rtp_profile_set_payload(&av_profile,113,&payload_type_amr);
 #ifdef VIDEO_ENABLED
+#if defined (TARGET_OS_IPHONE) && defined (HAVE_X264)
+	libmsx264_init(); /*no plugin on IOS*/
+#endif
 	rtp_profile_set_payload(&av_profile,26,&payload_type_jpeg);
 	rtp_profile_set_payload(&av_profile,98,&payload_type_h263_1998);
 	rtp_profile_set_payload(&av_profile,97,&payload_type_theora);
@@ -386,8 +365,6 @@
 	rtp_profile_set_payload(&av_profile,102,&payload_type_h264);
 	rtp_profile_set_payload(&av_profile,103,&payload_type_vp8);
 #endif
-
-
 
 	vs.width=MS_VIDEO_SIZE_CIF_W;
 	vs.height=MS_VIDEO_SIZE_CIF_H;
@@ -462,12 +439,14 @@
 				}
 			}
 
+            #ifndef TARGET_OS_IPHONE
 			if (zrtp_id != NULL) {
 				OrtpZrtpParams params;
 				params.zid=zrtp_id;
 				params.zid_file=zrtp_secrets;
 				audio_stream_enable_zrtp(audio,&params);
 			}
+            #endif
 
 			session=audio->session;
 		}
@@ -564,8 +543,8 @@
 	#endif
 	#if defined(VIDEO_ENABLED)
 				if (video) video_stream_iterate(video);
+				if (audio) audio_stream_iterate(audio);
 	#endif
-				if (audio) audio_stream_iterate(audio);
 			}
 			rtp_stats_display(rtp_session_get_stats(session),"RTP stats");
 			if (session){
