/*
mediastreamer2 library - modular sound and video processing and streaming
Copyright (C) 2006  Simon MORLAT (simon.morlat@linphone.org)

This program is free software; you can redistribute it and/or
modify it under the terms of the GNU General Public License
as published by the Free Software Foundation; either version 2
of the License, or (at your option) any later version.

This program is distributed in the hope that it will be useful,
but WITHOUT ANY WARRANTY; without even the implied warranty of
MERCHANTABILITY or FITNESS FOR A PARTICULAR PURPOSE.  See the
GNU General Public License for more details.

You should have received a copy of the GNU General Public License
along with this program; if not, write to the Free Software
Foundation, Inc., 59 Temple Place - Suite 330, Boston, MA  02111-1307, USA.
*/

#ifdef HAVE_CONFIG_H
#include "mediastreamer-config.h"
#endif

#include <math.h>

#include "mediastreamer2/mediastream.h"
#include "mediastreamer2/msequalizer.h"
#include "mediastreamer2/msvolume.h"
#ifdef VIDEO_ENABLED
#include "mediastreamer2/msv4l.h"
#endif

#include <ctype.h>
#include <signal.h>
#include <sys/types.h>
#ifndef WIN32
#include <unistd.h>
#else
#include <malloc.h>
#endif
#include <stdio.h>
#include <stdlib.h>
#include <string.h>

#ifdef __APPLE__
#include <CoreFoundation/CFRunLoop.h>
#endif
<<<<<<< HEAD
#ifdef TARGET_OS_IPHONE
#import <UIKit/UIKit.h>
extern void ms_set_video_stream(VideoStream* video);
#ifdef HAVE_X264
extern void libmsx264_init();
#endif
#endif
=======

#ifdef ANDROID
#include <android/log.h>
#include <jni.h>
#endif

>>>>>>> 10c97734
static int cond=1;

#ifdef VIDEO_ENABLED
static VideoStream *video=NULL;
#endif
static const char * capture_card=NULL;
static const char * playback_card=NULL;
static const char * camera=NULL;
static const char *infile=NULL,*outfile=NULL;
static float ng_threshold=-1;
static bool_t use_ng=FALSE;
static bool_t two_windows=FALSE;
static bool_t el=FALSE;
static float el_speed=-1;
static float el_thres=-1;
static float el_force=-1;
static int el_sustain=-1;
static float el_transmit_thres=-1;
static float ng_floorgain=-1;
static bool_t use_rc=FALSE;
static const char * zrtp_id=NULL;
static const char * zrtp_secrets=NULL;
static PayloadType *custom_pt=NULL;
static int video_window_id = -1;
static int preview_window_id = -1;

/* starting values echo canceller */
static int ec_len_ms=0, ec_delay_ms=0, ec_framesize=0;

static void run_media_streams(int localport, const char *remote_ip, int remoteport, int payload, const char *fmtp,
          int jitter, int bitrate, MSVideoSize vs, bool_t ec, bool_t agc, bool_t eq);

static void stop_handler(int signum)
{
	cond--;
	if (cond<0) {
		ms_error("Brutal exit (%)\n", cond);
		exit(-1);
	}
}

static bool_t parse_addr(const char *addr, char *ip, int len, int *port)
{
	const char *semicolon=NULL;
	int iplen;
	int slen;
	const char *p;

	*port=0;
	semicolon=strchr(addr,':');
	for (p=addr+strlen(addr)-1;p>addr;p--){
		if (*p==':') {
			semicolon=p;
			break;
		}
	}
	if (semicolon==NULL) return FALSE;
	iplen=semicolon-addr;
	slen=MIN(iplen,len-1);
	strncpy(ip,addr,slen);
	ip[slen]='\0';
	*port=atoi(semicolon+1);
	return TRUE;
}

static void display_items(void *user_data, uint32_t csrc, rtcp_sdes_type_t t, const char *content, uint8_t content_len){
	char str[256];
	int len=MIN(sizeof(str)-1,content_len);
	strncpy(str,content,len);
	str[len]='\0';
	switch(t){
		case RTCP_SDES_CNAME:
			ms_message("Found CNAME=%s",str);
		break;
		case RTCP_SDES_TOOL:
			ms_message("Found TOOL=%s",str);
		break;
		case RTCP_SDES_NOTE:
			ms_message("Found NOTE=%s",str);
		break;
		default:
			ms_message("Unhandled SDES item (%s)",str);
	}
}

static void parse_rtcp(mblk_t *m){
	do{
		if (rtcp_is_RR(m)){
			ms_message("Receiving RTCP RR");
		}else if (rtcp_is_SR(m)){
			ms_message("Receiving RTCP SR");
		}else if (rtcp_is_SDES(m)){
			ms_message("Receiving RTCP SDES");
			rtcp_sdes_parse(m,display_items,NULL);
		}else {
			ms_message("Receiving unhandled RTCP message");
		}
	}while(rtcp_next_packet(m));
}

static void parse_events(RtpSession *session, OrtpEvQueue *q){
	OrtpEvent *ev;

	while((ev=ortp_ev_queue_get(q))!=NULL){
		OrtpEventData *d=ortp_event_get_data(ev);
		switch(ortp_event_get_type(ev)){
			case ORTP_EVENT_RTCP_PACKET_RECEIVED:
				parse_rtcp(d->packet);
			break;
			default:
			break;
		}
		ortp_event_destroy(ev);
	}
}

static void create_custom_payload_type(const char *type, const char *subtype, const char *rate, int number){
	PayloadType *pt=payload_type_new();
	if (strcasecmp(type,"audio")==0){
		pt->type=PAYLOAD_AUDIO_PACKETIZED;
	}else if (strcasecmp(type,"video")==0){
		pt->type=PAYLOAD_VIDEO;
	}else{
		fprintf(stderr,"Unsupported payload type should be audio or video, not %s\n",type);
		exit(-1);
	}
	pt->mime_type=ms_strdup(subtype);
	pt->clock_rate=atoi(rate);
	custom_pt=pt;
}

static void parse_custom_payload(const char *name){
	char type[64]={0};
	char subtype[64]={0};
	char clockrate[64]={0};
	char *separator;

	if (strlen(name)>=sizeof(clockrate)-1){
		fprintf(stderr,"Cannot parse %s: too long.\n",name);
		exit(-1);
	}

	separator=strchr(name,'/');
	if (separator){
		char *separator2;

		strncpy(type,name,separator-name);
		separator2=strchr(separator+1,'/');
		if (separator2){
			strncpy(subtype,separator+1,separator2-separator-1);
			strcpy(clockrate,separator2+1);
			fprintf(stdout,"Found custom payload type=%s, mime=%s, clockrate=%s\n",type,subtype,clockrate);
			create_custom_payload_type(type,subtype,clockrate,114);
			return;
		}
	}
	fprintf(stderr,"Error parsing payload name %s.\n",name);
	exit(-1);
}

static bool_t parse_window_ids(const char *ids, int* video_id, int* preview_id)
{
	char* copy = strdup(ids);
	char *semicolon=strchr(copy,':');
	if (semicolon==NULL) {
		free(copy);
		return FALSE;
	}
	*semicolon = '\0';

	*video_id=atoi(copy);
	*preview_id=atoi(semicolon+1);
	free(copy);
	return TRUE;
}

const char *usage="mediastream --local <port> --remote <ip:port> \n"
								"--payload <payload type number or payload name like 'audio/pmcu/8000'>\n"
								"[ --fmtp <fmtpline> ]\n"
								"[ --jitter <miliseconds> ]\n"
								"[ --width <pixels> ]\n"
								"[ --height <pixels> ]\n"
								"[ --bitrate <bits per seconds> ]\n"
								"[ --ec (enable echo canceller) ]\n"
								"[ --ec-tail <echo canceller tail length in ms> ]\n"
								"[ --ec-delay <echo canceller delay in ms> ]\n"
								"[ --ec-framesize <echo canceller framesize in samples> ]\n"
								"[ --agc (enable automatic gain control) ]\n"
								"[ --ng (enable noise gate)] \n"
								"[ --ng-threshold <(float) [0-1]> (noise gate threshold) ]\n"
								"[ --ng-floorgain <(float) [0-1]> (gain applied to the signal when its energy is below the threshold.) ]\n"
								"[ --capture-card <name> ]\n"
								"[ --playback-card <name> ]\n"
								"[ --infile	<input wav file> specify a wav file to be used for input, instead of soundcard ]\n"
								"[ --outfile <output wav file> specify a wav file to write audio into, instead of soundcard ]\n"
								"[ --camera <camera id as listed at startup> ]\n"
								"[ --el (enable echo limiter) ]\n"
								"[ --el-speed <(float) [0-1]> (gain changes are smoothed with a coefficent) ]\n"
								"[ --el-thres <(float) [0-1]> (Threshold above which the system becomes active) ]\n"
								"[ --el-force <(float) [0-1]> (The proportional coefficient controlling the mic attenuation) ]\n"
								"[ --el-sustain <(int)> (Time in milliseconds for which the attenuation is kept unchanged after) ]\n"
								"[ --el-transmit-thres <(float) [0-1]> (TO BE DOCUMENTED) ]\n"
								"[ --rc (enable adaptive rate control) ]\n"
								"[ --zrtp <zid> <secrets file> (enable zrtp) ]\n"
								"[ --verbose (most verbose messages) ]\n"
								"[ --video-windows-id <video surface:preview surface>]\n"
		;

#ifdef ANDROID
//#include <execinfo.h>
int _main(int argc, char * argv[]);

static struct sigaction old_sa[NSIG];

void android_sigaction(int signal, siginfo_t *info, void *reserved)
{
	// signal crash to JAVA
	JNIEnv *env = ms_get_jni_env();
	// (*env)->CallStaticVoidMethod(env, obj, nativeCrashed);

	old_sa[signal].sa_handler(signal);
}

JNIEXPORT jint JNICALL  JNI_OnLoad(JavaVM *ajvm, void *reserved)
{
	ms_set_jvm(ajvm);

	struct sigaction handler;
	memset(&handler, 0, sizeof(sigaction));
	handler.sa_sigaction = android_sigaction;
	handler.sa_flags = SA_RESETHAND;
	#define CATCHSIG(X) sigaction(X, &handler, &old_sa[X])
	CATCHSIG(SIGILL);
	CATCHSIG(SIGABRT);
	CATCHSIG(SIGBUS);
	CATCHSIG(SIGFPE);
	CATCHSIG(SIGSEGV);
	CATCHSIG(SIGSTKFLT);
	CATCHSIG(SIGPIPE);

	return JNI_VERSION_1_2;
}

JNIEXPORT void JNICALL Java_org_linphone_mediastream_MediastreamerActivity_setVideoWindowId
  (JNIEnv *env, jobject obj, jobject id) {
#ifdef VIDEO_ENABLED
	if (!video)
		return;
	video_stream_set_native_window_id(video,(unsigned long)id);
#endif
}

JNIEXPORT void JNICALL Java_org_linphone_mediastream_MediastreamerActivity_setVideoPreviewWindowId
  (JNIEnv *env, jobject obj, jobject id) {
#ifdef VIDEO_ENABLED
	if (!video)
		return;
	video_stream_set_native_preview_window_id(video,(unsigned long)id);
#endif
}

JNIEXPORT void JNICALL Java_org_linphone_mediastream_MediastreamerActivity_setDeviceRotation
  (JNIEnv *env, jobject thiz, jint rotation) {
#ifdef VIDEO_ENABLED
	if (!video)
		return;
	video_stream_set_device_rotation(video, rotation);
#endif
}

JNIEXPORT jint JNICALL Java_org_linphone_mediastream_MediastreamerActivity_stopMediaStream
  (JNIEnv *env, jobject obj) {
	ms_message("Requesting mediastream to stop\n");
	stop_handler(0);
	return 0;
}

JNIEXPORT void JNICALL Java_org_linphone_mediastream_MediastreamerActivity_changeCamera
  (JNIEnv *env, jobject obj, jint camId) {
#ifdef VIDEO_ENABLED
	if (!video)
		return;
	char* id = (char*)malloc(15);
	snprintf(id, 15, "Android%d", camId);
	ms_message("Changing camera, trying to use: '%s'\n", id);
	video_stream_change_camera(video, ms_web_cam_manager_get_cam(ms_web_cam_manager_get(), id));
#endif
}

JNIEXPORT jint JNICALL Java_org_linphone_mediastream_MediastreamerActivity_runMediaStream
  (JNIEnv *env, jobject obj, jint jargc, jobjectArray jargv) {
	// translate java String[] to c char*[]
	char** argv = (char**) malloc(jargc * sizeof(char*));
	int i, res;

	for(i=0; i<jargc; i++) {
		jstring arg = (jstring) (*env)->GetObjectArrayElement(env, jargv, i);
		const char *str = (*env)->GetStringUTFChars(env, arg, NULL);
		if (str == NULL)
			argv[i] = NULL;
		else {
			argv[i] = strdup(str);
			(*env)->ReleaseStringUTFChars(env, arg, str);
		}
	}

	res = _main(jargc, argv);

<<<<<<< HEAD

#ifndef __APPLE__
int main(int argc, char * argv[])
#else /*Main thread is blocked by cocoa UI framework*/
int g_argc;
char** g_argv;
static int __main(int argc, char * argv[]);

static void* apple_main(void* data) {
	__main(g_argc,g_argv);
	return NULL;
}
int main(int argc, char * argv[]) {
	pthread_t main_thread;
	g_argc=argc;
	g_argv=argv;
	pthread_create(&main_thread,NULL,apple_main,NULL);
#ifdef TARGET_OS_MACOSX 
	CFRunLoopRun();
	return 0;
#elif TARGET_OS_IPHONE
	NSAutoreleasePool *pool = [[NSAutoreleasePool alloc] init];
	int value = UIApplicationMain(0, nil, nil, nil);
	[pool release];
	return value;
#endif
	cond=0;
	pthread_join(main_thread,NULL);
	
}
static int __main(int argc, char * argv[])
=======
	for(i=0; i<jargc; i++) {
		if (argv[i])
			free(argv[i]);
	}
	return res;
}


int _main(int argc, char * argv[])
#else
int main(int argc, char * argv[])
>>>>>>> 10c97734
#endif
{
	int i;
	int localport=0,remoteport=0,payload=0;
	char ip[50];
	const char *fmtp=NULL;
	int jitter=50;
	int bitrate=0;
	MSVideoSize vs;
	bool_t ec=FALSE;
	bool_t agc=FALSE;
	bool_t eq=FALSE;
	bool_t is_verbose=FALSE;

<<<<<<< HEAD
=======
	cond = 1;
>>>>>>> 10c97734

	if (argc<4) {
		printf("%s",usage);
		return -1;
	}

	/* default size */
	vs.width=MS_VIDEO_SIZE_CIF_W;
	vs.height=MS_VIDEO_SIZE_CIF_H;

	for (i=1;i<argc;i++){
		if (strcmp(argv[i],"--local")==0){
			i++;
			localport=atoi(argv[i]);
		}else if (strcmp(argv[i],"--remote")==0){
			i++;
			if (!parse_addr(argv[i],ip,sizeof(ip),&remoteport)) {
				printf("%s",usage);
				return -1;
			}
			printf("Remote addr: ip=%s port=%i\n",ip,remoteport);
		}else if (strcmp(argv[i],"--payload")==0){
			i++;
			if (isdigit(argv[i][0])){
				payload=atoi(argv[i]);
			}else {
				payload=114;
				parse_custom_payload(argv[i]);
			}
		}else if (strcmp(argv[i],"--fmtp")==0){
			i++;
			fmtp=argv[i];
		}else if (strcmp(argv[i],"--jitter")==0){
			i++;
			jitter=atoi(argv[i]);
		}else if (strcmp(argv[i],"--bitrate")==0){
			i++;
			bitrate=atoi(argv[i]);
		}else if (strcmp(argv[i],"--width")==0){
			i++;
			vs.width=atoi(argv[i]);
		}else if (strcmp(argv[i],"--height")==0){
			i++;
			vs.height=atoi(argv[i]);
		}else if (strcmp(argv[i],"--capture-card")==0){
			i++;
			capture_card=argv[i];
		}else if (strcmp(argv[i],"--playback-card")==0){
			i++;
			playback_card=argv[i];
		}else if (strcmp(argv[i],"--ec")==0){
			ec=TRUE;
		}else if (strcmp(argv[i],"--ec-tail")==0){
			i++;
			ec_len_ms=atoi(argv[i]);
		}else if (strcmp(argv[i],"--ec-delay")==0){
			i++;
			ec_delay_ms=atoi(argv[i]);
		}else if (strcmp(argv[i],"--ec-framesize")==0){
			i++;
			ec_framesize=atoi(argv[i]);
		}else if (strcmp(argv[i],"--agc")==0){
			agc=TRUE;
		}else if (strcmp(argv[i],"--eq")==0){
			eq=TRUE;
		}else if (strcmp(argv[i],"--ng")==0){
			use_ng=1;
		}else if (strcmp(argv[i],"--rc")==0){
			use_rc=1;
		}else if (strcmp(argv[i],"--ng-threshold")==0){
			i++;
			ng_threshold=atof(argv[i]);
		}else if (strcmp(argv[i],"--ng-floorgain")==0){
			i++;
			ng_floorgain=atof(argv[i]);
		}else if (strcmp(argv[i],"--two-windows")==0){
			two_windows=TRUE;
		}else if (strcmp(argv[i],"--infile")==0){
			i++;
			infile=argv[i];
		}else if (strcmp(argv[i],"--outfile")==0){
			i++;
			outfile=argv[i];
		}else if (strcmp(argv[i],"--camera")==0){
			i++;
			camera=argv[i];
		}else if (strcmp(argv[i],"--el")==0){
			el=TRUE;
		}else if (strcmp(argv[i],"--el-speed")==0){
			i++;
			el_speed=atof(argv[i]);
		}else if (strcmp(argv[i],"--el-thres")==0){
			i++;
			el_thres=atof(argv[i]);
		}else if (strcmp(argv[i],"--el-force")==0){
			i++;
			el_force=atof(argv[i]);
		}else if (strcmp(argv[i],"--el-sustain")==0){
			i++;
			el_sustain=atoi(argv[i]);
		}else if (strcmp(argv[i],"--el-transmit-thres")==0){
			i++;
			el_transmit_thres=atof(argv[i]);
		} else if (strcmp(argv[i],"--zrtp")==0){
			zrtp_id=argv[++i];
			zrtp_secrets=argv[++i];
		} else if (strcmp(argv[i],"--verbose")==0){
			is_verbose=TRUE;
		} else if (strcmp(argv[i], "--video-windows-id")==0) {
			i++;
			if (!parse_window_ids(argv[i],&video_window_id, &preview_window_id)) {
				printf("%s",usage);
				return -1;
			}
			i++;
		}else if (strcmp(argv[i],"--help")==0){
			printf("%s",usage);
			return -1;
		}
	}


	/*create the rtp session */
	ortp_init();
	if (is_verbose) {
		ortp_set_log_level_mask(ORTP_DEBUG|ORTP_MESSAGE|ORTP_WARNING|ORTP_ERROR|ORTP_FATAL);
	} else {
		ortp_set_log_level_mask(ORTP_MESSAGE|ORTP_WARNING|ORTP_ERROR|ORTP_FATAL);
	}

	rtp_profile_set_payload(&av_profile,110,&payload_type_speex_nb);
	rtp_profile_set_payload(&av_profile,111,&payload_type_speex_wb);
	rtp_profile_set_payload(&av_profile,112,&payload_type_ilbc);
	rtp_profile_set_payload(&av_profile,113,&payload_type_amr);
	rtp_profile_set_payload(&av_profile,114,custom_pt);
	rtp_profile_set_payload(&av_profile,115,&payload_type_lpc1015);
#ifdef VIDEO_ENABLED
#if defined (TARGET_OS_IPHONE) && defined (HAVE_X264)
	libmsx264_init(); /*no plugin on IOS*/
#endif
	rtp_profile_set_payload(&av_profile,26,&payload_type_jpeg);
	rtp_profile_set_payload(&av_profile,98,&payload_type_h263_1998);
	rtp_profile_set_payload(&av_profile,97,&payload_type_theora);
	rtp_profile_set_payload(&av_profile,99,&payload_type_mp4v);
	rtp_profile_set_payload(&av_profile,100,&payload_type_x_snow);
	rtp_profile_set_payload(&av_profile,102,&payload_type_h264);
	rtp_profile_set_payload(&av_profile,103,&payload_type_vp8);
#endif

	run_media_streams(localport,ip,remoteport,payload,fmtp,jitter,bitrate,vs,ec,agc,eq);

	ms_exit();

#ifdef VIDEO_ENABLED
	video=NULL;
#endif

	return 0;
}


static void run_media_streams(int localport, const char *remote_ip, int remoteport, int payload, const char *fmtp,
          int jitter, int bitrate, MSVideoSize vs, bool_t ec, bool_t agc, bool_t eq)
{
	AudioStream *audio=NULL;
#ifdef VIDEO_ENABLED
	MSWebCam *cam=NULL;
#endif
	RtpSession *session=NULL;
	PayloadType *pt;
	RtpProfile *profile=rtp_profile_clone_full(&av_profile);
	OrtpEvQueue *q=ortp_ev_queue_new();

	ms_init();
	ms_filter_enable_statistics(TRUE);
	ms_filter_reset_statistics();

	signal(SIGINT,stop_handler);
	pt=rtp_profile_get_payload(profile,payload);
	if (pt==NULL){
		printf("Error: no payload defined with number %i.",payload);
		exit(-1);
	}
	if (fmtp!=NULL) payload_type_set_send_fmtp(pt,fmtp);
	if (bitrate>0) pt->normal_bitrate=bitrate;

	if (pt->type!=PAYLOAD_VIDEO){
		MSSndCardManager *manager=ms_snd_card_manager_get();
		MSSndCard *capt= capture_card==NULL ? ms_snd_card_manager_get_default_capture_card(manager) :
				ms_snd_card_manager_get_card(manager,capture_card);
		MSSndCard *play= playback_card==NULL ? ms_snd_card_manager_get_default_playback_card(manager) :
				ms_snd_card_manager_get_card(manager,playback_card);
		audio=audio_stream_new(localport,ms_is_ipv6(remote_ip));
		audio_stream_enable_automatic_gain_control(audio,agc);
		audio_stream_enable_noise_gate(audio,use_ng);
		audio_stream_set_echo_canceller_params(audio,ec_len_ms,ec_delay_ms,ec_framesize);
		audio_stream_enable_echo_limiter(audio,el);
		audio_stream_enable_adaptive_bitrate_control(audio,use_rc);
		printf("Starting audio stream.\n");

		audio_stream_start_full(audio,profile,remote_ip,remoteport,remoteport+1, payload, jitter,infile,outfile,
		                        outfile==NULL ? play : NULL ,infile==NULL ? capt : NULL,infile!=NULL ? FALSE: ec);

		if (audio) {
			if (el) {
				if (el_speed!=-1)
					ms_filter_call_method(audio->volsend,MS_VOLUME_SET_EA_SPEED,&el_speed);
				if (el_force!=-1)
					ms_filter_call_method(audio->volsend,MS_VOLUME_SET_EA_FORCE,&el_force);
				if (el_thres!=-1)
					ms_filter_call_method(audio->volsend,MS_VOLUME_SET_EA_THRESHOLD,&el_thres);
				if (el_sustain!=-1)
					ms_filter_call_method(audio->volsend,MS_VOLUME_SET_EA_SUSTAIN,&el_sustain);
				if (el_transmit_thres!=-1)
					ms_filter_call_method(audio->volsend,MS_VOLUME_SET_EA_TRANSMIT_THRESHOLD,&el_transmit_thres);

			}
			if (use_ng){
				if (ng_threshold!=-1) {
					ms_filter_call_method(audio->volsend,MS_VOLUME_SET_NOISE_GATE_THRESHOLD,&ng_threshold);
					ms_filter_call_method(audio->volrecv,MS_VOLUME_SET_NOISE_GATE_THRESHOLD,&ng_threshold);
				}
				if (ng_floorgain != -1) {
					ms_filter_call_method(audio->volsend,MS_VOLUME_SET_NOISE_GATE_FLOORGAIN,&ng_floorgain);
					ms_filter_call_method(audio->volrecv,MS_VOLUME_SET_NOISE_GATE_FLOORGAIN,&ng_floorgain);
				}
			}

            #ifndef TARGET_OS_IPHONE
			if (zrtp_id != NULL) {
				OrtpZrtpParams params;
				params.zid=zrtp_id;
				params.zid_file=zrtp_secrets;
				audio_stream_enable_zrtp(audio,&params);
			}
            #endif

			session=audio->session;
		}
	}else{
#ifdef VIDEO_ENABLED
		if (eq){
			ms_fatal("Cannot put an audio equalizer in a video stream !");
			exit(-1);
		}
		printf("Starting video stream.\n");
		video=video_stream_new(localport, ms_is_ipv6(remote_ip));
		video_stream_set_sent_video_size(video,vs);
		video_stream_use_preview_video_window(video,two_windows);
<<<<<<< HEAD
#ifdef TARGET_OS_IPHONE
		NSBundle* myBundle = [NSBundle mainBundle];
		const char*  nowebcam = [[myBundle pathForResource:@"nowebcamCIF"ofType:@"jpg"] cStringUsingEncoding:[NSString defaultCStringEncoding]];
		ms_static_image_set_default_image(nowebcam);
#endif
=======
>>>>>>> 10c97734

		if (camera)
			cam=ms_web_cam_manager_get_cam(ms_web_cam_manager_get(),camera);
		if (cam==NULL)
			cam=ms_web_cam_manager_get_default_cam(ms_web_cam_manager_get());
		video_stream_start(video,profile,
					remote_ip,
					remoteport,remoteport+1,
					payload,
					jitter,cam
					);
		session=video->session;
#else
		printf("Error: video support not compiled.\n");
#endif
	}
	if (eq){ /*read from stdin interactive commands */
		char commands[128];
		commands[127]='\0';
		ms_sleep(1);  /* ensure following text be printed after ortp messages */
		if (eq)
		printf("\nPlease enter equalizer requests, such as 'eq active 1', 'eq active 0', 'eq 1200 0.1 200'\n");

 		while(fgets(commands,sizeof(commands)-1,stdin)!=NULL){
			int active,freq,freq_width;

			float gain;
			if (sscanf(commands,"eq active %i",&active)==1){
				audio_stream_enable_equalizer(audio,active);
				printf("OK\n");
			}else if (sscanf(commands,"eq %i %f %i",&freq,&gain,&freq_width)==3){
				audio_stream_equalizer_set_gain(audio,freq,gain,freq_width);
				printf("OK\n");
			}else if (sscanf(commands,"eq %i %f",&freq,&gain)==2){
				audio_stream_equalizer_set_gain(audio,freq,gain,0);
				printf("OK\n");
			}else if (strstr(commands,"dump")){
				int n=0,i;
				float *t;
				ms_filter_call_method(audio->equalizer,MS_EQUALIZER_GET_NUM_FREQUENCIES,&n);
				t=(float*)alloca(sizeof(float)*n);
				ms_filter_call_method(audio->equalizer,MS_EQUALIZER_DUMP_STATE,t);
				for(i=0;i<n;++i){
					if (fabs(t[i]-1)>0.01){
					printf("%i:%f:0 ",(i*pt->clock_rate)/(2*n),t[i]);
					}
				}
				printf("\nOK\n");
			} else if (strstr(commands,"quit")){
				break;
			}else printf("Cannot understand this.\n");
		}
	}else{  /* no interactive stuff - continuous debug output */
		rtp_session_register_event_queue(session,q);

		#ifdef TARGET_OS_IPHONE
		ms_set_video_stream(video); /*for IOS*/
        #endif
		
		while(cond)
		{
			int n;
			for(n=0;n<100;++n){
	#ifdef WIN32
				MSG msg;
				Sleep(10);
				while (PeekMessage(&msg, NULL, 0, 0,1)){
					TranslateMessage(&msg);
					DispatchMessage(&msg);
				}
	#else
				struct timespec ts;
				ts.tv_sec=0;
				ts.tv_nsec=10000000;
				nanosleep(&ts,NULL);
	#endif
	#if defined(VIDEO_ENABLED)
				if (video) video_stream_iterate(video);
				if (audio) audio_stream_iterate(audio);
	#endif
			}
			rtp_stats_display(rtp_session_get_stats(session),"RTP stats");
			if (session){
				printf("Bandwidth usage: download=%f kbits/sec, upload=%f kbits/sec\n",
					rtp_session_compute_recv_bandwidth(session)*1e-3,
					rtp_session_compute_send_bandwidth(session)*1e-3);
				parse_events(session,q);
				printf("Quality indicator : %f\n",audio ? audio_stream_get_quality_rating(audio) : -1);
			}
		}
	}

	printf("stopping all...\n");
	printf("Average quality indicator: %f",audio ? audio_stream_get_average_quality_rating(audio) : -1);

	if (audio) audio_stream_stop(audio);
#ifdef VIDEO_ENABLED
	if (video) {
		video_stream_stop(video);
		ms_filter_log_statistics();
	}
#endif
	ortp_ev_queue_destroy(q);
	rtp_profile_destroy(profile);
}<|MERGE_RESOLUTION|>--- conflicted
+++ resolved
@@ -45,7 +45,6 @@
 #ifdef __APPLE__
 #include <CoreFoundation/CFRunLoop.h>
 #endif
-<<<<<<< HEAD
 #ifdef TARGET_OS_IPHONE
 #import <UIKit/UIKit.h>
 extern void ms_set_video_stream(VideoStream* video);
@@ -53,14 +52,12 @@
 extern void libmsx264_init();
 #endif
 #endif
-=======
 
 #ifdef ANDROID
 #include <android/log.h>
 #include <jni.h>
 #endif
 
->>>>>>> 10c97734
 static int cond=1;
 
 #ifdef VIDEO_ENABLED
@@ -369,7 +366,16 @@
 
 	res = _main(jargc, argv);
 
-<<<<<<< HEAD
+	for(i=0; i<jargc; i++) {
+		if (argv[i])
+			free(argv[i]);
+	}
+	return res;
+}
+
+
+int _main(int argc, char * argv[])
+#else
 
 #ifndef __APPLE__
 int main(int argc, char * argv[])
@@ -401,19 +407,6 @@
 	
 }
 static int __main(int argc, char * argv[])
-=======
-	for(i=0; i<jargc; i++) {
-		if (argv[i])
-			free(argv[i]);
-	}
-	return res;
-}
-
-
-int _main(int argc, char * argv[])
-#else
-int main(int argc, char * argv[])
->>>>>>> 10c97734
 #endif
 {
 	int i;
@@ -428,10 +421,7 @@
 	bool_t eq=FALSE;
 	bool_t is_verbose=FALSE;
 
-<<<<<<< HEAD
-=======
 	cond = 1;
->>>>>>> 10c97734
 
 	if (argc<4) {
 		printf("%s",usage);
@@ -681,14 +671,11 @@
 		video=video_stream_new(localport, ms_is_ipv6(remote_ip));
 		video_stream_set_sent_video_size(video,vs);
 		video_stream_use_preview_video_window(video,two_windows);
-<<<<<<< HEAD
 #ifdef TARGET_OS_IPHONE
 		NSBundle* myBundle = [NSBundle mainBundle];
 		const char*  nowebcam = [[myBundle pathForResource:@"nowebcamCIF"ofType:@"jpg"] cStringUsingEncoding:[NSString defaultCStringEncoding]];
 		ms_static_image_set_default_image(nowebcam);
 #endif
-=======
->>>>>>> 10c97734
 
 		if (camera)
 			cam=ms_web_cam_manager_get_cam(ms_web_cam_manager_get(),camera);
