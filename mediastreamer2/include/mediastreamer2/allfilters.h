--- conflicted
+++ resolved
@@ -147,16 +147,12 @@
 	MS_VAD_DTX_ID,
 	MS_BB10_DISPLAY_ID,
 	MS_BB10_CAPTURE_ID,
-<<<<<<< HEAD
-    MS_VT_H263_ENC_ID,
-    MS_VT_H263_DEC_ID,
-    MS_VT_H264_ENC_ID,
-    MS_VT_H264_DEC_ID
-=======
+	MS_VT_H263_ENC_ID,
+	MS_VT_H263_DEC_ID,
+	MS_VT_H264_ENC_ID,
+	MS_VT_H264_DEC_ID,
 	MS_RTT_4103_SOURCE_ID,
 	MS_RTT_4103_SINK_ID
->>>>>>> d590968e
 } MSFilterId;
 
-
 #endif