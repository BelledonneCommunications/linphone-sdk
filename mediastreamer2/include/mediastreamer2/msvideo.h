--- conflicted
+++ resolved
@@ -219,12 +219,6 @@
 
 MS2_PUBLIC void ms_rgb_to_yuv(const uint8_t rgb[3], uint8_t yuv[3]);
 
-<<<<<<< HEAD
-MS2_PUBLIC mblk_t *copy_ycbcrbiplanar_to_true_yuv_portrait(char* y, char* cbcr, int rotation, int w, int h, int y_byte_per_row,int cbcr_byte_per_row);
-
-	
-=======
->>>>>>> 10c97734
 static inline bool_t ms_video_size_greater_than(MSVideoSize vs1, MSVideoSize vs2){
 	return (vs1.width>=vs2.width) && (vs1.height>=vs2.height);
 }
