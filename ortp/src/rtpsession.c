--- conflicted
+++ resolved
@@ -1171,13 +1171,8 @@
 	{
 		ortp_debug ("No mp for timestamp queried");
 	}
-<<<<<<< HEAD
 	rtp_session_rtcp_process_recv(session);
 
-=======
-	rtp_session_run_rtcp_send_scheduler(session);
-	
->>>>>>> 759e7b67
 	if (session->flags & RTP_SESSION_SCHEDULED)
 	{
 		/* if we are in blocking mode, then suspend the calling process until timestamp
