/*
  The oRTP library is an RTP (Realtime Transport Protocol - rfc3550) stack.
  Copyright (C) 2001  Simon MORLAT simon.morlat@linphone.org

  This library is free software; you can redistribute it and/or
  modify it under the terms of the GNU Lesser General Public
  License as published by the Free Software Foundation; either
  version 2.1 of the License, or (at your option) any later version.

  This library is distributed in the hope that it will be useful,
  but WITHOUT ANY WARRANTY; without even the implied warranty of
  MERCHANTABILITY or FITNESS FOR A PARTICULAR PURPOSE.  See the GNU
  Lesser General Public License for more details.

  You should have received a copy of the GNU Lesser General Public
  License along with this library; if not, write to the Free Software
  Foundation, Inc., 59 Temple Place, Suite 330, Boston, MA  02111-1307  USA
*/

#if defined(_MSC_VER)  && (defined(WIN32) || defined(_WIN32_WCE))
#include "ortp-config-win32.h"
#elif HAVE_CONFIG_H
#include "ortp-config.h"
#endif
#include "ortp/ortp.h"

#undef PACKAGE_NAME 
#undef PACKAGE_STRING
#undef PACKAGE_TARNAME 
#undef PACKAGE_VERSION

#include "ortp/ortp_srtp.h"
<<<<<<< HEAD

=======
>>>>>>> 33156fe3
#ifdef HAVE_SRTP

#include "ortp/b64.h"

#define SRTP_PAD_BYTES 64 /*?? */

static int  srtp_sendto(RtpTransport *t, mblk_t *m, int flags, const struct sockaddr *to, socklen_t tolen){
	srtp_t srtp=(srtp_t)t->data;
	int slen;
	err_status_t err;
	/* enlarge the buffer for srtp to write its data */
	msgpullup(m,msgdsize(m)+SRTP_PAD_BYTES);
	slen=m->b_wptr-m->b_rptr;
	err=srtp_protect(srtp,m->b_rptr,&slen);
	if (err==err_status_ok){
		return sendto(t->session->rtp.socket,(void*)m->b_rptr,slen,flags,to,tolen);
	}
	ortp_error("srtp_protect() failed (%d)", err);
	return -1;
}

static int srtp_recvfrom(RtpTransport *t, mblk_t *m, int flags, struct sockaddr *from, socklen_t *fromlen){
	srtp_t srtp=(srtp_t)t->data;
	int err;
	int slen;
	err=recvfrom(t->session->rtp.socket,(void*)m->b_wptr,m->b_datap->db_lim-m->b_datap->db_base,flags,from,fromlen);
	if (err>0){
		err_status_t srtp_err;
		/* keep NON-RTP data unencrypted */
		rtp_header_t *rtp;
		if (err>=RTP_FIXED_HEADER_SIZE)
		{
			rtp = (rtp_header_t*)m->b_wptr;
			if (rtp->version!=2)
			{
				return err;
			}
		}

		slen=err;
		srtp_err = srtp_unprotect(srtp,m->b_wptr,&slen);
		if (srtp_err==err_status_ok)
			return slen;
		else {
			ortp_error("srtp_unprotect() failed (%d)", srtp_err);
			return -1;
		}
	}
	return err;
}

static int  srtcp_sendto(RtpTransport *t, mblk_t *m, int flags, const struct sockaddr *to, socklen_t tolen){
	srtp_t srtp=(srtp_t)t->data;
	int slen;
	err_status_t srtp_err;
	/* enlarge the buffer for srtp to write its data */
	msgpullup(m,msgdsize(m)+SRTP_PAD_BYTES);
	slen=m->b_wptr-m->b_rptr;
	srtp_err=srtp_protect_rtcp(srtp,m->b_rptr,&slen);
	if (srtp_err==err_status_ok){
		return sendto(t->session->rtcp.socket,(void*)m->b_rptr,slen,flags,to,tolen);
	}
	ortp_error("srtp_protect_rtcp() failed (%d)", srtp_err);
	return -1;
}

static int srtcp_recvfrom(RtpTransport *t, mblk_t *m, int flags, struct sockaddr *from, socklen_t *fromlen){
	srtp_t srtp=(srtp_t)t->data;
	int err;
	int slen;
	err=recvfrom(t->session->rtcp.socket,(void*)m->b_wptr,m->b_datap->db_lim-m->b_datap->db_base,flags,from,fromlen);
	if (err>0){
		err_status_t srtp_err;
		slen=err;
		srtp_err=srtp_unprotect_rtcp(srtp,m->b_wptr,&slen);
		if (srtp_err==err_status_ok)
			return slen;
		else {
			ortp_error("srtp_unprotect_rtcp() failed (%d)", srtp_err);
			return -1;
		}
	}
	return err;
}

ortp_socket_t 
srtp_getsocket(RtpTransport *t)
{
  return t->session->rtp.socket;
}

ortp_socket_t 
srtcp_getsocket(RtpTransport *t)
{
  return t->session->rtcp.socket;
}

/**
 * Creates a pair of Secure-RTP/Secure-RTCP RtpTransport's.
 * oRTP relies on libsrtp (see http://srtp.sf.net ) for secure RTP encryption.
 * This function creates a RtpTransport object to be used to the RtpSession using
 * rtp_session_set_transport().
 * @srtp: the srtp_t session to be used
 * 
**/
int srtp_transport_new(srtp_t srtp, RtpTransport **rtpt, RtpTransport **rtcpt ){
	if (rtpt) {
		(*rtpt)=ortp_new0(RtpTransport,1);
		(*rtpt)->data=srtp;
		(*rtpt)->t_getsocket=srtp_getsocket;
		(*rtpt)->t_sendto=srtp_sendto;
		(*rtpt)->t_recvfrom=srtp_recvfrom;
	}
	if (rtcpt) {
		(*rtcpt)=ortp_new0(RtpTransport,1);
		(*rtcpt)->data=srtp;
		(*rtcpt)->t_getsocket=srtcp_getsocket;
		(*rtcpt)->t_sendto=srtcp_sendto;
		(*rtcpt)->t_recvfrom=srtcp_recvfrom;
	}
	return 0;
}

err_status_t ortp_srtp_init(void)
{
	ortp_message("srtp init");
	return srtp_init();
}

err_status_t ortp_srtp_create(srtp_t *session, const srtp_policy_t *policy)
{
	int i;
	i = srtp_create(session, policy);
	return i;
}

err_status_t ortp_srtp_dealloc(srtp_t session)
{
	return srtp_dealloc(session);
}

err_status_t ortp_srtp_add_stream(srtp_t session, const srtp_policy_t *policy)
{
	return srtp_add_stream(session, policy);
}

bool_t ortp_srtp_supported(void){
	return TRUE;
}

static bool_t ortp_init_srtp_policy(srtp_t srtp, srtp_policy_t* policy, enum ortp_srtp_crypto_suite_t suite, ssrc_t ssrc, const char* b64_key)
{
	uint8_t* key;
	int key_size;
	err_status_t err;
	unsigned b64_key_length = strlen(b64_key);
		
	switch (suite) {
		case AES_128_SHA1_32:
			crypto_policy_set_aes_cm_128_hmac_sha1_32(&policy->rtp);
			// srtp doc says: not adapted to rtcp...
			crypto_policy_set_aes_cm_128_hmac_sha1_32(&policy->rtcp);
			break;
		case AES_128_NO_AUTH:
			crypto_policy_set_aes_cm_128_null_auth(&policy->rtp);
			// srtp doc says: not adapted to rtcp...
			crypto_policy_set_aes_cm_128_null_auth(&policy->rtcp);
			break;
		case NO_CIPHER_SHA1_80:
			crypto_policy_set_null_cipher_hmac_sha1_80(&policy->rtp);
			crypto_policy_set_null_cipher_hmac_sha1_80(&policy->rtcp);
			break;
		case AES_128_SHA1_80: /*default mode*/
		default:
			crypto_policy_set_rtp_default(&policy->rtp);
			crypto_policy_set_rtcp_default(&policy->rtcp);
	}
	key_size = b64_decode(b64_key, b64_key_length, 0, 0);
	if (key_size != policy->rtp.cipher_key_len) {
		ortp_error("Key size (%d) doesn't match the selected srtp profile (required %d)",
			key_size,
			policy->rtp.cipher_key_len);
			return FALSE;
	}
	key = (uint8_t*) malloc(key_size);
	if (b64_decode((const char*)b64_key, b64_key_length, key, key_size) != key_size) {
		ortp_error("Error decoding key");
		free(key);
		return FALSE;
	}
		
	policy->ssrc = ssrc;
	policy->key = key;
	policy->next = NULL;
		
	err = ortp_srtp_add_stream(srtp, policy);
	if (err != err_status_ok) {
		ortp_error("Failed to add incoming stream to srtp session (%d)", err);
		free(key);
		return FALSE;
	}
		
	free(key);
	return TRUE;
}

err_status_t ortp_crypto_get_random(uint8_t *tmp, int size)
{
	return crypto_get_random(tmp, size);
}

srtp_t ortp_srtp_create_configure_session(enum ortp_srtp_crypto_suite_t suite, uint32_t ssrc, const char* snd_key, const char* rcv_key)
{
	err_status_t err;
	srtp_t session;
		
	err = ortp_srtp_create(&session, NULL);
	if (err != err_status_ok) {
		ortp_error("Failed to create srtp session (%d)", err);
		return NULL;
	}

	// incoming stream
	{
		ssrc_t incoming_ssrc;
		srtp_policy_t policy;
		
		memset(&policy, 0, sizeof(srtp_policy_t));
		incoming_ssrc.type = ssrc_any_inbound;
		
		if (!ortp_init_srtp_policy(session, &policy, suite, incoming_ssrc, rcv_key)) {
			ortp_srtp_dealloc(session);
			return NULL;
		}
	}
	// outgoing stream
	{
		ssrc_t outgoing_ssrc;
		srtp_policy_t policy;
		
		memset(&policy, 0, sizeof(srtp_policy_t));
		
		outgoing_ssrc.type = ssrc_specific;
		outgoing_ssrc.value = ssrc;
		
		if (!ortp_init_srtp_policy(session, &policy, suite, outgoing_ssrc, snd_key)) {
			ortp_srtp_dealloc(session);
			return NULL;
		}
	}
	
	return session;
}

#else

err_status_t ortp_srtp_init(void) {
	return 0;
}

err_status_t ortp_crypto_get_random(uint8_t *tmp, int size)
{
	return -1;
}

int srtp_transport_new(void *i, RtpTransport **rtpt, RtpTransport **rtcpt ){
	ortp_error("srtp_transport_new: oRTP has not been compiled with SRTP support.");
	return -1;
}

bool_t ortp_srtp_supported(void){
	return FALSE;
}

err_status_t ortp_srtp_create(srtp_t *i, const srtp_policy_t *policy)
{
	return -1;
}

err_status_t ortp_srtp_dealloc(srtp_t session)
{
	return -1;
}

err_status_t ortp_srtp_add_stream(srtp_t session, const srtp_policy_t *policy)
{
	return -1;
}

srtp_t ortp_srtp_create_configure_session(enum ortp_srtp_crypto_suite_t suite, uint32_t ssrc, const char* snd_key, const char* rcv_key)
{
	return NULL;
}

#endif
<|MERGE_RESOLUTION|>--- conflicted
+++ resolved
@@ -30,10 +30,6 @@
 #undef PACKAGE_VERSION
 
 #include "ortp/ortp_srtp.h"
-<<<<<<< HEAD
-
-=======
->>>>>>> 33156fe3
 #ifdef HAVE_SRTP
 
 #include "ortp/b64.h"
