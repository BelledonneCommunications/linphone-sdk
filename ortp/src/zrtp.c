/*
  The oRTP library is an RTP (Realtime Transport Protocol - rfc3550) stack.
  Copyright (C) 2011 Belledonne Communications

  This library is free software; you can redistribute it and/or
  modify it under the terms of the GNU Lesser General Public
  License as published by the Free Software Foundation; either
  version 2.1 of the License, or (at your option) any later version.

  This library is distributed in the hope that it will be useful,
  but WITHOUT ANY WARRANTY; without even the implied warranty of
  MERCHANTABILITY or FITNESS FOR A PARTICULAR PURPOSE.  See the GNU
  Lesser General Public License for more details.

  You should have received a copy of the GNU Lesser General Public
  License along with this library; if not, write to the Free Software
  Foundation, Inc., 59 Temple Place, Suite 330, Boston, MA  02111-1307  USA
*/

#if defined(_MSC_VER)  && (defined(WIN32) || defined(_WIN32_WCE))
#include "ortp-config-win32.h"
#elif HAVE_CONFIG_H
#include "ortp-config.h"
#endif

#include "ortp/ortp.h"
#include "rtpsession_priv.h"

#include "ortp/zrtp.h"

#ifdef WIN32
#include <malloc.h>
#endif

#ifdef HAVE_zrtp


// Minimum packet length is 3 + 3 (HelloAck) + 1 = 7 uint_32t
#define ZRTP_MIN_MSG_LENGTH 28

// ZRTP message is prefixed by RTP header
#define ZRTP_MESSAGE_OFFSET 12

#define SRTP_PAD_BYTES 64 /*?? */
//                                  1234567890123456
static const char userAgentStr[] = "LINPHONE-ZRTPCPP"; // 16 chars max.

struct _OrtpZrtpContext{
	ortp_mutex_t mutex;
	RtpSession *session;
	uint32_t timerWillTriggerAt;
	uint16_t last_recv_zrtp_seq_number;
	uint16_t last_sent_zrtp_seq_number;
	srtp_t srtpSend;
	srtp_t srtpRecv;
	zrtp_Callbacks zrtp_cb;
	ZrtpContext *zrtpContext; // back link
	RtpTransport rtpt;
	RtpTransport rtcpt;
};

typedef enum {
	rtp_stream,
	rtcp_stream
} stream_type;



// Helper functions
static inline OrtpZrtpContext* user_data(ZrtpContext *c) {
	return (OrtpZrtpContext*) c->userData;
}

static inline uint64_t convert_timeval_to_millis(struct timeval *t) {
	uint32_t ret=(1000LL*t->tv_sec)+(t->tv_usec/1000LL);
	return ret;
}

static void check_timer(ZrtpContext *zrtpContext, OrtpZrtpContext *c) {
	if (c->timerWillTriggerAt != 0) {
		struct timeval t;
		gettimeofday(&t,NULL);
		uint64_t now=convert_timeval_to_millis(&t);
		if (now > c->timerWillTriggerAt) {
			c->timerWillTriggerAt=0;
			zrtp_processTimeout(zrtpContext);
		}
	}
}

static void parseZrtpMessageType(char *messageType, const uint8_t* data) {
	memcpy(messageType, data+4,8);
	messageType[8]=0;
}

/* Structure of ZRTP packet (taken from the RFC)
    0                   1                   2                   3
    0 1 2 3 4 5 6 7 8 9 0 1 2 3 4 5 6 7 8 9 0 1 2 3 4 5 6 7 8 9 0 1
   +-+-+-+-+-+-+-+-+-+-+-+-+-+-+-+-+-+-+-+-+-+-+-+-+-+-+-+-+-+-+-+-+
   |0 0 0 1|Not Used (set to zero) |         Sequence Number       |
   +-+-+-+-+-+-+-+-+-+-+-+-+-+-+-+-+-+-+-+-+-+-+-+-+-+-+-+-+-+-+-+-+
   |                 Magic Cookie 'ZRTP' (0x5a525450)              |
   +-+-+-+-+-+-+-+-+-+-+-+-+-+-+-+-+-+-+-+-+-+-+-+-+-+-+-+-+-+-+-+-+
   |                        Source Identifier                      |
   +-+-+-+-+-+-+-+-+-+-+-+-+-+-+-+-+-+-+-+-+-+-+-+-+-+-+-+-+-+-+-+-+
   |                                                               |
   |           ZRTP Message (length depends on Message Type)       |
   |                            . . .                              |
   |                                                               |
   +-+-+-+-+-+-+-+-+-+-+-+-+-+-+-+-+-+-+-+-+-+-+-+-+-+-+-+-+-+-+-+-+
   |                          CRC (1 word)                         |
   +-+-+-+-+-+-+-+-+-+-+-+-+-+-+-+-+-+-+-+-+-+-+-+-+-+-+-+-+-+-+-+-+
                       Figure 2: ZRTP Packet Format
*/

/* Structure of ZRTP Message (taken from RFC)
    0                   1                   2                   3
    0 1 2 3 4 5 6 7 8 9 0 1 2 3 4 5 6 7 8 9 0 1 2 3 4 5 6 7 8 9 0 1
   +-+-+-+-+-+-+-+-+-+-+-+-+-+-+-+-+-+-+-+-+-+-+-+-+-+-+-+-+-+-+-+-+
   |0 1 0 1 0 0 0 0 0 1 0 1 1 0 1 0|             length            |
   +-+-+-+-+-+-+-+-+-+-+-+-+-+-+-+-+-+-+-+-+-+-+-+-+-+-+-+-+-+-+-+-+
   |            Message Type Block="the type" (2 words)            |
   |                                                               |
   +-+-+-+-+-+-+-+-+-+-+-+-+-+-+-+-+-+-+-+-+-+-+-+-+-+-+-+-+-+-+-+-+
 */
static inline uint16_t get_rtp_seqnumber(const uint8_t *rtp) {
	return ntohs(*(uint16_t*)(rtp+2));
}

static inline uint16_t get_zrtp_message_length(const uint8_t *zrtp_message){
	return ntohs(*(uint16_t*)(zrtp_message+2));
}

static inline uint32_t get_zrtp_packet_crc(const uint32_t *zrtp_packet, uint16_t zrtp_message_length) {
	return ntohl(*(zrtp_packet + ZRTP_MESSAGE_OFFSET/4 + zrtp_message_length));
}

static const char *zrtpErrorType="Error   ";
static void print_zrtp_packet(const char *info, const uint8_t *rtp) {
	const uint8_t *zmessage=rtp+ZRTP_MESSAGE_OFFSET;
	uint16_t zmessage_seq=get_rtp_seqnumber(rtp);

	char msgType[9];
	parseZrtpMessageType(msgType, zmessage);

/*	uint16_t zmessage_length = get_zrtp_message_length(zmessage);
	uint32_t crc = get_zrtp_packet_crc((uint32_t*) rtp, zmessage_length);

	ortp_message("%s ZRTP seq=%u type=%s CRC=%u, ln=%u",
			info, zmessage_seq, msgType, crc, zmessage_length);
*/

    if (strcmp(zrtpErrorType, msgType) == 0) {
        uint32_t *msg32=(uint32_t*)zmessage;
        uint32_t errcode=ntohl(msg32[3]);
        ortp_error("%s ZRTP %s 0x%x %u", info, msgType, errcode, zmessage_seq);
    } else {
        ortp_message("%s ZRTP %s %u", info, msgType, zmessage_seq);
    }

/*	uint32_t *msg32=(uint32_t*)zmessage;
	int i=0;
	for (; i<zmessage_length; i++) {
		ortp_message("%u", ntohl(msg32[i]));
	}*/
}



/* ZRTP library Callbacks implementation */

/**
* Send a ZRTP packet via RTP.
*
* ZRTP calls this method to send a ZRTP packet via the RTP session.
*
* @param ctx
*    Pointer to the opaque ZrtpContext structure.
* @param data
*    Points to ZRTP message to send.
* @param length
*    The length in bytes of the data
* @return
*    zero if sending failed, one if packet was sent
*/
static int32_t ozrtp_sendDataZRTP (ZrtpContext* ctx, const uint8_t* data, const int32_t length ){
	OrtpZrtpContext *userData = user_data(ctx);
	RtpSession *session = userData->session;
	struct sockaddr *destaddr=(struct sockaddr*)&session->rtp.rem_addr;
	socklen_t destlen=session->rtp.rem_addrlen;
	ortp_socket_t sockfd=session->rtp.socket;

	// Create ZRTP packet

	int32_t newlength = length + 3*4; // strangely, given length includes CRC size !!!!
	uint32_t* buffer32 = alloca(newlength);
	uint8_t *buffer8=(uint8_t*)buffer32;
	uint16_t *buffer16=(uint16_t*)buffer32;

	uint16_t seqNumber=userData->last_sent_zrtp_seq_number++;

	*buffer8 = 0x10;
	buffer8[1]=0;
	buffer16[1] = htons(seqNumber);
	buffer32[1] = htonl(ZRTP_MAGIC);
	buffer32[2] = htonl(session->snd.ssrc);
	memcpy(buffer32+3, data, length);
	uint32_t cks=zrtp_EndCksum(zrtp_GenerateCksum(buffer8, newlength-CRC_SIZE));
	buffer32[newlength/4-1] = htonl(cks);

	print_zrtp_packet("sent", buffer8);

	// Send packet
	ssize_t bytesSent = sendto(sockfd, (void*)buffer8, newlength,0,destaddr,destlen);
	if (bytesSent == -1 || bytesSent < length) {
		ortp_error("zrtp_sendDataZRTP: sent only %d bytes out of %d", (int)bytesSent, length);
		return 0;
	} else {
		return 1;
	}
}


/**
* Activate timer.
*
* @param ctx
*    Pointer to the opaque ZrtpContext structure.
* @param time
*    The time in ms for the timer
* @return
*    zero if activation failed, one if timer was activated
*/
static int32_t ozrtp_activateTimer (ZrtpContext* ctx, int32_t time ) {
	if (user_data(ctx)->timerWillTriggerAt != 0) {
		ortp_error("zrtp_activateTimer while another timer already active");
		return 0;
	}
	struct timeval t;
	gettimeofday(&t,NULL);
	user_data(ctx)->timerWillTriggerAt=time+convert_timeval_to_millis(&t);
	return 1;
}

/**
* Cancel the active timer.
*
* @param ctx
*    Pointer to the opaque ZrtpContext structure.
* @return
*    zero if cancel action failed, one if timer was canceled
*/
static int32_t ozrtp_cancelTimer(ZrtpContext* ctx) {
	user_data(ctx)->timerWillTriggerAt=0;
	return 1;
}

/**
* Send information messages to the hosting environment.
*
* The ZRTP implementation uses this method to send information
* messages to the host. Along with the message ZRTP provides a
* severity indicator that defines: Info, Warning, Error,
* Alert. Refer to the <code>MessageSeverity</code> enum above.
*
* @param ctx
*    Pointer to the opaque ZrtpContext structure.
* @param severity
*     This defines the message's severity
* @param subCode
*     The subcode identifying the reason.
* @see ZrtpCodes#MessageSeverity
*/
static void ozrtp_sendInfo (ZrtpContext* ctx, int32_t severity, int32_t subCode ) {
	const char* submsg;
	switch (subCode) {
		case zrtp_InfoHelloReceived:
			/*!< Hello received, preparing a Commit */
			submsg="zrtp_InfoHelloReceived";
			break;
		case zrtp_InfoCommitDHGenerated:
			/*!< Commit: Generated a public DH key */
			submsg="zrtp_InfoCommitDHGenerated";
			break;
		case zrtp_InfoRespCommitReceived:
			 /*!< Responder: Commit received, preparing DHPart1 */
			submsg="zrtp_InfoRespCommitReceived";
			break;
		case zrtp_InfoDH1DHGenerated:
			/*!< DH1Part: Generated a public DH key */
			submsg="zrtp_InfoDH1DHGenerated";
			break;
		case zrtp_InfoInitDH1Received:
           /*!< Initiator: DHPart1 received, preparing DHPart2 */
			submsg="zrtp_InfoInitDH1Received";
			break;
		case zrtp_InfoRespDH2Received:
			/*!< Responder: DHPart2 received, preparing Confirm1 */
			submsg="zrtp_InfoRespDH2Received";
			break;
		case zrtp_InfoInitConf1Received:
			/*!< Initiator: Confirm1 received, preparing Confirm2 */
			submsg="zrtp_InfoInitConf1Received";
			break;
		case zrtp_InfoRespConf2Received:
			/*!< Responder: Confirm2 received, preparing Conf2Ack */
			submsg="zrtp_InfoRespConf2Received";
			break;
		case zrtp_InfoRSMatchFound:
			/*!< At least one retained secrets matches - security OK */
			submsg="zrtp_InfoRSMatchFound";
			break;
		case zrtp_InfoSecureStateOn:
			/*!< Entered secure state */
			submsg="zrtp_InfoSecureStateOn";
			break;
		case zrtp_InfoSecureStateOff:
			/*!< No more security for this session */
			submsg="zrtp_InfoSecureStateOff";
			break;
		default:
			submsg="unkwown";
			break;
	}

	switch (severity) {
		case zrtp_Info:
			ortp_message("ZRTP INFO %s",submsg);
			break;
		case zrtp_Warning: /*!< A Warning message - security can be established */
			ortp_warning("ZRTP %s",submsg);
			break;
		case zrtp_Severe:/*!< Severe error, security will not be established */
			ortp_error("ZRTP SEVERE %s",submsg);
			break;
		case zrtp_ZrtpError:
			ortp_error("ZRTP ERROR %s",submsg);
			break;
		default:
			ortp_error("ZRTP UNKNOWN ERROR %s",submsg);
			break;
	}


	if (subCode == zrtp_InfoSecureStateOn || subCode == zrtp_InfoSecureStateOff) {
		OrtpEventData *eventData;
		OrtpEvent *ev;
		ev=ortp_event_new(ORTP_EVENT_ZRTP_ENCRYPTION_CHANGED);
		eventData=ortp_event_get_data(ev);
		eventData->info.zrtp_stream_encrypted=(subCode == zrtp_InfoSecureStateOn);
		rtp_session_dispatch_event(user_data(ctx)->session, ev);
	}
}


/** returned key need to be fred.*/
static uint8_t *key_with_salt(C_SrtpSecret_t* s, int32_t role) {
	uint8_t *saltedKey;
	const int pad=128;
	if (role == Initiator) {
		saltedKey=ortp_malloc0((s->initKeyLen + s->initSaltLen + pad)/8);
		memcpy(saltedKey, s->keyInitiator, s->initKeyLen/8);
		memcpy(saltedKey + s->initKeyLen/8, s->saltInitiator, s->initSaltLen/8);
	} else {
		saltedKey=ortp_malloc0((s->respKeyLen + s->respSaltLen + pad)/8);
		memcpy(saltedKey, s->keyResponder, s->respKeyLen/8);
		memcpy(saltedKey + s->respKeyLen/8, s->saltResponder, s->respSaltLen/8);
	}
	return saltedKey;
}


/**
 * SRTP crypto data ready for the sender or receiver.
 *
 * The ZRTP implementation calls this method right after all SRTP
 * secrets are computed and ready to be used. The parameter points
 * to a structure that contains pointers to the SRTP secrets and a
 * <code>enum Role</code>. The called method (the implementation
 * of this abstract method) must either copy the pointers to the SRTP
 * data or the SRTP data itself to a save place. The SrtpSecret_t
 * structure is destroyed after the callback method returns to the
 * ZRTP implementation.
 *
 * The SRTP data themselves are obtained in the ZRtp object and are
 * valid as long as the ZRtp object is active. TheZRtp's
 * destructor clears the secrets. Thus the called method needs to
 * save the pointers only, ZRtp takes care of the data.
 *
 * The implementing class may enable SRTP processing in this
 * method or delay it to srtpSecertsOn().
 *
 * @param ctx
 *    Pointer to the opaque ZrtpContext structure.
 * @param secrets A pointer to a SrtpSecret_t structure that
 *     contains all necessary data.
 *
 * @param part for which part (Sender or Receiver) this data is
 *     valid.
 *
 * @return Returns false if something went wrong during
 *    initialization of SRTP context, for example memory shortage.
 */
static int32_t ozrtp_srtpSecretsReady (ZrtpContext* ctx, C_SrtpSecret_t* secrets, int32_t part ) {
	srtp_policy_t policy;
	err_status_t srtpCreateStatus;
	err_status_t addStreamStatus;
	OrtpZrtpContext *userData = user_data(ctx);

	ortp_message("ZRTP secrets for %s are ready", (part == ForSender) ? "sender" : "receiver");

	// Get authentication and cipher algorithms in srtp format
	if (secrets->authAlgorithm != zrtp_Sha1) {
		ortp_fatal("unsupported authentication algorithm by srtp");
	}

	if (secrets->symEncAlgorithm != zrtp_Aes) {
		ortp_fatal("unsupported cipher algorithm by srtp");
	}
	memset(&policy,0,sizeof(policy));
	policy.ssrc.type=ssrc_specific;

	crypto_policy_t cryptoPolicyRtp;
	crypto_policy_set_from_profile_for_rtp(&cryptoPolicyRtp, srtp_profile_aes128_cm_sha1_32);
	policy.rtp=cryptoPolicyRtp;

	crypto_policy_t cryptoPolicyRtcp;
	crypto_policy_set_from_profile_for_rtcp(&cryptoPolicyRtcp, srtp_profile_aes128_cm_sha1_32);
	policy.rtcp=cryptoPolicyRtcp;


	if (part == ForSender) {
		srtpCreateStatus=srtp_create(&userData->srtpSend, NULL);
		policy.ssrc.value=userData->session->snd.ssrc; // us
		policy.key=key_with_salt(secrets, secrets->role);
		addStreamStatus=srtp_add_stream(userData->srtpSend, &policy);
	} else { //if (part == ForReceiver)
		srtpCreateStatus=srtp_create(&userData->srtpRecv, NULL);
<<<<<<< HEAD
=======
		policy.ssrc.type = ssrc_any_inbound; /*we don't know the incoming ssrc will be */
>>>>>>> 5de5b3bf
		policy.ssrc.value=userData->session->rcv.ssrc; // peer
		int32_t peerRole=secrets->role == Initiator ? Responder : Initiator;
		policy.key=key_with_salt(secrets,peerRole);
		addStreamStatus=srtp_add_stream(userData->srtpRecv, &policy);
	}

	ortp_free(policy.key);

	if (srtpCreateStatus != err_status_ok) {
		ortp_error("ZRTP Error %u during creation of SRTP context for %s",
			srtpCreateStatus, (part == ForSender) ? "sender" : "receiver");
		return 0;
	}
	if (addStreamStatus != err_status_ok) {
		ortp_error("ZRTP Error %u during addition of SRTP stream for %s",
			addStreamStatus, (part == ForSender) ? "sender" : "receiver");
		return 0;
	}
	return 1;
}




/**
 * Switch off the security for the defined part.
 *
 * @param ctx
 *    Pointer to the opaque ZrtpContext structure.
 * @param part Defines for which part (sender or receiver) to
 *    switch off security
 */
static void ozrtp_srtpSecretsOff (ZrtpContext* ctx, int32_t part ) {
	OrtpZrtpContext *userData = user_data(ctx);

	if (userData->srtpRecv != NULL) {
		srtp_dealloc(userData->srtpRecv);
		userData->srtpRecv=NULL;
	}

	if (userData->srtpSend != NULL) {
		srtp_dealloc(userData->srtpSend);
		userData->srtpSend=NULL;
	}

	ortp_message("ZRTP secrets off");
}

/**
 * Switch on the security.
 *
 * ZRTP calls this method after it has computed the SAS and check
 * if it is verified or not. In addition ZRTP provides information
 * about the cipher algorithm and key length for the SRTP session.
 *
 * This method must enable SRTP processing if it was not enabled
 * during sertSecretsReady().
 *
 * @param ctx
 *    Pointer to the opaque ZrtpContext structure.
 * @param c The name of the used cipher algorithm and mode, or
 *    NULL
 *
 * @param s The SAS string
 *
 * @param verified if <code>verified</code> is true then SAS was
 *    verified by both parties during a previous call.
 */
static void ozrtp_rtpSecretsOn (ZrtpContext* ctx, char* c, char* s, int32_t verified ){
//	OrtpZrtpContext *userData = user_data(ctx);

	// srtp processing is enabled in SecretsReady fuction when receiver secrets are ready
	// Indeed, the secrets on is called before both parts are given to secretsReady.

	OrtpEventData *eventData;
	OrtpEvent *ev;
	ev=ortp_event_new(ORTP_EVENT_ZRTP_SAS_READY);
	eventData=ortp_event_get_data(ev);
	memcpy(eventData->info.zrtp_sas.sas,s,4);
	eventData->info.zrtp_sas.sas[4]=0;
	eventData->info.zrtp_sas.verified=(verified != 0) ? TRUE : FALSE;
	rtp_session_dispatch_event(user_data(ctx)->session, ev);
	ortp_message("ZRTP secrets on: SAS is %s previously verified %s - algo %s", s, verified == 0 ? "no" : "yes", c);
}


/**
 *
 * According to the ZRTP specification the user must be informed about
 * a GoClear request because the ZRTP implementation switches off security
 * if it could authenticate the GoClear packet.
 *
 * <b>Note:</b> GoClear is not yet implemented in GNU ZRTP.
 *
 * @param ctx
 *    Pointer to the opaque ZrtpContext structure.
 */
static void ozrtp_handleGoClear(ZrtpContext* ctx) {
	ortp_fatal("not implemented");
}

/**
 * Handle ZRTP negotiation failed.
 *
 * ZRTP calls this method in case ZRTP negotiation failed. The
 * parameters show the severity as well as the reason.
 *
 * @param ctx
 *    Pointer to the opaque ZrtpContext structure.
 * @param severity
 *     This defines the message's severity
 * @param subCode
 *     The subcode identifying the reason.
 * @see ZrtpCodes#MessageSeverity
 */
static void ozrtp_zrtpNegotiationFailed (ZrtpContext* ctx, int32_t severity, int32_t subCode ){
	ozrtp_sendInfo(ctx, severity, subCode);
	// FIXME: necessary?
}

/**
 * ZRTP calls this method if the other side does not support ZRTP.
 *
 * @param ctx
 *    Pointer to the opaque ZrtpContext structure.
 * If the other side does not answer the ZRTP <em>Hello</em> packets then
 * ZRTP calls this method,
 *
 */
static void ozrtp_zrtpNotSuppOther(ZrtpContext* ctx) {
	// FIXME: do nothing
}

/**
 * Enter synchronization mutex.
 *
 * GNU ZRTP requires one mutex to synchronize its
 * processing. Because mutex implementations depend on the
 * underlying infrastructure, for example operating system or
 * thread implementation, GNU ZRTP delegates mutex handling to the
 * specific part of its implementation.
 *
 * @param ctx
 *    Pointer to the opaque ZrtpContext structure.
 */
static void ozrtp_synchEnter(ZrtpContext* ctx){
	ortp_mutex_lock(&user_data(ctx)->mutex);
}

/**
 * Leave synchronization mutex.
 *
 * @param ctx
 *    Pointer to the opaque ZrtpContext structure.
 */
static void ozrtp_synchLeave(ZrtpContext* ctx){
	ortp_mutex_unlock(&user_data(ctx)->mutex);
}


static inline uint32_t get_rtcp_ssrc(uint8_t *rtp) {
	return ntohl(*(uint32_t*)(rtp+4));

}
static int ozrtp_generic_sendto(stream_type stream, RtpTransport *t, mblk_t *m, int flags, const struct sockaddr *to, socklen_t tolen){
	int slen;
	err_status_t err;
	ortp_socket_t socket;

	ZrtpContext *zrtpContext = (ZrtpContext*) t->data;
	OrtpZrtpContext *userData = (OrtpZrtpContext*) zrtpContext->userData;


	if (stream == rtp_stream) {
		socket= t->session->rtp.socket;
	} else {
		socket= t->session->rtcp.socket;
	}

	if (userData->srtpSend == NULL || !zrtp_inState(zrtpContext, SecureState)) {
		int size;
		msgpullup(m,-1);
		size=msgdsize(m);
		return sendto(socket,(void*)m->b_rptr,size,flags,to,tolen);
	}

	// Protect with srtp
	/* enlarge the buffer for srtp to write its data */
	msgpullup(m,msgdsize(m)+SRTP_PAD_BYTES);
	slen=m->b_wptr-m->b_rptr;
	if (stream == rtp_stream) {
		err=srtp_protect(userData->srtpSend,m->b_rptr,&slen);
	} else {
		err=srtp_protect_rtcp(userData->srtpSend,m->b_rptr,&slen);
	}
	if (err==err_status_ok){
		return sendto(socket,(void*)m->b_rptr,slen,flags,to,tolen);
	} else {
		ortp_error("srtp_protect() failed with status %d", err);
	}
	return -1;
}

static int ozrtp_rtcp_sendto(RtpTransport *t, mblk_t *m, int flags, const struct sockaddr *to, socklen_t tolen){
	return ozrtp_generic_sendto(rtcp_stream,t,m,flags,to,tolen);
}

static int ozrtp_rtp_sendto(RtpTransport *t, mblk_t *m, int flags, const struct sockaddr *to, socklen_t tolen){
	return ozrtp_generic_sendto(rtp_stream,t,m,flags,to,tolen);
}


static int ozrtp_rtp_recvfrom(RtpTransport *t, mblk_t *m, int flags, struct sockaddr *from, socklen_t *fromlen){
	int rlen;

	ZrtpContext *zrtpContext = (ZrtpContext*) t->data;
	OrtpZrtpContext *userData = (OrtpZrtpContext*) zrtpContext->userData;


	// Do extra stuff first
	check_timer(zrtpContext, userData);


	// Check if something to receive
	rlen=recvfrom(t->session->rtp.socket,(void*)m->b_wptr,m->b_datap->db_lim-m->b_datap->db_base,flags,from,fromlen);
	if (rlen<=0) {
		// nothing was received or error: pass the information to caller
		return rlen;
	}

	uint8_t* rtp = m->b_rptr;
	int rtpVersion = ((rtp_header_t*)rtp)->version;

	// If plain or secured RTP
	if (rtpVersion == 2) {
		if (userData->srtpRecv != NULL && zrtp_inState(zrtpContext, SecureState)) {
			// probably srtp packet, unprotect
			err_status_t err = srtp_unprotect(userData->srtpRecv,m->b_wptr,&rlen);
			if (err != err_status_ok) {
				ortp_warning("srtp_unprotect failed; packet may be plain RTP");
			}
		}
		// in both cases (RTP plain and deciphered srtp)
		return rlen;
	}


	// if ZRTP packet, send to engine
	uint32_t *magicField=(uint32_t *)(rtp + 4);
	if (rlen >= ZRTP_MIN_MSG_LENGTH && rtpVersion==0 && ntohl(*magicField) == ZRTP_MAGIC) {
		print_zrtp_packet("received", rtp);
		uint8_t *ext_header = rtp+ZRTP_MESSAGE_OFFSET;
		uint16_t ext_length = get_zrtp_message_length(ext_header);
		char messageType[9];
		parseZrtpMessageType(messageType, ext_header);

		// Check max length
		if (rlen < 12 + ext_length + 4) {
			ortp_warning("Received malformed ZRTP-like packet: size %d (expected %d)", rlen, 12 + ext_length + 4);
			return 0;
		}

		// Check sequence number
		uint16_t seq_number = get_rtp_seqnumber(rtp);
		if (userData->last_recv_zrtp_seq_number != 0 && seq_number <= userData->last_recv_zrtp_seq_number) {
			// Discard out of order ZRTP packet
			ortp_message("Discarding received out of order zrtp packet: %d (expected >%d)",
					seq_number, userData->last_recv_zrtp_seq_number);
			return 0;
		}


		// Check packet checksum
		uint32_t rcv_crc = get_zrtp_packet_crc((uint32_t*)rtp, ext_length);
		uint32_t zrtp_total_packet_length = ZRTP_MESSAGE_OFFSET + 4*ext_length + 4;
		if (!zrtp_CheckCksum(rtp, zrtp_total_packet_length-CRC_SIZE, rcv_crc)) {
			ortp_warning("Bad ZRTP packet checksum %u total %u", rcv_crc, zrtp_total_packet_length);
			return 0;
		}

		uint32_t peerssrc = ntohl(*(uint32_t*)(rtp+8));
		zrtp_processZrtpMessage(zrtpContext, ext_header, peerssrc);
		userData->last_recv_zrtp_seq_number=seq_number;
		return 0;
		}
	else {
		// Not a ZRTP packet, accept it
		return rlen;
	}
}



static int ozrtp_rtcp_recvfrom(RtpTransport *t, mblk_t *m, int flags, struct sockaddr *from, socklen_t *fromlen){
	ZrtpContext *zrtpContext = (ZrtpContext*) t->data;
	OrtpZrtpContext *userData = (OrtpZrtpContext*) zrtpContext->userData;

	int rlen = recvfrom(t->session->rtcp.socket,(void*)m->b_wptr,m->b_datap->db_lim-m->b_datap->db_base,flags,from,fromlen);
	if (rlen<=0) {
		// nothing was received or error: pass the information to caller
		return rlen;
	}

	if (userData->srtpRecv != NULL && zrtp_inState(zrtpContext, SecureState)) {
		err_status_t err = srtp_unprotect_rtcp(userData->srtpRecv,m->b_wptr,&rlen);
		if (err != err_status_ok) {
			ortp_error("srtp_unprotect failed %d ; packet discarded (may be plain RTCP)", err);
			return 0;
		}
	}

	return rlen;
}


static ortp_socket_t ozrtp_rtp_getsocket(RtpTransport *t){
  return t->session->rtp.socket;
}

static ortp_socket_t ozrtp_rtcp_getsocket(RtpTransport *t){
  return t->session->rtcp.socket;
}

static OrtpZrtpContext* createUserData(ZrtpContext *context) {
	OrtpZrtpContext *userData=ortp_new0(OrtpZrtpContext,1);
	userData->zrtpContext=context;
	userData->timerWillTriggerAt=0;
	userData->last_recv_zrtp_seq_number=0;
	userData->last_sent_zrtp_seq_number=rand()+1; // INT_MAX+1 (signed)

	userData->srtpRecv=NULL;
	userData->srtpSend=NULL;
	ortp_mutex_init(&userData->mutex,NULL);

	memset(&userData->zrtp_cb,0,sizeof(userData->zrtp_cb));
	userData->zrtp_cb.zrtp_activateTimer=&ozrtp_activateTimer;
	userData->zrtp_cb.zrtp_cancelTimer=&ozrtp_cancelTimer;
	userData->zrtp_cb.zrtp_handleGoClear=&ozrtp_handleGoClear;
	userData->zrtp_cb.zrtp_rtpSecretsOn=&ozrtp_rtpSecretsOn;
	userData->zrtp_cb.zrtp_sendDataZRTP=&ozrtp_sendDataZRTP;
	userData->zrtp_cb.zrtp_sendInfo=&ozrtp_sendInfo;
	userData->zrtp_cb.zrtp_srtpSecretsOff=&ozrtp_srtpSecretsOff;
	userData->zrtp_cb.zrtp_srtpSecretsReady=&ozrtp_srtpSecretsReady;
	userData->zrtp_cb.zrtp_synchEnter=&ozrtp_synchEnter;
	userData->zrtp_cb.zrtp_synchLeave=&ozrtp_synchLeave;
	userData->zrtp_cb.zrtp_zrtpNegotiationFailed=&ozrtp_zrtpNegotiationFailed;
	userData->zrtp_cb.zrtp_zrtpNotSuppOther=&ozrtp_zrtpNotSuppOther;

	return userData;
}

//static void initContext() {
	// Configure algorithms
	//zrtp_confClear(context);
	/* FIXMe use default ones as these methods require some unknown char*
	zrtp_addAlgo(context,zrtp_CipherAlgorithm,zrtp_Aes);
	zrtp_addAlgo(context,zrtp_HashAlgorithm,zrtp_Sha1);*/
	// CF zrtp_InitializeConfig
//}

static void ortp_zrtp_configure(ZrtpContext *context){
	zrtp_InitializeConfig(context);
	zrtp_setMandatoryOnly(context);
	zrtp_setTrustedMitM(context,FALSE);//because it is uninitialized in zrtpcpp.
	zrtp_setSasSignature(context,FALSE);//because it is uninitialized in zrtpcpp.
}

static OrtpZrtpContext* ortp_zrtp_configure_context(OrtpZrtpContext *userData, RtpSession *s, OrtpZrtpParams *params) {
	ZrtpContext *context=userData->zrtpContext;


	if (s->rtp.tr || s->rtcp.tr)
		ortp_warning("Overwriting rtp or rtcp transport with ZRTP one");

	userData->rtpt.data=context;
	userData->rtpt.t_getsocket=ozrtp_rtp_getsocket;
	userData->rtpt.t_sendto=ozrtp_rtp_sendto;
	userData->rtpt.t_recvfrom=ozrtp_rtp_recvfrom;

	userData->rtcpt.data=context;
	userData->rtcpt.t_getsocket=ozrtp_rtcp_getsocket;
	userData->rtcpt.t_sendto=ozrtp_rtcp_sendto;
	userData->rtcpt.t_recvfrom=ozrtp_rtcp_recvfrom;

	rtp_session_set_transports(s, &userData->rtpt, &userData->rtcpt);

	ortp_message("Starting ZRTP engine");
	zrtp_setEnrollmentMode(context,FALSE);//because it is uninitialized in zrtpcpp.
	
	zrtp_startZrtpEngine(context);

	return userData;
}

OrtpZrtpContext* ortp_zrtp_context_new(RtpSession *s, OrtpZrtpParams *params){
	ZrtpContext *context = zrtp_CreateWrapper();
	OrtpZrtpContext *userData=createUserData(context);
	userData->session=s;
	ortp_zrtp_configure(context);
	ortp_message("Initialized ZRTP context");
	zrtp_initializeZrtpEngine(context, &userData->zrtp_cb, userAgentStr, params->zid_file, userData, 0);
	return ortp_zrtp_configure_context(userData,s,params);
}

OrtpZrtpContext* ortp_zrtp_multistream_new(OrtpZrtpContext* activeContext, RtpSession *s, OrtpZrtpParams *params) {
	int32_t length;
	char *multiparams=NULL;
	int i=0;
	
	if (!zrtp_isMultiStreamAvailable(activeContext->zrtpContext)) {
		ortp_warning("could't add stream: mutlistream not supported by peer");
	}

	if (zrtp_isMultiStream(activeContext->zrtpContext)) {
		ortp_fatal("Error: should derive multistream from DH or preshared modes only");
	}

	multiparams=zrtp_getMultiStrParams(activeContext->zrtpContext, &length);
	
	ortp_message("ZRTP multiparams length is %d", length);
	for (;i<length;i++) {
		ortp_message("%d", multiparams[i]);
	}

	ortp_message("Initializing ZRTP context");
	ZrtpContext *context = zrtp_CreateWrapper();
	OrtpZrtpContext *userData=createUserData(context);
	userData->session=s;
	ortp_zrtp_configure(context);
	
	zrtp_initializeZrtpEngine(context, &userData->zrtp_cb, userAgentStr, params->zid_file, userData, 0);

	ortp_message("setting zrtp_setMultiStrParams");
	zrtp_setMultiStrParams(context,multiparams,length);

	return ortp_zrtp_configure_context(userData,s,params);
}

bool_t ortp_zrtp_available(){return TRUE;}



void ortp_zrtp_sas_verified(OrtpZrtpContext* ctx){
	zrtp_SASVerified(ctx->zrtpContext);
}

void ortp_zrtp_sas_reset_verified(OrtpZrtpContext* ctx){
	zrtp_resetSASVerified(ctx->zrtpContext);
}

void ortp_zrtp_context_destroy(OrtpZrtpContext *ctx) {
	ortp_message("Stopping ZRTP context");
	zrtp_stopZrtpEngine(ctx->zrtpContext);

	ortp_message("Destroying ZRTP wrapper");
	zrtp_DestroyWrapper(ctx->zrtpContext);

	ortp_message("Destroying ORTP-ZRTP mutex");
	ortp_mutex_destroy(&ctx->mutex);

	ortp_message("Destroying SRTP contexts");
	if (ctx->srtpSend != NULL) srtp_dealloc(ctx->srtpSend);
	if (ctx->srtpRecv != NULL) srtp_dealloc(ctx->srtpRecv);

	ortp_message("ORTP-ZRTP context destroyed");
}



#else


OrtpZrtpContext* ortp_zrtp_context_new(RtpSession *s, OrtpZrtpParams *params){
	ortp_message("ZRTP is disabled - not implemented yet");
	return NULL;
}

OrtpZrtpContext* ortp_zrtp_multistream_new(OrtpZrtpContext* activeContext, RtpSession *s, OrtpZrtpParams *params) {
	ortp_message("ZRTP is disabled - not implemented yet - not adding stream");
	return NULL;
}

bool_t ortp_zrtp_available(){return FALSE;}
void ortp_zrtp_sas_verified(OrtpZrtpContext* ctx){}
void ortp_zrtp_sas_reset_verified(OrtpZrtpContext* ctx){}
void ortp_zrtp_context_destroy(OrtpZrtpContext *ctx){}

#endif

<|MERGE_RESOLUTION|>--- conflicted
+++ resolved
@@ -436,10 +436,7 @@
 		addStreamStatus=srtp_add_stream(userData->srtpSend, &policy);
 	} else { //if (part == ForReceiver)
 		srtpCreateStatus=srtp_create(&userData->srtpRecv, NULL);
-<<<<<<< HEAD
-=======
 		policy.ssrc.type = ssrc_any_inbound; /*we don't know the incoming ssrc will be */
->>>>>>> 5de5b3bf
 		policy.ssrc.value=userData->session->rcv.ssrc; // peer
 		int32_t peerRole=secrets->role == Initiator ? Responder : Initiator;
 		policy.key=key_with_salt(secrets,peerRole);
