 /*
  The oRTP library is an RTP (Realtime Transport Protocol - rfc3550) stack.
  Copyright (C) 2001  Simon MORLAT simon.morlat@linphone.org

  This library is free software; you can redistribute it and/or
  modify it under the terms of the GNU Lesser General Public
  License as published by the Free Software Foundation; either
  version 2.1 of the License, or (at your option) any later version.

  This library is distributed in the hope that it will be useful,
  but WITHOUT ANY WARRANTY; without even the implied warranty of
  MERCHANTABILITY or FITNESS FOR A PARTICULAR PURPOSE.  See the GNU
  Lesser General Public License for more details.

  You should have received a copy of the GNU Lesser General Public
  License along with this library; if not, write to the Free Software
  Foundation, Inc., 59 Temple Place, Suite 330, Boston, MA  02111-1307  USA
*/

/**
 * \file rtpsession.h
 * \brief The RtpSession api
 *
 * The RtpSession objects represent a RTP session: once it is configured with
 * local and remote network addresses and a payload type is given, it let you send
 * and recv a media stream.
**/


#ifndef RTPSESSION_H
#define RTPSESSION_H


#include <ortp/port.h>
#include <ortp/rtp.h>
#include <ortp/payloadtype.h>
#include <ortp/rtpprofile.h>
#include <ortp/sessionset.h>
#include <ortp/rtcp.h>
#include <ortp/str_utils.h>
#include <ortp/rtpsignaltable.h>
#include <ortp/event.h>



typedef enum {
	RTP_SESSION_RECVONLY,
	RTP_SESSION_SENDONLY,
	RTP_SESSION_SENDRECV
} RtpSessionMode;


/*! Jitter buffer parameters
*/
typedef struct _JBParameters{
	int min_size; /**< in milliseconds*/
	int nom_size; /**< idem */
	int max_size; /**< idem */
	bool_t adaptive;
	bool_t pad[3];
	int max_packets; /**< max number of packets allowed to be queued in the jitter buffer */
} JBParameters;

typedef struct _JitterControl
{
	unsigned int count;
	int jitt_comp;   /* the user jitt_comp in miliseconds*/
	int jitt_comp_ts; /* the jitt_comp converted in rtp time (same unit as timestamp) */
	int adapt_jitt_comp_ts;
	int64_t slide;
	int64_t prev_slide;
	float jitter;
	int olddiff;
	float inter_jitter;	/* interarrival jitter as defined in the RFC */
	int corrective_step;
	int corrective_slide;
	uint64_t cum_jitter_buffer_size; /*in timestamp units*/
	unsigned int cum_jitter_buffer_count; /*used for computation of jitter buffer size*/
	int clock_rate;
	bool_t adaptive;
	bool_t enabled;
} JitterControl;

typedef struct _WaitPoint
{
	ortp_mutex_t lock;
	ortp_cond_t  cond;
	uint32_t time;
	bool_t wakeup;
} WaitPoint;

typedef struct _RtpTransportModifier
{
	void *data;
	struct _RtpSession *session;//<back pointer to the owning session, set by oRTP
	int  (*t_process_on_send)(struct _RtpTransportModifier *t, mblk_t *msg);
	int  (*t_process_on_receive)(struct _RtpTransportModifier *t, mblk_t *msg);
} RtpTransportModifier;

typedef struct _RtpTransport
{
	void *data;
	struct _RtpSession *session;//<back pointer to the owning session, set by oRTP
	ortp_socket_t (*t_getsocket)(struct _RtpTransport *t);
	int  (*t_sendto)(struct _RtpTransport *t, mblk_t *msg , int flags, const struct sockaddr *to, socklen_t tolen);
	int  (*t_recvfrom)(struct _RtpTransport *t, mblk_t *msg, int flags, struct sockaddr *from, socklen_t *fromlen);
	void  (*t_close)(struct _RtpTransport *transport, void *userData);
}  RtpTransport;

typedef struct _OrtpNetworkSimulatorParams{
	int enabled;
	float max_bandwidth; /*IP bandwidth, in bit/s*/
	int max_buffer_size; /*Max number of bit buffered before being discarded*/
	float loss_rate;
	uint32_t latency; /*Packet transmission delay, in ms*/
}OrtpNetworkSimulatorParams;

typedef struct _OrtpNetworkSimulatorCtx{
	OrtpNetworkSimulatorParams params;
	int bit_budget;
	int qsize;
	queue_t q;
	queue_t latency_q;
	struct timeval last_check;
}OrtpNetworkSimulatorCtx;

typedef struct OrtpRtcpSendAlgorithm {
	uint64_t tn; /* Time of the next scheduled RTCP RR transmission in milliseconds. */
	uint64_t tp; /* Time of the last scheduled RTCP RR transmission in milliseconds. */
	uint64_t t_rr_last; /* Time of the last regular RTCP packet sent in milliseconds. */
	uint32_t T_rr; /* Interval for the scheduling of the next regular RTCP packet. */
	uint32_t T_max_fb_delay; /* Interval within which a feeback message is considered to be useful to the sender. */
	uint32_t T_rr_interval; /* Minimal interval to be used between regular RTCP packets. */
	uint32_t T_rr_current_interval;
	uint32_t Tmin; /* Minimal interval between RTCP packets. */
	float avg_rtcp_size;
	mblk_t *fb_packets;
	bool_t initialized; /* Whether the RTCP send algorithm is fully initialized. */
	bool_t initial;
	bool_t allow_early;
} OrtpRtcpSendAlgorithm;

#define ORTP_RTCP_XR_UNAVAILABLE_PARAMETER 127

typedef enum {
	OrtpRtcpXrNoPlc,
	OrtpRtcpXrSilencePlc,
	OrtpRtcpXrEnhancedPlc
} OrtpRtcpXrPlcStatus;

typedef OrtpRtcpXrPlcStatus (*OrtpRtcpXrPlcCallback)(unsigned long userdata);
typedef int (*OrtpRtcpXrSignalLevelCallback)(unsigned long userdata);
typedef int (*OrtpRtcpXrNoiseLevelCallback)(unsigned long userdata);
typedef float (*OrtpRtcpXrAverageQualityIndicatorCallback)(unsigned long userdata);

typedef struct OrtpRtcpXrMediaCallbacks {
	OrtpRtcpXrPlcCallback plc;
	OrtpRtcpXrSignalLevelCallback signal_level;
	OrtpRtcpXrNoiseLevelCallback noise_level;
	OrtpRtcpXrAverageQualityIndicatorCallback average_qi;
	OrtpRtcpXrAverageQualityIndicatorCallback average_lq_qi;
	unsigned long userdata;
} OrtpRtcpXrMediaCallbacks;

typedef enum {
	OrtpRtcpXrRcvrRttNone,
	OrtpRtcpXrRcvrRttAll,
	OrtpRtcpXrRcvrRttSender
} OrtpRtcpXrRcvrRttMode;

typedef enum {
	OrtpRtcpXrStatSummaryLoss = (1 << 7),
	OrtpRtcpXrStatSummaryDup = (1 << 6),
	OrtpRtcpXrStatSummaryJitt = (1 << 5),
	OrtpRtcpXrStatSummaryTTL = (1 << 3),
	OrtpRtcpXrStatSummaryHL = (1 << 4)
} OrtpRtcpXrStatSummaryFlag;

typedef struct OrtpRtcpXrConfiguration {
	bool_t enabled;
	bool_t stat_summary_enabled;
	bool_t voip_metrics_enabled;
	OrtpRtcpXrRcvrRttMode rcvr_rtt_mode;
	int rcvr_rtt_max_size;
	OrtpRtcpXrStatSummaryFlag stat_summary_flags;
} OrtpRtcpXrConfiguration;

typedef struct OrtpRtcpXrStats {
	uint32_t last_rcvr_rtt_ts;	/* NTP timestamp (middle 32 bits) of last received XR rcvr-rtt */
	struct timeval last_rcvr_rtt_time;	/* Time at which last XR rcvr-rtt was received  */
	uint16_t rcv_seq_at_last_stat_summary;	/* Received sequence number at last XR stat-summary sent */
	uint32_t rcv_since_last_stat_summary;	/* The number of packets received since last XR stat-summary was sent */
	uint32_t dup_since_last_stat_summary;	/* The number of duplicate packets received since last XR stat-summary was sent */
	uint32_t min_jitter_since_last_stat_summary;	/* The minimum value of jitter since last XR stat-summary was sent */
	uint32_t max_jitter_since_last_stat_summary;	/* The maximum value of jitter since last XR stat-summary was sent */
	double olds_jitter_since_last_stat_summary;
	double oldm_jitter_since_last_stat_summary;
	double news_jitter_since_last_stat_summary;
	double newm_jitter_since_last_stat_summary;
	int64_t last_jitter_diff_since_last_stat_summary;
	double olds_ttl_or_hl_since_last_stat_summary;
	double oldm_ttl_or_hl_since_last_stat_summary;
	double news_ttl_or_hl_since_last_stat_summary;
	double newm_ttl_or_hl_since_last_stat_summary;
	uint8_t min_ttl_or_hl_since_last_stat_summary;	/* The minimum value of TTL/HL since last XR stat-summary was sent */
	uint8_t max_ttl_or_hl_since_last_stat_summary;	/* The maximum value of TTL/HL since last XR stat-summary was sent */
	uint32_t first_rcv_seq;
	uint32_t last_rcv_seq;
	uint32_t rcv_count;
	uint32_t discarded_count;
} OrtpRtcpXrStats;

typedef struct _OrtpAddress{
	struct sockaddr_storage addr;
	socklen_t len;
}OrtpAddress;

typedef struct _OrtpStream {
	ortp_socket_t socket;
	int sockfamily;
	int loc_port;
	socklen_t rem_addrlen;
	struct sockaddr_storage rem_addr;
	struct _RtpTransport *tr;
	mblk_t *cached_mp;
	struct timeval send_bw_start; /* used for bandwidth estimation */
	struct timeval recv_bw_start; /* used for bandwidth estimation */
	unsigned int sent_bytes; /* used for bandwidth estimation */
	unsigned int recv_bytes; /* used for bandwidth estimation */
	float upload_bw;
	float download_bw;
	OList *aux_destinations; /*list of OrtpAddress */
} OrtpStream;

typedef struct _RtpStream
{
	OrtpStream gs;
	int max_rq_size;
	int time_jump;
	uint32_t ts_jump;
	queue_t rq;
	queue_t tev_rq;
	void *QoSHandle;
	unsigned long QoSFlowID;
	JitterControl jittctl;
	uint32_t snd_time_offset;/*the scheduler time when the application send its first timestamp*/
	uint32_t snd_ts_offset;	/* the first application timestamp sent by the application */
	uint32_t snd_rand_offset;	/* a random number added to the user offset to make the stream timestamp*/
	uint32_t snd_last_ts;	/* the last stream timestamp sended */
	uint32_t rcv_time_offset; /*the scheduler time when the application ask for its first timestamp*/
	uint32_t rcv_ts_offset;  /* the first stream timestamp */
	uint32_t rcv_query_ts_offset;	/* the first user timestamp asked by the application */
	uint32_t rcv_last_ts;	/* the last stream timestamp got by the application */
	uint32_t rcv_last_app_ts; /* the last application timestamp asked by the application */
	uint32_t rcv_last_ret_ts; /* the timestamp of the last sample returned (only for continuous audio)*/
	uint32_t hwrcv_extseq; /* last received on socket extended sequence number */
	uint32_t hwrcv_seq_at_last_SR;
	uint32_t hwrcv_since_last_SR;
	uint32_t last_rcv_SR_ts;     /* NTP timestamp (middle 32 bits) of last received SR */
	struct timeval last_rcv_SR_time;   /* time at which last SR was received  */
	uint16_t snd_seq; /* send sequence number */
	uint32_t last_rtcp_packet_count; /*the sender's octet count in the last sent RTCP SR*/
	uint32_t sent_payload_bytes; /*used for RTCP sender reports*/
	rtp_stats_t stats;
	int recv_errno;
	int send_errno;
	int snd_socket_size;
	int rcv_socket_size;
	int ssrc_changed_thres;
	jitter_stats_t jitter_stats;
}RtpStream;

typedef struct _RtcpStream
{
	OrtpStream gs;
	OrtpRtcpSendAlgorithm send_algo;
	OrtpRtcpXrConfiguration xr_conf;
	OrtpRtcpXrMediaCallbacks xr_media_callbacks;
	bool_t enabled; /*tells whether we can send RTCP packets */
	bool_t rtcp_xr_dlrr_to_send;
	uint8_t rtcp_fb_fir_seq_nr;	/* The FIR command sequence number */
	uint32_t last_rtcp_fb_pli_snt;
} RtcpStream;

typedef struct _RtpSession RtpSession;


/**
 * An object representing a bi-directional RTP session.
 * It holds sockets, jitter buffer, various counters (timestamp, sequence numbers...)
 * Applications SHOULD NOT try to read things within the RtpSession object but use
 * instead its public API (the rtp_session_* methods) where RtpSession is used as a
 * pointer.
 * rtp_session_new() allocates and initialize a RtpSession.
**/
struct _RtpSession
{
	RtpSession *next;	/* next RtpSession, when the session are enqueued by the scheduler */
	int mask_pos;	/* the position in the scheduler mask of RtpSession : do not move this field: it is part of the ABI since the session_set macros use it*/
	struct {
		RtpProfile *profile;
		int pt;
		unsigned int ssrc;
		WaitPoint wp;
		int telephone_events_pt;	/* the payload type used for telephony events */
	} snd,rcv;
	unsigned int inc_ssrc_candidate;
	int inc_same_ssrc_count;
	int hw_recv_pt; /* recv payload type before jitter buffer */
	int recv_buf_size;
	int target_upload_bandwidth; /* Target upload bandwidth at nework layer (with IP and UDP headers) in bits/s */
	RtpSignalTable on_ssrc_changed;
	RtpSignalTable on_payload_type_changed;
	RtpSignalTable on_telephone_event_packet;
	RtpSignalTable on_telephone_event;
	RtpSignalTable on_timestamp_jump;
	RtpSignalTable on_network_error;
	RtpSignalTable on_rtcp_bye;
	struct _OList *signal_tables;
	struct _OList *eventqs;
	msgb_allocator_t allocator;
	RtpStream rtp;
	RtcpStream rtcp;
	OrtpRtcpXrStats rtcp_xr_stats;
	RtpSessionMode mode;
	struct _RtpScheduler *sched;
	uint32_t flags;
	int dscp;
	int multicast_ttl;
	int multicast_loopback;
	float duplication_ratio; /* Number of times a packet should be duplicated */
	float duplication_left ; /* Remainder of the duplication ratio */
	void * user_data;
	/* FIXME: Should be a table for all session participants. */
	struct timeval last_recv_time; /* Time of receiving the RTP/RTCP packet. */
	mblk_t *pending;
	/* telephony events extension */
	mblk_t *current_tev;		/* the pending telephony events */
	mblk_t *minimal_sdes;
	mblk_t *full_sdes;
	queue_t contributing_sources;
	int64_t lost_packets_test_vector;
	unsigned int interarrival_jitter_test_vector;
	unsigned int delay_test_vector;
	float rtt;/*last round trip delay calculated*/
	int cum_loss;
	OrtpNetworkSimulatorCtx *net_sim_ctx;
	bool_t symmetric_rtp;
	bool_t permissive; /*use the permissive algorithm*/
	bool_t use_connect; /* use connect() on the socket */
	bool_t ssrc_set;
	bool_t reuseaddr; /*setsockopt SO_REUSEADDR */
};




#ifdef __cplusplus
extern "C"
{
#endif

/* public API */
ORTP_PUBLIC RtpSession *rtp_session_new(int mode);
ORTP_PUBLIC void rtp_session_set_scheduling_mode(RtpSession *session, int yesno);
ORTP_PUBLIC void rtp_session_set_blocking_mode(RtpSession *session, int yesno);
ORTP_PUBLIC void rtp_session_set_profile(RtpSession *session, RtpProfile *profile);
ORTP_PUBLIC void rtp_session_set_send_profile(RtpSession *session,RtpProfile *profile);
ORTP_PUBLIC void rtp_session_set_recv_profile(RtpSession *session,RtpProfile *profile);
ORTP_PUBLIC RtpProfile *rtp_session_get_profile(RtpSession *session);
ORTP_PUBLIC RtpProfile *rtp_session_get_send_profile(RtpSession *session);
ORTP_PUBLIC RtpProfile *rtp_session_get_recv_profile(RtpSession *session);
ORTP_PUBLIC int rtp_session_signal_connect(RtpSession *session,const char *signal_name, RtpCallback cb, unsigned long user_data);
ORTP_PUBLIC int rtp_session_signal_disconnect_by_callback(RtpSession *session,const char *signal_name, RtpCallback cb);
ORTP_PUBLIC void rtp_session_set_ssrc(RtpSession *session, uint32_t ssrc);
ORTP_PUBLIC uint32_t rtp_session_get_send_ssrc(RtpSession* session);
ORTP_PUBLIC uint32_t rtp_session_get_recv_ssrc(RtpSession *session);
ORTP_PUBLIC void rtp_session_set_seq_number(RtpSession *session, uint16_t seq);
ORTP_PUBLIC uint16_t rtp_session_get_seq_number(RtpSession *session);
ORTP_PUBLIC uint32_t rtp_session_get_rcv_ext_seq_number(RtpSession *session);
ORTP_PUBLIC int rtp_session_get_cum_loss(RtpSession *session);
ORTP_PUBLIC void rtp_session_set_duplication_ratio(RtpSession *session, float ratio);

ORTP_PUBLIC void rtp_session_enable_jitter_buffer(RtpSession *session , bool_t enabled);
ORTP_PUBLIC bool_t rtp_session_jitter_buffer_enabled(const RtpSession *session);
ORTP_PUBLIC void rtp_session_set_jitter_buffer_params(RtpSession *session, const JBParameters *par);
ORTP_PUBLIC void rtp_session_get_jitter_buffer_params(RtpSession *session, JBParameters *par);

/*deprecated jitter control functions*/
ORTP_PUBLIC void rtp_session_set_jitter_compensation(RtpSession *session, int milisec);
ORTP_PUBLIC void rtp_session_enable_adaptive_jitter_compensation(RtpSession *session, bool_t val);
ORTP_PUBLIC bool_t rtp_session_adaptive_jitter_compensation_enabled(RtpSession *session);

ORTP_PUBLIC void rtp_session_set_time_jump_limit(RtpSession *session, int miliseconds);
ORTP_PUBLIC int rtp_session_set_local_addr(RtpSession *session,const char *addr, int rtp_port, int rtcp_port);
ORTP_PUBLIC int rtp_session_get_local_port(const RtpSession *session);
ORTP_PUBLIC int rtp_session_get_local_rtcp_port(const RtpSession *session);

ORTP_PUBLIC int
rtp_session_set_remote_addr_full (RtpSession * session, const char * rtp_addr, int rtp_port, const char * rtcp_addr, int rtcp_port);
/*same as previous function, old name:*/
ORTP_PUBLIC int rtp_session_set_remote_addr_and_port (RtpSession * session, const char * addr, int rtp_port, int rtcp_port);
ORTP_PUBLIC int rtp_session_set_remote_addr(RtpSession *session,const char *addr, int port);
ORTP_PUBLIC int rtp_session_add_aux_remote_addr_full(RtpSession * session, const char * rtp_addr, int rtp_port, const char * rtcp_addr, int rtcp_port);
ORTP_PUBLIC void rtp_session_clear_aux_remote_addr(RtpSession * session);
/* alternatively to the set_remote_addr() and set_local_addr(), an application can give
a valid socket (potentially connect()ed )to be used by the RtpSession */
ORTP_PUBLIC void rtp_session_set_sockets(RtpSession *session, int rtpfd, int rtcpfd);
ORTP_PUBLIC void rtp_session_set_transports(RtpSession *session, RtpTransport *rtptr, RtpTransport *rtcptr);
ORTP_PUBLIC void rtp_session_get_transports(RtpSession *session, RtpTransport **rtptr, RtpTransport **rtcptr);
/*those methods are provided for people who wants to send non-RTP messages using the RTP/RTCP sockets */
ORTP_PUBLIC ortp_socket_t rtp_session_get_rtp_socket(const RtpSession *session);
ORTP_PUBLIC ortp_socket_t rtp_session_get_rtcp_socket(const RtpSession *session);


/* QOS / DSCP */
ORTP_PUBLIC int rtp_session_set_dscp(RtpSession *session, int dscp);
ORTP_PUBLIC int rtp_session_get_dscp(const RtpSession *session);


/* Packet info */
ORTP_PUBLIC int rtp_session_set_pktinfo(RtpSession *session, int activate);

/* Multicast methods */
ORTP_PUBLIC int rtp_session_set_multicast_ttl(RtpSession *session, int ttl);
ORTP_PUBLIC int rtp_session_get_multicast_ttl(RtpSession *session);

ORTP_PUBLIC int rtp_session_set_multicast_loopback(RtpSession *session, int yesno);
ORTP_PUBLIC int rtp_session_get_multicast_loopback(RtpSession *session);



ORTP_PUBLIC int rtp_session_set_send_payload_type(RtpSession *session, int paytype);
ORTP_PUBLIC int rtp_session_get_send_payload_type(const RtpSession *session);

ORTP_PUBLIC int rtp_session_get_recv_payload_type(const RtpSession *session);
ORTP_PUBLIC int rtp_session_set_recv_payload_type(RtpSession *session, int pt);

ORTP_PUBLIC int rtp_session_set_payload_type(RtpSession *session, int pt);

ORTP_PUBLIC void rtp_session_set_symmetric_rtp (RtpSession * session, bool_t yesno);

ORTP_PUBLIC void rtp_session_set_connected_mode(RtpSession *session, bool_t yesno);

ORTP_PUBLIC void rtp_session_enable_rtcp(RtpSession *session, bool_t yesno);

ORTP_PUBLIC void rtp_session_set_rtcp_report_interval(RtpSession *session, int value_ms);

ORTP_PUBLIC void rtp_session_set_target_upload_bandwidth(RtpSession *session, int target_bandwidth);

ORTP_PUBLIC void rtp_session_configure_rtcp_xr(RtpSession *session, const OrtpRtcpXrConfiguration *config);
ORTP_PUBLIC void rtp_session_set_rtcp_xr_media_callbacks(RtpSession *session, const OrtpRtcpXrMediaCallbacks *cbs);

ORTP_PUBLIC void rtp_session_set_ssrc_changed_threshold(RtpSession *session, int numpackets);

/*low level recv and send functions */
ORTP_PUBLIC mblk_t * rtp_session_recvm_with_ts (RtpSession * session, uint32_t user_ts);
ORTP_PUBLIC mblk_t * rtp_session_create_packet(RtpSession *session,int header_size, const uint8_t *payload, int payload_size);
ORTP_PUBLIC mblk_t * rtp_session_create_packet_with_data(RtpSession *session, uint8_t *payload, int payload_size, void (*freefn)(void*));
ORTP_PUBLIC mblk_t * rtp_session_create_packet_in_place(RtpSession *session,uint8_t *buffer, int size, void (*freefn)(void*) );
ORTP_PUBLIC int rtp_session_sendm_with_ts (RtpSession * session, mblk_t *mp, uint32_t userts);
/* high level recv and send functions */
ORTP_PUBLIC int rtp_session_recv_with_ts(RtpSession *session, uint8_t *buffer, int len, uint32_t ts, int *have_more);
ORTP_PUBLIC int rtp_session_send_with_ts(RtpSession *session, const uint8_t *buffer, int len, uint32_t userts);

/* event API*/
ORTP_PUBLIC void rtp_session_register_event_queue(RtpSession *session, OrtpEvQueue *q);
ORTP_PUBLIC void rtp_session_unregister_event_queue(RtpSession *session, OrtpEvQueue *q);


/* IP bandwidth usage estimation functions, returning bits/s*/
ORTP_PUBLIC float rtp_session_compute_send_bandwidth(RtpSession *session);
ORTP_PUBLIC float rtp_session_compute_recv_bandwidth(RtpSession *session);
ORTP_PUBLIC float rtp_session_get_send_bandwidth(RtpSession *session);
ORTP_PUBLIC float rtp_session_get_recv_bandwidth(RtpSession *session);
ORTP_PUBLIC float rtp_session_get_rtp_send_bandwidth(RtpSession *session);
ORTP_PUBLIC float rtp_session_get_rtp_recv_bandwidth(RtpSession *session);
ORTP_PUBLIC float rtp_session_get_rtcp_send_bandwidth(RtpSession *session);
ORTP_PUBLIC float rtp_session_get_rtcp_recv_bandwidth(RtpSession *session);

ORTP_PUBLIC void rtp_session_send_rtcp_APP(RtpSession *session, uint8_t subtype, const char *name, const uint8_t *data, int datalen);

ORTP_PUBLIC uint32_t rtp_session_get_current_send_ts(RtpSession *session);
ORTP_PUBLIC uint32_t rtp_session_get_current_recv_ts(RtpSession *session);
ORTP_PUBLIC void rtp_session_flush_sockets(RtpSession *session);
ORTP_PUBLIC void rtp_session_release_sockets(RtpSession *session);
ORTP_PUBLIC void rtp_session_resync(RtpSession *session);
ORTP_PUBLIC void rtp_session_reset(RtpSession *session);
ORTP_PUBLIC void rtp_session_destroy(RtpSession *session);

ORTP_PUBLIC const rtp_stats_t * rtp_session_get_stats(const RtpSession *session);
ORTP_PUBLIC const jitter_stats_t * rtp_session_get_jitter_stats( const RtpSession *session );
ORTP_PUBLIC void rtp_session_reset_stats(RtpSession *session);

ORTP_PUBLIC void rtp_session_set_data(RtpSession *session, void *data);
ORTP_PUBLIC void *rtp_session_get_data(const RtpSession *session);

ORTP_PUBLIC void rtp_session_set_recv_buf_size(RtpSession *session, int bufsize);
ORTP_PUBLIC void rtp_session_set_rtp_socket_send_buffer_size(RtpSession * session, unsigned int size);
ORTP_PUBLIC void rtp_session_set_rtp_socket_recv_buffer_size(RtpSession * session, unsigned int size);

/* in use with the scheduler to convert a timestamp in scheduler time unit (ms) */
ORTP_PUBLIC uint32_t rtp_session_ts_to_time(RtpSession *session,uint32_t timestamp);
ORTP_PUBLIC uint32_t rtp_session_time_to_ts(RtpSession *session, int millisecs);
/* this function aims at simulating senders with "imprecise" clocks, resulting in
rtp packets sent with timestamp uncorrelated with the system clock .
This is only availlable to sessions working with the oRTP scheduler */
ORTP_PUBLIC void rtp_session_make_time_distorsion(RtpSession *session, int milisec);

/*RTCP functions */
ORTP_PUBLIC void rtp_session_set_source_description(RtpSession *session, const char *cname,
	const char *name, const char *email, const char *phone,
    const char *loc, const char *tool, const char *note);
ORTP_PUBLIC void rtp_session_add_contributing_source(RtpSession *session, uint32_t csrc,
    const char *cname, const char *name, const char *email, const char *phone,
    const char *loc, const char *tool, const char *note);
/* DEPRECATED: Use rtp_session_remove_contributing_source instead of rtp_session_remove_contributing_sources */
#define rtp_session_remove_contributing_sources rtp_session_remove_contributing_source
ORTP_PUBLIC void rtp_session_remove_contributing_source(RtpSession *session, uint32_t csrc);
ORTP_PUBLIC mblk_t* rtp_session_create_rtcp_sdes_packet(RtpSession *session, bool_t full);

ORTP_PUBLIC void rtp_session_get_last_recv_time(RtpSession *session, struct timeval *tv);
ORTP_PUBLIC int rtp_session_bye(RtpSession *session, const char *reason);

ORTP_PUBLIC int rtp_session_get_last_send_error_code(RtpSession *session);
ORTP_PUBLIC void rtp_session_clear_send_error_code(RtpSession *session);
ORTP_PUBLIC int rtp_session_get_last_recv_error_code(RtpSession *session);
ORTP_PUBLIC void rtp_session_clear_recv_error_code(RtpSession *session);


ORTP_PUBLIC float rtp_session_get_round_trip_propagation(RtpSession *session);


ORTP_PUBLIC void rtp_session_enable_network_simulation(RtpSession *session, const OrtpNetworkSimulatorParams *params);
ORTP_PUBLIC void rtp_session_rtcp_set_lost_packet_value( RtpSession *session, const int64_t value );
ORTP_PUBLIC void rtp_session_rtcp_set_jitter_value(RtpSession *session, const unsigned int value );
ORTP_PUBLIC void rtp_session_rtcp_set_delay_value(RtpSession *session, const unsigned int value );
ORTP_PUBLIC mblk_t * rtp_session_pick_with_cseq (RtpSession * session, const uint16_t sequence_number);


ORTP_PUBLIC void rtp_session_send_rtcp_xr_rcvr_rtt(RtpSession *session);
ORTP_PUBLIC void rtp_session_send_rtcp_xr_dlrr(RtpSession *session);
ORTP_PUBLIC void rtp_session_send_rtcp_xr_stat_summary(RtpSession *session);
ORTP_PUBLIC void rtp_session_send_rtcp_xr_voip_metrics(RtpSession *session);


ORTP_PUBLIC bool_t rtp_session_avpf_enabled(RtpSession *session);
ORTP_PUBLIC bool_t rtp_session_avpf_feature_enabled(RtpSession *session, unsigned char feature);
ORTP_PUBLIC uint16_t rtp_session_get_avpf_rr_interval(RtpSession *session);
ORTP_PUBLIC void rtp_session_send_rtcp_fb_pli(RtpSession *session);
ORTP_PUBLIC void rtp_session_send_rtcp_fb_fir(RtpSession *session);
ORTP_PUBLIC void rtp_session_send_rtcp_fb_sli(RtpSession *session, uint16_t first, uint16_t number, uint8_t picture_id);
ORTP_PUBLIC void rtp_session_send_rtcp_fb_rpsi(RtpSession *session, uint8_t *bit_string, uint16_t bit_string_len);


/*private */
ORTP_PUBLIC void rtp_session_init(RtpSession *session, int mode);
#define rtp_session_set_flag(session,flag) (session)->flags|=(flag)
#define rtp_session_unset_flag(session,flag) (session)->flags&=~(flag)
ORTP_PUBLIC void rtp_session_uninit(RtpSession *session);
ORTP_PUBLIC void rtp_session_dispatch_event(RtpSession *session, OrtpEvent *ev);

ORTP_PUBLIC void rtp_session_set_reuseaddr(RtpSession *session, bool_t yes);

/**
 * #RtpTransport object which can handle multiples security protocols. You can for instance use this object
 * to use both sRTP and tunnel transporter. #mblk_t messages received and sent from the endpoint
 * will pass through the list of modifiers given. First modifier in list will be first to modify the message
 * in send mode and last in receive mode.
 * @param[in] t #RtpTransport object that will be generated.
<<<<<<< HEAD
=======
 * @param[in] is_rtp Whether this object will be used for RTP packets or not.
>>>>>>> 10d02cc3
 * @param[in] endpoint #RtpTransport object in charge of sending/receiving packets. If NULL, it will use standards sendto and recvfrom functions.
 * @param[in] modifiers_count number of #RtpModifier object given in the variadic list. Must be 0 if none are given.
 * @returns 0 if successful, -1 otherwise
**/
ORTP_PUBLIC int meta_rtp_transport_new(RtpTransport **t, bool_t is_rtp, RtpTransport *endpoint, unsigned modifiers_count, ...);
ORTP_PUBLIC void meta_rtp_transport_destroy(RtpTransport *tp);
ORTP_PUBLIC void meta_rtp_transport_append_modifier(RtpTransport *tp,RtpTransportModifier *tpm);
#ifdef __cplusplus
}
#endif

#endif<|MERGE_RESOLUTION|>--- conflicted
+++ resolved
@@ -568,10 +568,7 @@
  * will pass through the list of modifiers given. First modifier in list will be first to modify the message
  * in send mode and last in receive mode.
  * @param[in] t #RtpTransport object that will be generated.
-<<<<<<< HEAD
-=======
  * @param[in] is_rtp Whether this object will be used for RTP packets or not.
->>>>>>> 10d02cc3
  * @param[in] endpoint #RtpTransport object in charge of sending/receiving packets. If NULL, it will use standards sendto and recvfrom functions.
  * @param[in] modifiers_count number of #RtpModifier object given in the variadic list. Must be 0 if none are given.
  * @returns 0 if successful, -1 otherwise
