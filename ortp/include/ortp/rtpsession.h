 /*
  The oRTP library is an RTP (Realtime Transport Protocol - rfc3550) stack.
  Copyright (C) 2001  Simon MORLAT simon.morlat@linphone.org

  This library is free software; you can redistribute it and/or
  modify it under the terms of the GNU Lesser General Public
  License as published by the Free Software Foundation; either
  version 2.1 of the License, or (at your option) any later version.

  This library is distributed in the hope that it will be useful,
  but WITHOUT ANY WARRANTY; without even the implied warranty of
  MERCHANTABILITY or FITNESS FOR A PARTICULAR PURPOSE.  See the GNU
  Lesser General Public License for more details.

  You should have received a copy of the GNU Lesser General Public
  License along with this library; if not, write to the Free Software
  Foundation, Inc., 59 Temple Place, Suite 330, Boston, MA  02111-1307  USA
*/

/**
 * \file rtpsession.h
 * \brief The RtpSession api
 *
 * The RtpSession objects represent a RTP session: once it is configured with
 * local and remote network addresses and a payload type is given, it let you send
 * and recv a media stream.
**/


#ifndef RTPSESSION_H
#define RTPSESSION_H


#include <ortp/port.h>
#include <ortp/rtp.h>
#include <ortp/payloadtype.h>
#include <ortp/rtpprofile.h>
#include <ortp/sessionset.h>
#include <ortp/rtcp.h>
#include <ortp/str_utils.h>
#include <ortp/rtpsignaltable.h>
#include <ortp/event.h>



typedef enum {
	RTP_SESSION_RECVONLY,
	RTP_SESSION_SENDONLY,
	RTP_SESSION_SENDRECV
} RtpSessionMode;


/*! Jitter buffer parameters
*/
typedef struct _JBParameters{
	int min_size; /**< in milliseconds*/
	int nom_size; /**< idem */
	int max_size; /**< idem */
	bool_t adaptive;
	bool_t pad[3];
	int max_packets; /**< max number of packets allowed to be queued in the jitter buffer */
} JBParameters;

typedef struct _JitterControl
{
	unsigned int count;
	int jitt_comp;   /* the user jitt_comp in miliseconds*/
	int jitt_comp_ts; /* the jitt_comp converted in rtp time (same unit as timestamp) */
	int adapt_jitt_comp_ts;
	int64_t slide;
	int64_t prev_slide;
	float jitter;
	int olddiff;
	float inter_jitter;	/* interarrival jitter as defined in the RFC */
	int corrective_step;
	int corrective_slide;
	uint64_t cum_jitter_buffer_size; /*in timestamp units*/
	unsigned int cum_jitter_buffer_count; /*used for computation of jitter buffer size*/
	int clock_rate;
	bool_t adaptive;
	bool_t enabled;
} JitterControl;

typedef struct _WaitPoint
{
	ortp_mutex_t lock;
	ortp_cond_t  cond;
	uint32_t time;
	bool_t wakeup;
} WaitPoint;

typedef struct _RtpTransportModifier
{
	void *data;
	struct _RtpSession *session;//<back pointer to the owning session, set by oRTP
	int  (*t_process_on_send)(struct _RtpTransportModifier *t, mblk_t *msg);
	int  (*t_process_on_receive)(struct _RtpTransportModifier *t, mblk_t *msg);
	/**
	 * Mandatory callback responsible of freeing the #RtpTransportModifierAND the pointer.
	 * @param[in] transport #RtpTransportModifier object to free.
	 */
	void  (*t_destroy)(struct _RtpTransportModifier *transport);
} RtpTransportModifier;

typedef struct _RtpTransport
{
	void *data;
	struct _RtpSession *session;//<back pointer to the owning session, set by oRTP
	ortp_socket_t (*t_getsocket)(struct _RtpTransport *t);
	int  (*t_sendto)(struct _RtpTransport *t, mblk_t *msg , int flags, const struct sockaddr *to, socklen_t tolen);
	int  (*t_recvfrom)(struct _RtpTransport *t, mblk_t *msg, int flags, struct sockaddr *from, socklen_t *fromlen);
	void  (*t_close)(struct _RtpTransport *transport, void *userData);
	/**
	 * Mandatory callback responsible of freeing the #RtpTransport object AND the pointer.
	 * @param[in] transport #RtpTransport object to free.
	 */
	void  (*t_destroy)(struct _RtpTransport *transport);
}  RtpTransport;


typedef struct _OrtpNetworkSimulatorParams{
	int enabled;
	float max_bandwidth; /*IP bandwidth, in bit/s*/
	int max_buffer_size; /*Max number of bit buffered before being discarded*/
	float loss_rate; /*Percentage*/
	uint32_t latency; /*Packet transmission delay, in ms*/
	float consecutive_loss_probability;/* a probablity of having a subsequent loss after a loss occured, in a 0-1 range.*/
	float jitter_burst_density; /*density of gap/bursts events. A value of 1 means one gap/burst per second approximately*/
	float jitter_strength; /*percentage of max_bandwidth */
}OrtpNetworkSimulatorParams;

typedef struct _OrtpNetworkSimulatorCtx{
	OrtpNetworkSimulatorParams params;
	int bit_budget;
	int qsize;
	queue_t q;
	queue_t latency_q;
	struct timeval last_check;
	uint64_t last_jitter_event;
	int consecutive_drops;
	int drops_to_ignore;
	int drop_by_congestion;
	int drop_by_loss;
	int total_count; /*total number of packets gone through the simulator*/
	bool_t in_jitter_event;
}OrtpNetworkSimulatorCtx;

typedef struct OrtpRtcpSendAlgorithm {
	uint64_t tn; /* Time of the next scheduled RTCP RR transmission in milliseconds. */
	uint64_t tp; /* Time of the last scheduled RTCP RR transmission in milliseconds. */
	uint64_t t_rr_last; /* Time of the last regular RTCP packet sent in milliseconds. */
	uint32_t T_rr; /* Interval for the scheduling of the next regular RTCP packet. */
	uint32_t T_max_fb_delay; /* Interval within which a feeback message is considered to be useful to the sender. */
	uint32_t T_rr_interval; /* Minimal interval to be used between regular RTCP packets. */
	uint32_t T_rr_current_interval;
	uint32_t Tmin; /* Minimal interval between RTCP packets. */
	float avg_rtcp_size;
	mblk_t *fb_packets;
	bool_t initialized; /* Whether the RTCP send algorithm is fully initialized. */
	bool_t initial;
	bool_t allow_early;
} OrtpRtcpSendAlgorithm;

#define ORTP_RTCP_XR_UNAVAILABLE_PARAMETER 127

typedef enum {
	OrtpRtcpXrNoPlc,
	OrtpRtcpXrSilencePlc,
	OrtpRtcpXrEnhancedPlc
} OrtpRtcpXrPlcStatus;

typedef OrtpRtcpXrPlcStatus (*OrtpRtcpXrPlcCallback)(unsigned long userdata);
typedef int (*OrtpRtcpXrSignalLevelCallback)(unsigned long userdata);
typedef int (*OrtpRtcpXrNoiseLevelCallback)(unsigned long userdata);
typedef float (*OrtpRtcpXrAverageQualityIndicatorCallback)(unsigned long userdata);

typedef struct OrtpRtcpXrMediaCallbacks {
	OrtpRtcpXrPlcCallback plc;
	OrtpRtcpXrSignalLevelCallback signal_level;
	OrtpRtcpXrNoiseLevelCallback noise_level;
	OrtpRtcpXrAverageQualityIndicatorCallback average_qi;
	OrtpRtcpXrAverageQualityIndicatorCallback average_lq_qi;
	unsigned long userdata;
} OrtpRtcpXrMediaCallbacks;

typedef enum {
	OrtpRtcpXrRcvrRttNone,
	OrtpRtcpXrRcvrRttAll,
	OrtpRtcpXrRcvrRttSender
} OrtpRtcpXrRcvrRttMode;

typedef enum {
	OrtpRtcpXrStatSummaryLoss = (1 << 7),
	OrtpRtcpXrStatSummaryDup = (1 << 6),
	OrtpRtcpXrStatSummaryJitt = (1 << 5),
	OrtpRtcpXrStatSummaryTTL = (1 << 3),
	OrtpRtcpXrStatSummaryHL = (1 << 4)
} OrtpRtcpXrStatSummaryFlag;

typedef struct OrtpRtcpXrConfiguration {
	bool_t enabled;
	bool_t stat_summary_enabled;
	bool_t voip_metrics_enabled;
	OrtpRtcpXrRcvrRttMode rcvr_rtt_mode;
	int rcvr_rtt_max_size;
	OrtpRtcpXrStatSummaryFlag stat_summary_flags;
} OrtpRtcpXrConfiguration;

typedef struct OrtpRtcpXrStats {
	uint32_t last_rcvr_rtt_ts;	/* NTP timestamp (middle 32 bits) of last received XR rcvr-rtt */
	struct timeval last_rcvr_rtt_time;	/* Time at which last XR rcvr-rtt was received  */
	uint16_t rcv_seq_at_last_stat_summary;	/* Received sequence number at last XR stat-summary sent */
	uint32_t rcv_since_last_stat_summary;	/* The number of packets received since last XR stat-summary was sent */
	uint32_t dup_since_last_stat_summary;	/* The number of duplicate packets received since last XR stat-summary was sent */
	uint32_t min_jitter_since_last_stat_summary;	/* The minimum value of jitter since last XR stat-summary was sent */
	uint32_t max_jitter_since_last_stat_summary;	/* The maximum value of jitter since last XR stat-summary was sent */
	double olds_jitter_since_last_stat_summary;
	double oldm_jitter_since_last_stat_summary;
	double news_jitter_since_last_stat_summary;
	double newm_jitter_since_last_stat_summary;
	int64_t last_jitter_diff_since_last_stat_summary;
	double olds_ttl_or_hl_since_last_stat_summary;
	double oldm_ttl_or_hl_since_last_stat_summary;
	double news_ttl_or_hl_since_last_stat_summary;
	double newm_ttl_or_hl_since_last_stat_summary;
	uint8_t min_ttl_or_hl_since_last_stat_summary;	/* The minimum value of TTL/HL since last XR stat-summary was sent */
	uint8_t max_ttl_or_hl_since_last_stat_summary;	/* The maximum value of TTL/HL since last XR stat-summary was sent */
	uint32_t first_rcv_seq;
	uint32_t last_rcv_seq;
	uint32_t rcv_count;
	uint32_t discarded_count;
} OrtpRtcpXrStats;

typedef struct _OrtpAddress{
	struct sockaddr_storage addr;
	socklen_t len;
}OrtpAddress;

typedef struct _OrtpStream {
	ortp_socket_t socket;
	int sockfamily;
	int loc_port;
	socklen_t rem_addrlen;
	struct sockaddr_storage rem_addr;
	struct _RtpTransport *tr;
	mblk_t *cached_mp;
	struct timeval send_bw_start; /* used for bandwidth estimation */
	struct timeval recv_bw_start; /* used for bandwidth estimation */
	unsigned int sent_bytes; /* used for bandwidth estimation */
	unsigned int recv_bytes; /* used for bandwidth estimation */
	float upload_bw;
	float download_bw;
	OList *aux_destinations; /*list of OrtpAddress */
} OrtpStream;

typedef struct _RtpStream
{
	OrtpStream gs;
	int max_rq_size;
	int time_jump;
	uint32_t ts_jump;
	queue_t rq;
	queue_t tev_rq;
	void *QoSHandle;
	unsigned long QoSFlowID;
	JitterControl jittctl;
	uint32_t snd_time_offset;/*the scheduler time when the application send its first timestamp*/
	uint32_t snd_ts_offset;	/* the first application timestamp sent by the application */
	uint32_t snd_rand_offset;	/* a random number added to the user offset to make the stream timestamp*/
	uint32_t snd_last_ts;	/* the last stream timestamp sended */
	uint32_t rcv_time_offset; /*the scheduler time when the application ask for its first timestamp*/
	uint32_t rcv_ts_offset;  /* the first stream timestamp */
	uint32_t rcv_query_ts_offset;	/* the first user timestamp asked by the application */
	uint32_t rcv_last_ts;	/* the last stream timestamp got by the application */
	uint16_t rcv_last_seq;	/* the last stream sequence number got by the application*/
	uint16_t pad;
	uint32_t rcv_last_app_ts; /* the last application timestamp asked by the application */
	uint32_t rcv_last_ret_ts; /* the timestamp of the last sample returned (only for continuous audio)*/
	uint32_t hwrcv_extseq; /* last received on socket extended sequence number */
	uint32_t hwrcv_seq_at_last_SR;
	uint32_t hwrcv_since_last_SR;
	uint32_t last_rcv_SR_ts;     /* NTP timestamp (middle 32 bits) of last received SR */
	struct timeval last_rcv_SR_time;   /* time at which last SR was received  */
	uint16_t snd_seq; /* send sequence number */
	uint32_t last_rtcp_packet_count; /*the sender's octet count in the last sent RTCP SR*/
	uint32_t sent_payload_bytes; /*used for RTCP sender reports*/
	rtp_stats_t stats;
	int recv_errno;
	int send_errno;
	int snd_socket_size;
	int rcv_socket_size;
	int ssrc_changed_thres;
	jitter_stats_t jitter_stats;
}RtpStream;

typedef struct _RtcpStream
{
	OrtpStream gs;
	OrtpRtcpSendAlgorithm send_algo;
	OrtpRtcpXrConfiguration xr_conf;
	OrtpRtcpXrMediaCallbacks xr_media_callbacks;
	bool_t enabled; /*tells whether we can send RTCP packets */
	bool_t rtcp_xr_dlrr_to_send;
	uint8_t rtcp_fb_fir_seq_nr;	/* The FIR command sequence number */
	uint32_t last_rtcp_fb_pli_snt;
} RtcpStream;

typedef struct _RtpSession RtpSession;


/**
 * An object representing a bi-directional RTP session.
 * It holds sockets, jitter buffer, various counters (timestamp, sequence numbers...)
 * Applications SHOULD NOT try to read things within the RtpSession object but use
 * instead its public API (the rtp_session_* methods) where RtpSession is used as a
 * pointer.
 * rtp_session_new() allocates and initialize a RtpSession.
**/
struct _RtpSession
{
	RtpSession *next;	/* next RtpSession, when the session are enqueued by the scheduler */
	int mask_pos;	/* the position in the scheduler mask of RtpSession : do not move this field: it is part of the ABI since the session_set macros use it*/
	struct {
		RtpProfile *profile;
		int pt;
		unsigned int ssrc;
		WaitPoint wp;
		int telephone_events_pt;	/* the payload type used for telephony events */
	} snd,rcv;
	unsigned int inc_ssrc_candidate;
	int inc_same_ssrc_count;
	int hw_recv_pt; /* recv payload type before jitter buffer */
	int recv_buf_size;
	int target_upload_bandwidth; /* Target upload bandwidth at nework layer (with IP and UDP headers) in bits/s */
	RtpSignalTable on_ssrc_changed;
	RtpSignalTable on_payload_type_changed;
	RtpSignalTable on_telephone_event_packet;
	RtpSignalTable on_telephone_event;
	RtpSignalTable on_timestamp_jump;
	RtpSignalTable on_network_error;
	RtpSignalTable on_rtcp_bye;
	struct _OList *signal_tables;
	struct _OList *eventqs;
	msgb_allocator_t allocator;
	RtpStream rtp;
	RtcpStream rtcp;
	OrtpRtcpXrStats rtcp_xr_stats;
	RtpSessionMode mode;
	struct _RtpScheduler *sched;
	uint32_t flags;
	int dscp;
	int multicast_ttl;
	int multicast_loopback;
	float duplication_ratio; /* Number of times a packet should be duplicated */
	float duplication_left ; /* Remainder of the duplication ratio */
	void * user_data;
	/* FIXME: Should be a table for all session participants. */
	struct timeval last_recv_time; /* Time of receiving the RTP/RTCP packet. */
	mblk_t *pending;
	/* telephony events extension */
	mblk_t *current_tev;		/* the pending telephony events */
	mblk_t *minimal_sdes;
	mblk_t *full_sdes;
	queue_t contributing_sources;
	int64_t lost_packets_test_vector;
	unsigned int interarrival_jitter_test_vector;
	unsigned int delay_test_vector;
	float rtt;/*last round trip delay calculated*/
	int cum_loss;
	OrtpNetworkSimulatorCtx *net_sim_ctx;
	bool_t symmetric_rtp;
	bool_t permissive; /*use the permissive algorithm*/
	bool_t use_connect; /* use connect() on the socket */
	bool_t ssrc_set;
	bool_t reuseaddr; /*setsockopt SO_REUSEADDR */
};




#ifdef __cplusplus
extern "C"
{
#endif

/* public API */
ORTP_PUBLIC RtpSession *rtp_session_new(int mode);
ORTP_PUBLIC void rtp_session_set_scheduling_mode(RtpSession *session, int yesno);
ORTP_PUBLIC void rtp_session_set_blocking_mode(RtpSession *session, int yesno);
ORTP_PUBLIC void rtp_session_set_profile(RtpSession *session, RtpProfile *profile);
ORTP_PUBLIC void rtp_session_set_send_profile(RtpSession *session,RtpProfile *profile);
ORTP_PUBLIC void rtp_session_set_recv_profile(RtpSession *session,RtpProfile *profile);
ORTP_PUBLIC RtpProfile *rtp_session_get_profile(RtpSession *session);
ORTP_PUBLIC RtpProfile *rtp_session_get_send_profile(RtpSession *session);
ORTP_PUBLIC RtpProfile *rtp_session_get_recv_profile(RtpSession *session);
ORTP_PUBLIC int rtp_session_signal_connect(RtpSession *session,const char *signal_name, RtpCallback cb, void *user_data);
ORTP_PUBLIC int rtp_session_signal_disconnect_by_callback(RtpSession *session,const char *signal_name, RtpCallback cb);
ORTP_PUBLIC void rtp_session_set_ssrc(RtpSession *session, uint32_t ssrc);
ORTP_PUBLIC uint32_t rtp_session_get_send_ssrc(RtpSession* session);
ORTP_PUBLIC uint32_t rtp_session_get_recv_ssrc(RtpSession *session);
ORTP_PUBLIC void rtp_session_set_seq_number(RtpSession *session, uint16_t seq);
ORTP_PUBLIC uint16_t rtp_session_get_seq_number(RtpSession *session);
ORTP_PUBLIC uint32_t rtp_session_get_rcv_ext_seq_number(RtpSession *session);
ORTP_PUBLIC int rtp_session_get_cum_loss(RtpSession *session);
ORTP_PUBLIC void rtp_session_set_duplication_ratio(RtpSession *session, float ratio);

ORTP_PUBLIC void rtp_session_enable_jitter_buffer(RtpSession *session , bool_t enabled);
ORTP_PUBLIC bool_t rtp_session_jitter_buffer_enabled(const RtpSession *session);
ORTP_PUBLIC void rtp_session_set_jitter_buffer_params(RtpSession *session, const JBParameters *par);
ORTP_PUBLIC void rtp_session_get_jitter_buffer_params(RtpSession *session, JBParameters *par);

/*deprecated jitter control functions*/
ORTP_PUBLIC void rtp_session_set_jitter_compensation(RtpSession *session, int milisec);
ORTP_PUBLIC void rtp_session_enable_adaptive_jitter_compensation(RtpSession *session, bool_t val);
ORTP_PUBLIC bool_t rtp_session_adaptive_jitter_compensation_enabled(RtpSession *session);

ORTP_PUBLIC void rtp_session_set_time_jump_limit(RtpSession *session, int miliseconds);
ORTP_PUBLIC int rtp_session_set_local_addr(RtpSession *session,const char *addr, int rtp_port, int rtcp_port);
ORTP_PUBLIC int rtp_session_get_local_port(const RtpSession *session);
ORTP_PUBLIC int rtp_session_get_local_rtcp_port(const RtpSession *session);

ORTP_PUBLIC int
rtp_session_set_remote_addr_full (RtpSession * session, const char * rtp_addr, int rtp_port, const char * rtcp_addr, int rtcp_port);
/*same as previous function, old name:*/
ORTP_PUBLIC int rtp_session_set_remote_addr_and_port (RtpSession * session, const char * addr, int rtp_port, int rtcp_port);
ORTP_PUBLIC int rtp_session_set_remote_addr(RtpSession *session,const char *addr, int port);
ORTP_PUBLIC int rtp_session_add_aux_remote_addr_full(RtpSession * session, const char * rtp_addr, int rtp_port, const char * rtcp_addr, int rtcp_port);
ORTP_PUBLIC void rtp_session_clear_aux_remote_addr(RtpSession * session);
/* alternatively to the set_remote_addr() and set_local_addr(), an application can give
a valid socket (potentially connect()ed )to be used by the RtpSession */
ORTP_PUBLIC void rtp_session_set_sockets(RtpSession *session, int rtpfd, int rtcpfd);

ORTP_PUBLIC void rtp_session_get_transports(const RtpSession *session, RtpTransport **rtptr, RtpTransport **rtcptr);
/*those methods are provided for people who wants to send non-RTP messages using the RTP/RTCP sockets */
ORTP_PUBLIC ortp_socket_t rtp_session_get_rtp_socket(const RtpSession *session);
ORTP_PUBLIC ortp_socket_t rtp_session_get_rtcp_socket(const RtpSession *session);


/* QOS / DSCP */
ORTP_PUBLIC int rtp_session_set_dscp(RtpSession *session, int dscp);
ORTP_PUBLIC int rtp_session_get_dscp(const RtpSession *session);


/* Packet info */
ORTP_PUBLIC int rtp_session_set_pktinfo(RtpSession *session, int activate);

/* Multicast methods */
ORTP_PUBLIC int rtp_session_set_multicast_ttl(RtpSession *session, int ttl);
ORTP_PUBLIC int rtp_session_get_multicast_ttl(RtpSession *session);

ORTP_PUBLIC int rtp_session_set_multicast_loopback(RtpSession *session, int yesno);
ORTP_PUBLIC int rtp_session_get_multicast_loopback(RtpSession *session);



ORTP_PUBLIC int rtp_session_set_send_payload_type(RtpSession *session, int paytype);
ORTP_PUBLIC int rtp_session_get_send_payload_type(const RtpSession *session);

ORTP_PUBLIC int rtp_session_get_recv_payload_type(const RtpSession *session);
ORTP_PUBLIC int rtp_session_set_recv_payload_type(RtpSession *session, int pt);

ORTP_PUBLIC int rtp_session_set_payload_type(RtpSession *session, int pt);

ORTP_PUBLIC void rtp_session_set_symmetric_rtp (RtpSession * session, bool_t yesno);

ORTP_PUBLIC void rtp_session_set_connected_mode(RtpSession *session, bool_t yesno);

ORTP_PUBLIC void rtp_session_enable_rtcp(RtpSession *session, bool_t yesno);

ORTP_PUBLIC void rtp_session_set_rtcp_report_interval(RtpSession *session, int value_ms);

ORTP_PUBLIC void rtp_session_set_target_upload_bandwidth(RtpSession *session, int target_bandwidth);

ORTP_PUBLIC void rtp_session_configure_rtcp_xr(RtpSession *session, const OrtpRtcpXrConfiguration *config);
ORTP_PUBLIC void rtp_session_set_rtcp_xr_media_callbacks(RtpSession *session, const OrtpRtcpXrMediaCallbacks *cbs);

ORTP_PUBLIC void rtp_session_set_ssrc_changed_threshold(RtpSession *session, int numpackets);

/*low level recv and send functions */
ORTP_PUBLIC mblk_t * rtp_session_recvm_with_ts (RtpSession * session, uint32_t user_ts);
ORTP_PUBLIC mblk_t * rtp_session_create_packet(RtpSession *session,int header_size, const uint8_t *payload, int payload_size);
ORTP_PUBLIC mblk_t * rtp_session_create_packet_raw(const uint8_t *packet, int packet_size);
ORTP_PUBLIC mblk_t * rtp_session_create_packet_with_data(RtpSession *session, uint8_t *payload, int payload_size, void (*freefn)(void*));
ORTP_PUBLIC mblk_t * rtp_session_create_packet_in_place(RtpSession *session,uint8_t *buffer, int size, void (*freefn)(void*) );
ORTP_PUBLIC int rtp_session_sendm_with_ts (RtpSession * session, mblk_t *mp, uint32_t userts);
/* high level recv and send functions */
ORTP_PUBLIC int rtp_session_recv_with_ts(RtpSession *session, uint8_t *buffer, int len, uint32_t ts, int *have_more);
ORTP_PUBLIC int rtp_session_send_with_ts(RtpSession *session, const uint8_t *buffer, int len, uint32_t userts);

/* event API*/
ORTP_PUBLIC void rtp_session_register_event_queue(RtpSession *session, OrtpEvQueue *q);
ORTP_PUBLIC void rtp_session_unregister_event_queue(RtpSession *session, OrtpEvQueue *q);


/* IP bandwidth usage estimation functions, returning bits/s*/
ORTP_PUBLIC float rtp_session_compute_send_bandwidth(RtpSession *session);
ORTP_PUBLIC float rtp_session_compute_recv_bandwidth(RtpSession *session);
ORTP_PUBLIC float rtp_session_get_send_bandwidth(RtpSession *session);
ORTP_PUBLIC float rtp_session_get_recv_bandwidth(RtpSession *session);
ORTP_PUBLIC float rtp_session_get_rtp_send_bandwidth(RtpSession *session);
ORTP_PUBLIC float rtp_session_get_rtp_recv_bandwidth(RtpSession *session);
ORTP_PUBLIC float rtp_session_get_rtcp_send_bandwidth(RtpSession *session);
ORTP_PUBLIC float rtp_session_get_rtcp_recv_bandwidth(RtpSession *session);

ORTP_PUBLIC void rtp_session_send_rtcp_APP(RtpSession *session, uint8_t subtype, const char *name, const uint8_t *data, int datalen);

ORTP_PUBLIC uint32_t rtp_session_get_current_send_ts(RtpSession *session);
ORTP_PUBLIC uint32_t rtp_session_get_current_recv_ts(RtpSession *session);
ORTP_PUBLIC void rtp_session_flush_sockets(RtpSession *session);
ORTP_PUBLIC void rtp_session_release_sockets(RtpSession *session);
ORTP_PUBLIC void rtp_session_resync(RtpSession *session);
ORTP_PUBLIC void rtp_session_reset(RtpSession *session);
ORTP_PUBLIC void rtp_session_destroy(RtpSession *session);

ORTP_PUBLIC const rtp_stats_t * rtp_session_get_stats(const RtpSession *session);
ORTP_PUBLIC const jitter_stats_t * rtp_session_get_jitter_stats( const RtpSession *session );
ORTP_PUBLIC void rtp_session_reset_stats(RtpSession *session);

ORTP_PUBLIC void rtp_session_set_data(RtpSession *session, void *data);
ORTP_PUBLIC void *rtp_session_get_data(const RtpSession *session);

ORTP_PUBLIC void rtp_session_set_recv_buf_size(RtpSession *session, int bufsize);
ORTP_PUBLIC void rtp_session_set_rtp_socket_send_buffer_size(RtpSession * session, unsigned int size);
ORTP_PUBLIC void rtp_session_set_rtp_socket_recv_buffer_size(RtpSession * session, unsigned int size);

/* in use with the scheduler to convert a timestamp in scheduler time unit (ms) */
ORTP_PUBLIC uint32_t rtp_session_ts_to_time(RtpSession *session,uint32_t timestamp);
ORTP_PUBLIC uint32_t rtp_session_time_to_ts(RtpSession *session, int millisecs);
/* this function aims at simulating senders with "imprecise" clocks, resulting in
rtp packets sent with timestamp uncorrelated with the system clock .
This is only availlable to sessions working with the oRTP scheduler */
ORTP_PUBLIC void rtp_session_make_time_distorsion(RtpSession *session, int milisec);

/*RTCP functions */
ORTP_PUBLIC void rtp_session_set_source_description(RtpSession *session, const char *cname,
	const char *name, const char *email, const char *phone,
    const char *loc, const char *tool, const char *note);
ORTP_PUBLIC void rtp_session_add_contributing_source(RtpSession *session, uint32_t csrc,
    const char *cname, const char *name, const char *email, const char *phone,
    const char *loc, const char *tool, const char *note);
/* DEPRECATED: Use rtp_session_remove_contributing_source instead of rtp_session_remove_contributing_sources */
#define rtp_session_remove_contributing_sources rtp_session_remove_contributing_source
ORTP_PUBLIC void rtp_session_remove_contributing_source(RtpSession *session, uint32_t csrc);
ORTP_PUBLIC mblk_t* rtp_session_create_rtcp_sdes_packet(RtpSession *session, bool_t full);

ORTP_PUBLIC void rtp_session_get_last_recv_time(RtpSession *session, struct timeval *tv);
ORTP_PUBLIC int rtp_session_bye(RtpSession *session, const char *reason);

ORTP_PUBLIC int rtp_session_get_last_send_error_code(RtpSession *session);
ORTP_PUBLIC void rtp_session_clear_send_error_code(RtpSession *session);
ORTP_PUBLIC int rtp_session_get_last_recv_error_code(RtpSession *session);
ORTP_PUBLIC void rtp_session_clear_recv_error_code(RtpSession *session);


ORTP_PUBLIC float rtp_session_get_round_trip_propagation(RtpSession *session);


ORTP_PUBLIC void rtp_session_enable_network_simulation(RtpSession *session, const OrtpNetworkSimulatorParams *params);
ORTP_PUBLIC void rtp_session_rtcp_set_lost_packet_value( RtpSession *session, const int64_t value );
ORTP_PUBLIC void rtp_session_rtcp_set_jitter_value(RtpSession *session, const unsigned int value );
ORTP_PUBLIC void rtp_session_rtcp_set_delay_value(RtpSession *session, const unsigned int value );
ORTP_PUBLIC mblk_t * rtp_session_pick_with_cseq (RtpSession * session, const uint16_t sequence_number);


ORTP_PUBLIC void rtp_session_send_rtcp_xr_rcvr_rtt(RtpSession *session);
ORTP_PUBLIC void rtp_session_send_rtcp_xr_dlrr(RtpSession *session);
ORTP_PUBLIC void rtp_session_send_rtcp_xr_stat_summary(RtpSession *session);
ORTP_PUBLIC void rtp_session_send_rtcp_xr_voip_metrics(RtpSession *session);


ORTP_PUBLIC bool_t rtp_session_avpf_enabled(RtpSession *session);
ORTP_PUBLIC bool_t rtp_session_avpf_feature_enabled(RtpSession *session, unsigned char feature);
ORTP_PUBLIC uint16_t rtp_session_get_avpf_rr_interval(RtpSession *session);
ORTP_PUBLIC void rtp_session_send_rtcp_fb_pli(RtpSession *session);
ORTP_PUBLIC void rtp_session_send_rtcp_fb_fir(RtpSession *session);
ORTP_PUBLIC void rtp_session_send_rtcp_fb_sli(RtpSession *session, uint16_t first, uint16_t number, uint8_t picture_id);
ORTP_PUBLIC void rtp_session_send_rtcp_fb_rpsi(RtpSession *session, uint8_t *bit_string, uint16_t bit_string_len);


/*private */
ORTP_PUBLIC void rtp_session_init(RtpSession *session, int mode);
#define rtp_session_set_flag(session,flag) (session)->flags|=(flag)
#define rtp_session_unset_flag(session,flag) (session)->flags&=~(flag)
ORTP_PUBLIC void rtp_session_uninit(RtpSession *session);
ORTP_PUBLIC void rtp_session_dispatch_event(RtpSession *session, OrtpEvent *ev);

ORTP_PUBLIC void rtp_session_set_reuseaddr(RtpSession *session, bool_t yes);


ORTP_PUBLIC int meta_rtp_transport_modifier_inject_packet(const RtpTransport *t, RtpTransportModifier *tpm, mblk_t *msg , int flags);
/**
<<<<<<< HEAD
 * FIXME johan
=======
 * #RtpTransport object which can handle multiples security protocols. You can for instance use this object
 * to use both sRTP and tunnel transporter. #mblk_t messages received and sent from the endpoint
 * will pass through the list of modifiers given. First modifier in list will be first to modify the message
 * in send mode and last in receive mode.
 * @param[in] t #RtpTransport object that will be generated.
 * @param[in] is_rtp Whether this object will be used for RTP packets or not.
 * @param[in] endpoint #RtpTransport object in charge of sending/receiving packets. If NULL, it will use standards sendto and recvfrom functions.
 * @param[in] modifiers_count number of #RtpModifier object given in the variadic list. Must be 0 if none are given.
 * @return 0 if successful, -1 otherwise
>>>>>>> 65f08f7f
**/
ORTP_PUBLIC int meta_rtp_transport_modifier_inject_packet_to(const RtpTransport *t, RtpTransportModifier *tpm, mblk_t *msg , int flags,const struct sockaddr *to, socklen_t tolen) ;

/**
 * get endpoint if any
 * @param[in] t #RtpTransport object.
 * @return #rtpEndpoint
 *
 * */
ORTP_PUBLIC RtpTransport* meta_rtp_transport_get_endpoint(const RtpTransport *transport);
/**
 * set endpoint
 * @param[in] t #RtpTransport object.
 * @param[in] t #RtpEndpoint.
 *
 * */
ORTP_PUBLIC void meta_rtp_transport_set_endpoint(RtpTransport *transport,RtpTransport *endpoint);

ORTP_PUBLIC void meta_rtp_transport_destroy(RtpTransport *tp);
ORTP_PUBLIC void meta_rtp_transport_append_modifier(RtpTransport *tp,RtpTransportModifier *tpm);
#ifdef __cplusplus
}
#endif

#endif<|MERGE_RESOLUTION|>--- conflicted
+++ resolved
@@ -589,9 +589,6 @@
 
 ORTP_PUBLIC int meta_rtp_transport_modifier_inject_packet(const RtpTransport *t, RtpTransportModifier *tpm, mblk_t *msg , int flags);
 /**
-<<<<<<< HEAD
- * FIXME johan
-=======
  * #RtpTransport object which can handle multiples security protocols. You can for instance use this object
  * to use both sRTP and tunnel transporter. #mblk_t messages received and sent from the endpoint
  * will pass through the list of modifiers given. First modifier in list will be first to modify the message
@@ -601,7 +598,6 @@
  * @param[in] endpoint #RtpTransport object in charge of sending/receiving packets. If NULL, it will use standards sendto and recvfrom functions.
  * @param[in] modifiers_count number of #RtpModifier object given in the variadic list. Must be 0 if none are given.
  * @return 0 if successful, -1 otherwise
->>>>>>> 65f08f7f
 **/
 ORTP_PUBLIC int meta_rtp_transport_modifier_inject_packet_to(const RtpTransport *t, RtpTransportModifier *tpm, mblk_t *msg , int flags,const struct sockaddr *to, socklen_t tolen) ;
 
