--- conflicted
+++ resolved
@@ -5,11 +5,7 @@
 ortp_include_HEADERS=str_utils.h rtpsession.h rtp.h port.h logging.h \
 					ortp.h telephonyevents.h sessionset.h payloadtype.h rtpprofile.h rtpsignaltable.h \
 					 rtcp.h \
-<<<<<<< HEAD
-					event.h ortp_srtp.h \
-=======
 					event.h stun.h stun_udp.h \
->>>>>>> 9fa4cf87
 					b64.h
 
 EXTRA_DIST=$(ortp_include_HEADERS)