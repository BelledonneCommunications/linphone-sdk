############################################################################
# CMakeLists.txt
# Copyright (C) 2010-2021 Belledonne Communications, Grenoble France
#
############################################################################
#
# This program is free software; you can redistribute it and/or
# modify it under the terms of the GNU General Public License
# as published by the Free Software Foundation; either version 2
# of the License, or (at your option) any later version.
#
# This program is distributed in the hope that it will be useful,
# but WITHOUT ANY WARRANTY; without even the implied warranty of
# MERCHANTABILITY or FITNESS FOR A PARTICULAR PURPOSE.  See the
# GNU General Public License for more details.
#
# You should have received a copy of the GNU General Public License
# along with this program; if not, write to the Free Software
# Foundation, Inc., 51 Franklin Street, Fifth Floor, Boston, MA  02110-1301, USA.
#
############################################################################

cmake_minimum_required(VERSION 3.1)

# CMP0077 policy is required by Flexisip build. Remove it once the CMake required
# version is higer or equal to 3.13.
if(NOT CMAKE_VERSION VERSION_LESS 3.13)
    cmake_policy(SET CMP0077 NEW)
endif()

<<<<<<< HEAD
project(oRTP VERSION 5.2.0)
=======
project(oRTP VERSION 5.1.0)
>>>>>>> 5ce6948a


set(ORTP_MAJOR_VERSION ${PROJECT_VERSION_MAJOR})
set(ORTP_MINOR_VERSION ${PROJECT_VERSION_MINOR})
set(ORTP_MICRO_VERSION ${PROJECT_VERSION_PATCH})
set(ORTP_VERSION ${PROJECT_VERSION})
set(ORTP_SO_VERSION "15") # incremented for 4.4.0 version.
set(ORTP_DOC_VERSION "${ORTP_VERSION_MAJOR}.${ORTP_VERSION_MINOR}")


option(ENABLE_SHARED "Build shared library." YES)
option(ENABLE_STATIC "Build static library." YES)
option(ENABLE_DOC "Enable documentation generation with Doxygen." YES)
option(ENABLE_NTP_TIMESTAMP "Turn on NTP timestamping on packet reception." NO)
option(ENABLE_PERF "Disable costly features to reduce cpu consumtion and increase performance." NO)
option(ENABLE_STRICT "Build with strict compile options." YES)
option(ENABLE_TESTS "Enable compilation of test programs." NO)
option(ENABLE_DEBUG_LOGS "Turn on or off debug level logs." NO)
option(ENABLE_PACKAGE_SOURCE "Create 'package_source' target for source archive making (CMake >= 3.11)" OFF)
set(WITH_THREAD_STACK_SIZE "0" CACHE STRING "Set thread stack size (0 is the OS default).")


# Hidden non-cache options:
# * DISABLE_BC_PACKAGE_SEARCH: skip find_package() for every BC package (bctoolbox, ortp, etc.)


include(CheckIncludeFile)
include(CheckFunctionExists)
include(GNUInstallDirs)
include(CheckCSourceCompiles)
include(CheckSymbolExists)

if(NOT CMAKE_INSTALL_RPATH AND CMAKE_INSTALL_PREFIX)
	set(CMAKE_INSTALL_RPATH ${CMAKE_INSTALL_FULL_LIBDIR})
	message(STATUS "Setting install rpath to ${CMAKE_INSTALL_RPATH}")
endif()

set(MSVC_INCLUDE_DIR "${CMAKE_CURRENT_SOURCE_DIR}/include/MSVC")
if(MSVC)
	list(APPEND CMAKE_REQUIRED_INCLUDES "${MSVC_INCLUDE_DIR}")
endif()

find_package(Threads)
find_library(LIBM NAMES m)

if(NOT DISABLE_BC_PACKAGE_SEARCH)
	find_package(bctoolbox 0.2.0 REQUIRED)
endif()

check_include_file(sys/uio.h HAVE_SYS_UIO_H)
check_include_file(sys/audio.h HAVE_SYS_AUDIO_H)
if(NOT ANDROID)
	check_include_file(sys/shm.h HAVE_SYS_SHM_H)
endif()
check_c_source_compiles("#include <stdatomic.h>
int main(int argc, char *argv[]) {
atomic_int currrent_ref;
atomic_init(&currrent_ref, 1);
atomic_int previous_ref = atomic_fetch_sub_explicit(&currrent_ref, 1, memory_order_release);
return 0;
}"
        HAVE_STDATOMIC_H)

check_function_exists(arc4random HAVE_ARC4RANDOM)
check_symbol_exists(recvmsg "sys/socket.h" HAVE_RECVMSG)
check_symbol_exists(sendmsg "sys/socket.h" HAVE_SENDMSG)

include(TestBigEndian)
test_big_endian(WORDS_BIGENDIAN)
if(WORDS_BIGENDIAN)
	set(ORTP_BIGENDIAN 1)
endif()


include_directories(
	include/
	src/
	${CMAKE_CURRENT_BINARY_DIR}
)
if(MSVC)
	include_directories(${MSVC_INCLUDE_DIR})
endif()


set(ORTP_CPPFLAGS ${BCTOOLBOX_CPPFLAGS})
if(ENABLE_STATIC)
	list(APPEND ORTP_CPPFLAGS "-DORTP_STATIC")
endif()
if(ENABLE_PERF)
	set(PERF 1)
endif()
if(ENABLE_NTP_TIMESTAMP)
	set(ORTP_TIMESTAMP 1)
	list(APPEND ORTP_CPPFLAGS "-DORTP_TIMESTAMP")
endif()
if(ENABLE_DEBUG_LOGS)
	set(ORTP_DEBUG_MODE 1)
endif()
if(CMAKE_USE_PTHREADS_INIT)
	set(ORTP_DEFAULT_THREAD_STACK_SIZE ${WITH_THREAD_STACK_SIZE})
endif()
if(APPLE)
	set(__APPLE_USE_RFC_3542 1)
endif()
if(ORTP_CPPFLAGS)
	add_definitions(${ORTP_CPPFLAGS})
endif()
set(POSIXTIMER_INTERVAL 10000)
configure_file(${CMAKE_CURRENT_SOURCE_DIR}/ortp-config.h.cmake ${CMAKE_CURRENT_BINARY_DIR}/ortp-config.h)
set_source_files_properties(${CMAKE_CURRENT_BINARY_DIR}/ortp-config.h PROPERTIES GENERATED ON)
add_definitions(-DHAVE_CONFIG_H)

# Enable stdint.h limit macros on C++ files. (Windows only.)
if(MSVC)
	add_definitions("-D__STDC_LIMIT_MACROS")
endif()

set(STRICT_OPTIONS_CPP )
set(STRICT_OPTIONS_C )
if(MSVC)
	if(ENABLE_STRICT)
		list(APPEND STRICT_OPTIONS_CPP "/WX")
	endif()
    add_definitions(-D_CRT_SECURE_NO_WARNINGS)
else()
	list(APPEND STRICT_OPTIONS_CPP "-Wall" "-Wuninitialized")
	list(APPEND STRICT_OPTIONS_C "-Wdeclaration-after-statement" "-Wstrict-prototypes" "-Wno-error=strict-prototypes")
	if(CMAKE_C_COMPILER_ID MATCHES "Clang")
		list(APPEND STRICT_OPTIONS_CPP "-Qunused-arguments" "-Wno-array-bounds")
	endif()
	if(APPLE)
		list(APPEND STRICT_OPTIONS_CPP "-Wno-error=unknown-warning-option" "-Qunused-arguments" "-Wno-tautological-compare" "-Wno-unused-function" "-Wno-array-bounds")
	endif()
	if(ENABLE_STRICT)
		list(APPEND STRICT_OPTIONS_CPP "-Werror" "-Wextra" "-Wno-unused-parameter" "-Wno-missing-field-initializers" "-fno-strict-aliasing")
	endif()
endif()
if(STRICT_OPTIONS_CPP)
	list(REMOVE_DUPLICATES STRICT_OPTIONS_CPP)
endif()
if(STRICT_OPTIONS_C)
	list(REMOVE_DUPLICATES STRICT_OPTIONS_C)
endif()

set(EXPORT_TARGET_NAME ortp)

add_subdirectory(include)
add_subdirectory(src)


if(ENABLE_DOC)
	find_package(Doxygen)
	if(DOXYGEN_FOUND)
		set(srcdir ${CMAKE_CURRENT_SOURCE_DIR})
		configure_file(${CMAKE_CURRENT_SOURCE_DIR}/ortp.doxygen.in ${CMAKE_CURRENT_BINARY_DIR}/ortp.doxygen)
		file(GLOB DOC_INPUT_FILES
			include/ortp/[^.]*.h
			src/[^.]*.h
			src/[^.]*.c
		)
		add_custom_command(OUTPUT "${CMAKE_CURRENT_BINARY_DIR}/doc/html/index.html"
			COMMAND ${DOXYGEN_EXECUTABLE} ${CMAKE_CURRENT_BINARY_DIR}/ortp.doxygen
			DEPENDS ${CMAKE_CURRENT_BINARY_DIR}/ortp.doxygen ${DOC_INPUT_FILES}
		)
		add_custom_target(ortp-html-doc ALL DEPENDS "${CMAKE_CURRENT_BINARY_DIR}/doc/html/index.html")
		install(DIRECTORY "${CMAKE_CURRENT_BINARY_DIR}/doc/html"
			DESTINATION "${CMAKE_INSTALL_DATADIR}/doc/ortp-${ORTP_VERSION}")
	endif()
endif()




set(prefix ${CMAKE_INSTALL_PREFIX})
set(exec_prefix ${prefix}/bin)
set(libdir ${prefix}/lib)
set(includedir ${prefix}/include)
set(ORTP_PKGCONFIG_VERSION "${ORTP_VERSION}")
set(ORTPDEPS_LIBS )

configure_file(${CMAKE_CURRENT_SOURCE_DIR}/ortp.pc.in ${CMAKE_CURRENT_BINARY_DIR}/ortp.pc)
install(FILES ${CMAKE_CURRENT_BINARY_DIR}/ortp.pc DESTINATION "${CMAKE_INSTALL_LIBDIR}/pkgconfig")

if (ENABLE_PACKAGE_SOURCE)
	add_subdirectory(build)
endif()

include(CMakePackageConfigHelpers)

set(CONFIG_PACKAGE_LOCATION "${CMAKE_INSTALL_LIBDIR}/cmake/${EXPORT_TARGET_NAME}")

write_basic_package_version_file(
	"${CMAKE_CURRENT_BINARY_DIR}/${EXPORT_TARGET_NAME}ConfigVersion.cmake"
	VERSION ${ORTP_VERSION}
	COMPATIBILITY AnyNewerVersion
)
if(LINPHONE_BUILDER_GROUP_EXTERNAL_SOURCE_PATH_BUILDERS)
	export(EXPORT "${EXPORT_TARGET_NAME}Targets"
		FILE "${CMAKE_CURRENT_BINARY_DIR}/${EXPORT_TARGET_NAME}Targets.cmake"
	)
endif()

configure_package_config_file(ORTPConfig.cmake.in
	"${CMAKE_CURRENT_BINARY_DIR}/${EXPORT_TARGET_NAME}Config.cmake"
	INSTALL_DESTINATION ${CONFIG_PACKAGE_LOCATION}
	NO_SET_AND_CHECK_MACRO
)

install(EXPORT ${EXPORT_TARGET_NAME}Targets
	FILE "${EXPORT_TARGET_NAME}Targets.cmake"
	DESTINATION ${CONFIG_PACKAGE_LOCATION}
)

install(FILES
	"${CMAKE_CURRENT_BINARY_DIR}/${EXPORT_TARGET_NAME}Config.cmake"
	"${CMAKE_CURRENT_BINARY_DIR}/${EXPORT_TARGET_NAME}ConfigVersion.cmake"
	DESTINATION ${CONFIG_PACKAGE_LOCATION}
)
install(FILES 	"${CMAKE_CURRENT_SOURCE_DIR}/README.md" 
	"${CMAKE_CURRENT_SOURCE_DIR}/CHANGELOG.md" 
	"${CMAKE_CURRENT_SOURCE_DIR}/LICENSE.txt" 
	"${CMAKE_CURRENT_SOURCE_DIR}/AUTHORS.md" 
	DESTINATION "${CMAKE_INSTALL_DATADIR}/doc/ortp-${ORTP_VERSION}"
)<|MERGE_RESOLUTION|>--- conflicted
+++ resolved
@@ -28,11 +28,8 @@
     cmake_policy(SET CMP0077 NEW)
 endif()
 
-<<<<<<< HEAD
 project(oRTP VERSION 5.2.0)
-=======
-project(oRTP VERSION 5.1.0)
->>>>>>> 5ce6948a
+
 
 
 set(ORTP_MAJOR_VERSION ${PROJECT_VERSION_MAJOR})
