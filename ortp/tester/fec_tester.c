--- conflicted
+++ resolved
@@ -1,14 +1,6 @@
 /*
  * Copyright (c) 2010-2022 Belledonne Communications SARL.
  *
-<<<<<<< HEAD
- * This file is part of oRTP.
- *
- * This program is free software: you can redistribute it and/or modify
- * it under the terms of the GNU General Public License as published by
- * the Free Software Foundation, either version 3 of the License, or
- * (at your option) any later version.
-=======
  * This file is part of oRTP 
  * (see https://gitlab.linphone.org/BC/public/ortp).
  *
@@ -16,25 +8,15 @@
  * it under the terms of the GNU Affero General Public License as
  * published by the Free Software Foundation, either version 3 of the
  * License, or (at your option) any later version.
->>>>>>> dc7feea6
  *
  * This program is distributed in the hope that it will be useful,
  * but WITHOUT ANY WARRANTY; without even the implied warranty of
  * MERCHANTABILITY or FITNESS FOR A PARTICULAR PURPOSE.  See the
-<<<<<<< HEAD
- * GNU General Public License for more details.
- *
- * You should have received a copy of the GNU General Public License
- * along with this program. If not, see <http://www.gnu.org/licenses/>.
- */
-
-=======
  * GNU Affero General Public License for more details.
  *
  * You should have received a copy of the GNU Affero General Public License
  * along with this program. If not, see <http://www.gnu.org/licenses/>.
  */
->>>>>>> dc7feea6
 #include "ortp_tester.h"
 #include <ortp/ortp.h>
 
