--- conflicted
+++ resolved
@@ -61,13 +61,8 @@
 	-include ortp_AndroidConfig.h
 
 
-<<<<<<< HEAD
-ifeq ($(BUILD_GPLV3_ZRTP), 1)
-LOCAL_SHARED_LIBRARIES += libbzrtp
-=======
 ifeq ($(BUILD_ZRTP), 1)
 LOCAL_STATIC_LIBRARIES += libbzrtp
->>>>>>> fdaec633
 LOCAL_CFLAGS += -DHAVE_zrtp
 LOCAL_C_INCLUDES += $(ZRTP_C_INCLUDE)
 endif #ZRTP
