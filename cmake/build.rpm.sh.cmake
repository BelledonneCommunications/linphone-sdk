#!/bin/bash

export ASFLAGS="@ep_asflags@"
export CPPFLAGS="@ep_cppflags@"
export CFLAGS="@ep_cflags@"
export CXXFLAGS="@ep_cxxflags@"
export OBJCFLAGS="@ep_objcflags@"
export LDFLAGS="@ep_ldflags@"


export RPM_TOPDIR="@LINPHONE_BUILDER_WORK_DIR@/rpmbuild"


rpmbuild -ta --clean --rmsource --define "_topdir $RPM_TOPDIR" \
<<<<<<< HEAD
	--define='_localstatedir /var/opt/belledonne-communications' \
        @LINPHONE_BUILDER_RPMBUILD_GLOBAL_OPTION@ \
=======
        @LINPHONE_BUILDER_RPMBUILD_GLOBAL_OPTIONS@ \
>>>>>>> 0ea63d2e
        @LINPHONE_BUILDER_RPMBUILD_OPTIONS@ \
	--rmspec @ep_build@/*.tar.gz \
        $VERBOSE @ep_redirect_to_file@ 
<|MERGE_RESOLUTION|>--- conflicted
+++ resolved
@@ -12,12 +12,8 @@
 
 
 rpmbuild -ta --clean --rmsource --define "_topdir $RPM_TOPDIR" \
-<<<<<<< HEAD
 	--define='_localstatedir /var/opt/belledonne-communications' \
-        @LINPHONE_BUILDER_RPMBUILD_GLOBAL_OPTION@ \
-=======
         @LINPHONE_BUILDER_RPMBUILD_GLOBAL_OPTIONS@ \
->>>>>>> 0ea63d2e
         @LINPHONE_BUILDER_RPMBUILD_OPTIONS@ \
 	--rmspec @ep_build@/*.tar.gz \
         $VERBOSE @ep_redirect_to_file@ 
